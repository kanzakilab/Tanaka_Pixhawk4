set(SITL_WORKING_DIR ${PX4_BINARY_DIR}/tmp)
file(MAKE_DIRECTORY ${SITL_WORKING_DIR})
file(MAKE_DIRECTORY ${SITL_WORKING_DIR}/rootfs)

# add a symlink to the logs dir to make it easier to find them
add_custom_command(OUTPUT ${PX4_BINARY_DIR}/logs
	COMMAND ${CMAKE_COMMAND} -E create_symlink ${SITL_WORKING_DIR}/rootfs/log logs
	WORKING_DIRECTORY ${PX4_BINARY_DIR}
)
add_custom_target(logs_symlink DEPENDS ${PX4_BINARY_DIR}/logs)
add_dependencies(px4 logs_symlink)

add_custom_target(run_config
	COMMAND Tools/sitl_run.sh $<TARGET_FILE:px4> ${config_sitl_debugger} ${config_sitl_viewer} ${config_sitl_model} ${PX4_SOURCE_DIR} ${PX4_BINARY_DIR}
	WORKING_DIRECTORY ${SITL_WORKING_DIR}
	USES_TERMINAL
	DEPENDS px4 logs_symlink
)

px4_add_git_submodule(TARGET git_jmavsim PATH "${PX4_SOURCE_DIR}/Tools/jMAVSim")

# Add support for external project building
include(ExternalProject)
include(ProcessorCount)

set(build_cores 1)

ProcessorCount(N)
if(N GREATER_EQUAL 4)
	math(EXPR build_cores "${N} - 2")
endif()

# project to build sitl_gazebo if necessary
px4_add_git_submodule(TARGET git_gazebo PATH "${PX4_SOURCE_DIR}/Tools/sitl_gazebo")
ExternalProject_Add(sitl_gazebo
	SOURCE_DIR ${PX4_SOURCE_DIR}/Tools/sitl_gazebo
	CMAKE_ARGS
		-DCMAKE_INSTALL_PREFIX=${CMAKE_INSTALL_PREFIX}
		-DSEND_ODOMETRY_DATA=ON
		-DGENERATE_ROS_MODELS=ON
	BINARY_DIR ${PX4_BINARY_DIR}/build_gazebo
	INSTALL_COMMAND ""
	DEPENDS git_gazebo
	USES_TERMINAL_CONFIGURE true
	USES_TERMINAL_BUILD true
	EXCLUDE_FROM_ALL true
	BUILD_ALWAYS 1
	BUILD_COMMAND ${CMAKE_COMMAND} --build <BINARY_DIR> -- -j ${build_cores}
)

px4_add_git_submodule(TARGET git_ign_gazebo PATH "${PX4_SOURCE_DIR}/Tools/simulation-ignition")
ExternalProject_Add(simulation-ignition
	SOURCE_DIR ${PX4_SOURCE_DIR}/Tools/simulation-ignition
	CMAKE_ARGS -DCMAKE_INSTALL_PREFIX=${CMAKE_INSTALL_PREFIX}
	BINARY_DIR ${PX4_BINARY_DIR}/build_ign_gazebo
	INSTALL_COMMAND ""
	DEPENDS git_ign_gazebo
	USES_TERMINAL_CONFIGURE true
	USES_TERMINAL_BUILD true
	EXCLUDE_FROM_ALL true
	BUILD_ALWAYS 1
	BUILD_COMMAND ${CMAKE_COMMAND} --build <BINARY_DIR> -- -j ${build_cores}
)

ExternalProject_Add(mavsdk_tests
	SOURCE_DIR ${PX4_SOURCE_DIR}/test/mavsdk_tests
	CMAKE_ARGS -DCMAKE_INSTALL_PREFIX=${CMAKE_INSTALL_PREFIX}
	BINARY_DIR ${PX4_BINARY_DIR}/mavsdk_tests
	INSTALL_COMMAND ""
	USES_TERMINAL_CONFIGURE true
	USES_TERMINAL_BUILD true
	EXCLUDE_FROM_ALL true
	BUILD_ALWAYS 1
)

px4_add_git_submodule(TARGET git_flightgear_bridge PATH "${PX4_SOURCE_DIR}/Tools/flightgear_bridge")
ExternalProject_Add(flightgear_bridge
	SOURCE_DIR ${PX4_SOURCE_DIR}/Tools/flightgear_bridge
	CMAKE_ARGS -DCMAKE_INSTALL_PREFIX=${CMAKE_INSTALL_PREFIX}
	BINARY_DIR ${PX4_BINARY_DIR}/build_flightgear_bridge
	INSTALL_COMMAND ""
	DEPENDS git_flightgear_bridge
	USES_TERMINAL_CONFIGURE true
	USES_TERMINAL_BUILD true
	EXCLUDE_FROM_ALL true
	BUILD_ALWAYS 1
)

px4_add_git_submodule(TARGET git_jsbsim_bridge PATH "${PX4_SOURCE_DIR}/Tools/jsbsim_bridge")
ExternalProject_Add(jsbsim_bridge
	SOURCE_DIR ${PX4_SOURCE_DIR}/Tools/jsbsim_bridge
	CMAKE_ARGS -DCMAKE_INSTALL_PREFIX=${CMAKE_INSTALL_PREFIX}
	BINARY_DIR ${PX4_BINARY_DIR}/build_jsbsim_bridge
	INSTALL_COMMAND ""
	DEPENDS git_jsbsim_bridge
	USES_TERMINAL_CONFIGURE true
	USES_TERMINAL_BUILD true
	EXCLUDE_FROM_ALL true
	BUILD_ALWAYS 1
)

# create targets for each viewer/model/debugger combination
set(viewers
	none
	jmavsim
	gazebo
	ignition
)

set(debuggers
	none
	gdb
	lldb
	valgrind
	callgrind
)

set(models
	none
	believer
	boat
	cloudship
	if750a
	iris
	iris_ctrlalloc
	iris_depth_camera
	iris_dual_gps
	iris_foggy_lidar
	iris_irlock
	iris_obs_avoid
	iris_opt_flow
	iris_opt_flow_mockup
	iris_rplidar
<<<<<<< HEAD
	px4vision
=======
>>>>>>> faca2b17
	iris_vision
	nxp_cupcar
	plane
	plane_cam
	plane_catapult
	plane_lidar
	px4vision
	r1_rover
	rover
	rover_gimbal
	shell
	solo
	standard_vtol
	standard_vtol_drop
	tailsitter
	techpod
	tiltrotor
	typhoon_h480
	uuv_bluerov2_heavy
	uuv_hippocampus
)

set(worlds
	none
	almend
	almend_castle
	baylands
	crane
	empty
	ksql_airport
	mcmillan_airfield
	sonoma_raceway
	warehouse
	windy
	yosemite
)

set(all_posix_vmd_make_targets)
foreach(viewer ${viewers})
	foreach(debugger ${debuggers})
		foreach(model ${models})
			foreach(world ${worlds})
				if(world STREQUAL "none")
					if(debugger STREQUAL "none")
						if(model STREQUAL "none")
							set(_targ_name "${viewer}")
						else()
							set(_targ_name "${viewer}_${model}")
						endif()
					else()
						if(model STREQUAL "none")
							set(_targ_name "${viewer}___${debugger}")
						else()
							set(_targ_name "${viewer}_${model}_${debugger}")
						endif()
					endif()

					add_custom_target(${_targ_name}
						COMMAND ${PX4_SOURCE_DIR}/Tools/sitl_run.sh $<TARGET_FILE:px4> ${debugger} ${viewer} ${model} ${world} ${PX4_SOURCE_DIR} ${PX4_BINARY_DIR}
						WORKING_DIRECTORY ${SITL_WORKING_DIR}
						USES_TERMINAL
						DEPENDS logs_symlink
					)
					list(APPEND all_posix_vmd_make_targets ${_targ_name})
					if(viewer STREQUAL "gazebo")
						add_dependencies(${_targ_name} px4 sitl_gazebo)
					elseif(viewer STREQUAL "jmavsim")
						add_dependencies(${_targ_name} px4 git_jmavsim)
					elseif(viewer STREQUAL "ignition")
						add_dependencies(${_targ_name} px4 simulation-ignition)
					endif()
				else()
					if(viewer STREQUAL "gazebo")
						if(debugger STREQUAL "none")
							if(model STREQUAL "none")
								set(_targ_name "${viewer}___${world}")
							else()
								set(_targ_name "${viewer}_${model}__${world}")
							endif()
						else()
							if(model STREQUAL "none")
								set(_targ_name "${viewer}__${debugger}_${world}")
							else()
								set(_targ_name "${viewer}_${model}_${debugger}_${world}")
							endif()
						endif()

						add_custom_target(${_targ_name}
							COMMAND ${PX4_SOURCE_DIR}/Tools/sitl_run.sh $<TARGET_FILE:px4> ${debugger} ${viewer} ${model} ${world} ${PX4_SOURCE_DIR} ${PX4_BINARY_DIR}
							WORKING_DIRECTORY ${SITL_WORKING_DIR}
							USES_TERMINAL
							DEPENDS logs_symlink
						)
						list(APPEND all_posix_vmd_make_targets ${_targ_name})
						add_dependencies(${_targ_name} px4 sitl_gazebo)
					endif()
				endif()
			endforeach()
		endforeach()
	endforeach()
endforeach()

# create targets for jsbsim
set(models_jsbsim
	none
	rascal
	quadrotor_x
	hexarotor_x
	malolo
)

set(worlds_jsbsim
	none
	LSZH
)

foreach(debugger ${debuggers})
	foreach(model ${models_jsbsim})
		foreach(world ${worlds_jsbsim})
			if(world STREQUAL "none")
				if(debugger STREQUAL "none")
					if(model STREQUAL "none")
						set(_targ_name "jsbsim")
					else()
						set(_targ_name "jsbsim_${model}")
					endif()
				else()
					if(model STREQUAL "none")
						set(_targ_name "jsbsim__${debugger}_${world}")
					else()
						set(_targ_name "jsbsim_${model}_${debugger}_${world}")
					endif()
				endif()

				add_custom_target(${_targ_name}
					COMMAND ${PX4_SOURCE_DIR}/Tools/sitl_run.sh $<TARGET_FILE:px4> ${debugger} jsbsim ${model} "LSZH" ${PX4_SOURCE_DIR} ${PX4_BINARY_DIR}
					WORKING_DIRECTORY ${SITL_WORKING_DIR}
					USES_TERMINAL
					DEPENDS logs_symlink
				)
				list(APPEND all_posix_vmd_make_targets ${_targ_name})
				add_dependencies(${_targ_name} px4 jsbsim_bridge)
			else()
				if(debugger STREQUAL "none")
					if(model STREQUAL "none")
						set(_targ_name "jsbsim___${world}")
					else()
						set(_targ_name "jsbsim_${model}__${world}")
					endif()
				else()
					if(model STREQUAL "none")
						set(_targ_name "jsbsim___${debugger}_${world}")
					else()
						set(_targ_name "jsbsim_${model}_${debugger}_${world}")
					endif()
				endif()

				add_custom_target(${_targ_name}
					COMMAND ${PX4_SOURCE_DIR}/Tools/sitl_run.sh $<TARGET_FILE:px4> ${debugger} jsbsim ${model} ${world} ${PX4_SOURCE_DIR} ${PX4_BINARY_DIR}
					WORKING_DIRECTORY ${SITL_WORKING_DIR}
					USES_TERMINAL
					DEPENDS logs_symlink
				)
				list(APPEND all_posix_vmd_make_targets ${_targ_name})
				add_dependencies(${_targ_name} px4 jsbsim_bridge)
			endif()
		endforeach()
	endforeach()
endforeach()

# add flighgear targets
if(ENABLE_LOCKSTEP_SCHEDULER STREQUAL "no")
	set(models
		rascal
		rascal-electric
		tf-g1
		tf-r1
	)
	set(all_posix_vmd_make_targets)

	foreach(model ${models})
		set(_targ_name "flightgear_${model}")
		add_custom_target(${_targ_name}
			COMMAND ${PX4_SOURCE_DIR}/Tools/sitl_run.sh $<TARGET_FILE:px4> none flightgear ${model} none ${PX4_SOURCE_DIR} ${PX4_BINARY_DIR}
			WORKING_DIRECTORY ${SITL_WORKING_DIR}
			USES_TERMINAL
			DEPENDS logs_symlink
		)

		add_dependencies(${_targ_name} px4 flightgear_bridge)
		list(APPEND all_posix_vmd_make_targets ${_targ_name})
	endforeach()
endif()

string(REPLACE ";" "," posix_vmd_make_target_list "${all_posix_vmd_make_targets}")

add_custom_target(list_vmd_make_targets
	COMMAND sh -c "printf \"${posix_vmd_make_target_list}\\n\""
	COMMENT "List of acceptable '${PX4_BOARD}' <viewer_model_debugger> targets:"
	VERBATIM
	)<|MERGE_RESOLUTION|>--- conflicted
+++ resolved
@@ -131,10 +131,6 @@
 	iris_opt_flow
 	iris_opt_flow_mockup
 	iris_rplidar
-<<<<<<< HEAD
-	px4vision
-=======
->>>>>>> faca2b17
 	iris_vision
 	nxp_cupcar
 	plane
