/****************************************************************************
 *
 *   Copyright (c) 2014 PX4 Development Team. All rights reserved.
 *
 * Redistribution and use in source and binary forms, with or without
 * modification, are permitted provided that the following conditions
 * are met:
 *
 * 1. Redistributions of source code must retain the above copyright
 *    notice, this list of conditions and the following disclaimer.
 * 2. Redistributions in binary form must reproduce the above copyright
 *    notice, this list of conditions and the following disclaimer in
 *    the documentation and/or other materials provided with the
 *    distribution.
 * 3. Neither the name PX4 nor the names of its contributors may be
 *    used to endorse or promote products derived from this software
 *    without specific prior written permission.
 *
 * THIS SOFTWARE IS PROVIDED BY THE COPYRIGHT HOLDERS AND CONTRIBUTORS
 * "AS IS" AND ANY EXPRESS OR IMPLIED WARRANTIES, INCLUDING, BUT NOT
 * LIMITED TO, THE IMPLIED WARRANTIES OF MERCHANTABILITY AND FITNESS
 * FOR A PARTICULAR PURPOSE ARE DISCLAIMED. IN NO EVENT SHALL THE
 * COPYRIGHT OWNER OR CONTRIBUTORS BE LIABLE FOR ANY DIRECT, INDIRECT,
 * INCIDENTAL, SPECIAL, EXEMPLARY, OR CONSEQUENTIAL DAMAGES (INCLUDING,
 * BUT NOT LIMITED TO, PROCUREMENT OF SUBSTITUTE GOODS OR SERVICES; LOSS
 * OF USE, DATA, OR PROFITS; OR BUSINESS INTERRUPTION) HOWEVER CAUSED
 * AND ON ANY THEORY OF LIABILITY, WHETHER IN CONTRACT, STRICT
 * LIABILITY, OR TORT (INCLUDING NEGLIGENCE OR OTHERWISE) ARISING IN
 * ANY WAY OUT OF THE USE OF THIS SOFTWARE, EVEN IF ADVISED OF THE
 * POSSIBILITY OF SUCH DAMAGE.
 *
 ****************************************************************************/

/**
 * @file defines.h
 *
 * Generally used magic defines
 */

#pragma once

#include <px4_platform_common/log.h>

/****************************************************************************
 * Defines for all platforms.
 ****************************************************************************/

#define PX4_ERROR (-1)
#define PX4_OK 0

/* Define PX4_ISFINITE */
#ifdef __cplusplus
constexpr bool PX4_ISFINITE(float x) { return __builtin_isfinite(x); }
constexpr bool PX4_ISFINITE(double x) { return __builtin_isfinite(x); }
#endif /* __cplusplus */

#if defined(__PX4_NUTTX)
/****************************************************************************
 * NuttX specific defines.
 ****************************************************************************/

#define PX4_ROOTFSDIR ""
#define PX4_STORAGEDIR PX4_ROOTFSDIR "/fs/microsd"
#define _PX4_IOC(x,y) _IOC(x,y)

// mode for open with O_CREAT
#define PX4_O_MODE_777 0777
#define PX4_O_MODE_666 0666
#define PX4_O_MODE_600 0600

#define DIRENT_REGULAR_FILE DTYPE_FILE
#define DIRENT_DIRECTORY DTYPE_DIRECTORY

#elif defined(__PX4_POSIX)
/****************************************************************************
 * POSIX Specific defines
 ****************************************************************************/

// Flag is meaningless on Linux
#ifndef O_BINARY
#define O_BINARY 0
#endif

// mode for open with O_CREAT
#define PX4_O_MODE_777 (S_IRWXU | S_IRWXG | S_IRWXO)
#define PX4_O_MODE_666 (S_IRUSR | S_IWUSR | S_IRGRP | S_IWGRP | S_IROTH | S_IWOTH )
#define PX4_O_MODE_600 (S_IRUSR | S_IWUSR)

// NuttX _IOC is equivalent to Linux _IO
#define _PX4_IOC(x,y) _IO(x,y)

#define USEC_PER_TICK (1000000/PX4_TICKS_PER_SEC)
#define USEC2TICK(x) (((x)+(USEC_PER_TICK/2))/USEC_PER_TICK)

<<<<<<< HEAD
#define DIRENT_REGULAR_FILE DT_REG
#define DIRENT_DIRECTORY DT_DIR

#ifdef __PX4_QURT

// QURT specific
#  include "dspal_math.h"
#  define PX4_ROOTFSDIR "."
#  define PX4_TICKS_PER_SEC 1000L

#else // __PX4_QURT

// All POSIX except QURT.

=======
>>>>>>> faca2b17
__BEGIN_DECLS
extern long PX4_TICKS_PER_SEC;
__END_DECLS

#define PX4_ROOTFSDIR "."

#define PX4_STORAGEDIR PX4_ROOTFSDIR

/****************************************************************************
 * Defines for POSIX and ROS
 ****************************************************************************/

#define OK 0
#define ERROR -1
#define MAX_RAND 32767

#endif // defined(__PX4_POSIX)

/* Math macro's for float literals. Do not use M_PI et al as they aren't
 * defined (neither C nor the C++ standard define math constants) */
#define M_E_F			2.71828183f
#define M_LOG2E_F		1.44269504f
#define M_LOG10E_F		0.43429448f
#define M_LN2_F			0.69314718f
#define M_LN10_F		2.30258509f
#define M_PI_F			3.14159265f
#define M_TWOPI_F		6.28318531f
#define M_PI_2_F		1.57079632f
#define M_PI_4_F		0.78539816f
#define M_3PI_4_F		2.35619449f
#define M_SQRTPI_F		1.77245385f
#define M_1_PI_F		0.31830989f
#define M_2_PI_F		0.63661977f
#define M_2_SQRTPI_F		1.12837917f
#define M_DEG_TO_RAD_F		0.0174532925f
#define M_RAD_TO_DEG_F		57.2957795f
#define M_SQRT2_F		1.41421356f
#define M_SQRT1_2_F		0.70710678f
#define M_LN2LO_F		1.90821484E-10f
#define M_LN2HI_F		0.69314718f
#define M_SQRT3_F		1.73205081f
#define M_IVLN10_F		0.43429448f	// 1 / log(10)
#define M_LOG2_E_F		0.69314718f
#define M_INVLN2_F		1.44269504f	// 1 / log(2)

#define M_DEG_TO_RAD 		0.017453292519943295
#define M_RAD_TO_DEG 		57.295779513082323<|MERGE_RESOLUTION|>--- conflicted
+++ resolved
@@ -92,23 +92,9 @@
 #define USEC_PER_TICK (1000000/PX4_TICKS_PER_SEC)
 #define USEC2TICK(x) (((x)+(USEC_PER_TICK/2))/USEC_PER_TICK)
 
-<<<<<<< HEAD
 #define DIRENT_REGULAR_FILE DT_REG
 #define DIRENT_DIRECTORY DT_DIR
 
-#ifdef __PX4_QURT
-
-// QURT specific
-#  include "dspal_math.h"
-#  define PX4_ROOTFSDIR "."
-#  define PX4_TICKS_PER_SEC 1000L
-
-#else // __PX4_QURT
-
-// All POSIX except QURT.
-
-=======
->>>>>>> faca2b17
 __BEGIN_DECLS
 extern long PX4_TICKS_PER_SEC;
 __END_DECLS
