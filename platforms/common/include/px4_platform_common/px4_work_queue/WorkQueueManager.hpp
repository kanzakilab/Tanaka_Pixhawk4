/****************************************************************************
 *
 *   Copyright (c) 2019 PX4 Development Team. All rights reserved.
 *
 * Redistribution and use in source and binary forms, with or without
 * modification, are permitted provided that the following conditions
 * are met:
 *
 * 1. Redistributions of source code must retain the above copyright
 *    notice, this list of conditions and the following disclaimer.
 * 2. Redistributions in binary form must reproduce the above copyright
 *    notice, this list of conditions and the following disclaimer in
 *    the documentation and/or other materials provided with the
 *    distribution.
 * 3. Neither the name PX4 nor the names of its contributors may be
 *    used to endorse or promote products derived from this software
 *    without specific prior written permission.
 *
 * THIS SOFTWARE IS PROVIDED BY THE COPYRIGHT HOLDERS AND CONTRIBUTORS
 * "AS IS" AND ANY EXPRESS OR IMPLIED WARRANTIES, INCLUDING, BUT NOT
 * LIMITED TO, THE IMPLIED WARRANTIES OF MERCHANTABILITY AND FITNESS
 * FOR A PARTICULAR PURPOSE ARE DISCLAIMED. IN NO EVENT SHALL THE
 * COPYRIGHT OWNER OR CONTRIBUTORS BE LIABLE FOR ANY DIRECT, INDIRECT,
 * INCIDENTAL, SPECIAL, EXEMPLARY, OR CONSEQUENTIAL DAMAGES (INCLUDING,
 * BUT NOT LIMITED TO, PROCUREMENT OF SUBSTITUTE GOODS OR SERVICES; LOSS
 * OF USE, DATA, OR PROFITS; OR BUSINESS INTERRUPTION) HOWEVER CAUSED
 * AND ON ANY THEORY OF LIABILITY, WHETHER IN CONTRACT, STRICT
 * LIABILITY, OR TORT (INCLUDING NEGLIGENCE OR OTHERWISE) ARISING IN
 * ANY WAY OUT OF THE USE OF THIS SOFTWARE, EVEN IF ADVISED OF THE
 * POSSIBILITY OF SUCH DAMAGE.
 *
 ****************************************************************************/

#pragma once

#include <stdint.h>

namespace px4
{

class WorkQueue; // forward declaration

struct wq_config_t {
	const char *name;
	uint16_t stacksize;
	int8_t relative_priority; // relative to max
};

namespace wq_configurations
{
<<<<<<< HEAD
static constexpr wq_config_t rate_ctrl{"wq:rate_ctrl", 1600, 0}; // PX4 inner loop highest priority

static constexpr wq_config_t SPI0{"wq:SPI0", 2496, -1};
static constexpr wq_config_t SPI1{"wq:SPI1", 2496, -2};
static constexpr wq_config_t SPI2{"wq:SPI2", 2496, -3};
static constexpr wq_config_t SPI3{"wq:SPI3", 2496, -4};
static constexpr wq_config_t SPI4{"wq:SPI4", 2496, -5};
static constexpr wq_config_t SPI5{"wq:SPI5", 2496, -6};
static constexpr wq_config_t SPI6{"wq:SPI6", 2496, -7};

static constexpr wq_config_t I2C0{"wq:I2C0", 1400, -8};
static constexpr wq_config_t I2C1{"wq:I2C1", 1400, -9};
static constexpr wq_config_t I2C2{"wq:I2C2", 1400, -10};
static constexpr wq_config_t I2C3{"wq:I2C3", 1400, -11};
static constexpr wq_config_t I2C4{"wq:I2C4", 1400, -12};
=======
static constexpr wq_config_t rate_ctrl{"wq:rate_ctrl", 1664, 0}; // PX4 inner loop highest priority

static constexpr wq_config_t SPI0{"wq:SPI0", 2336, -1};
static constexpr wq_config_t SPI1{"wq:SPI1", 2336, -2};
static constexpr wq_config_t SPI2{"wq:SPI2", 2336, -3};
static constexpr wq_config_t SPI3{"wq:SPI3", 2336, -4};
static constexpr wq_config_t SPI4{"wq:SPI4", 2336, -5};
static constexpr wq_config_t SPI5{"wq:SPI5", 2336, -6};
static constexpr wq_config_t SPI6{"wq:SPI6", 2336, -7};

static constexpr wq_config_t I2C0{"wq:I2C0", 1472, -8};
static constexpr wq_config_t I2C1{"wq:I2C1", 1472, -9};
static constexpr wq_config_t I2C2{"wq:I2C2", 1472, -10};
static constexpr wq_config_t I2C3{"wq:I2C3", 1472, -11};
static constexpr wq_config_t I2C4{"wq:I2C4", 1472, -12};
>>>>>>> d791c8ba

// PX4 att/pos controllers, highest priority after sensors.
static constexpr wq_config_t attitude_ctrl{"wq:attitude_ctrl", 1632, -13};
static constexpr wq_config_t nav_and_controllers{"wq:nav_and_controllers", 7200, -14};

static constexpr wq_config_t hp_default{"wq:hp_default", 1900, -15};

static constexpr wq_config_t uavcan{"wq:uavcan", 3000, -16};

static constexpr wq_config_t UART0{"wq:UART0", 1400, -17};
static constexpr wq_config_t UART1{"wq:UART1", 1400, -18};
static constexpr wq_config_t UART2{"wq:UART2", 1400, -19};
static constexpr wq_config_t UART3{"wq:UART3", 1400, -20};
static constexpr wq_config_t UART4{"wq:UART4", 1400, -21};
static constexpr wq_config_t UART5{"wq:UART5", 1400, -22};
static constexpr wq_config_t UART6{"wq:UART6", 1400, -23};
static constexpr wq_config_t UART7{"wq:UART7", 1400, -24};
static constexpr wq_config_t UART8{"wq:UART8", 1400, -25};
static constexpr wq_config_t UART_UNKNOWN{"wq:UART_UNKNOWN", 1400, -26};

static constexpr wq_config_t lp_default{"wq:lp_default", 1700, -50};

static constexpr wq_config_t test1{"wq:test1", 2000, 0};
static constexpr wq_config_t test2{"wq:test2", 2000, 0};

} // namespace wq_configurations

/**
 * Start the work queue manager task.
 */
int WorkQueueManagerStart();

/**
 * Stop the work queue manager task.
 */
int WorkQueueManagerStop();

/**
 * Work queue manager status.
 */
int WorkQueueManagerStatus();

/**
 * Create (or find) a work queue with a particular configuration.
 *
 * @param new_wq		The work queue configuration (see WorkQueueManager.hpp).
 * @return		A pointer to the WorkQueue, or nullptr on failure.
 */
WorkQueue *WorkQueueFindOrCreate(const wq_config_t &new_wq);

/**
 * Map a PX4 driver device id to a work queue (by sensor bus).
 *
 * @param device_id		The PX4 driver's device id.
 * @return		A work queue configuration.
 */
const wq_config_t &device_bus_to_wq(uint32_t device_id);

/**
 * Map a serial device path (eg /dev/ttyS1) to a work queue.
 *
 * @param device_id		The device path.
 * @return		A work queue configuration.
 */
const wq_config_t &serial_port_to_wq(const char *serial);


} // namespace px4<|MERGE_RESOLUTION|>--- conflicted
+++ resolved
@@ -48,23 +48,6 @@
 
 namespace wq_configurations
 {
-<<<<<<< HEAD
-static constexpr wq_config_t rate_ctrl{"wq:rate_ctrl", 1600, 0}; // PX4 inner loop highest priority
-
-static constexpr wq_config_t SPI0{"wq:SPI0", 2496, -1};
-static constexpr wq_config_t SPI1{"wq:SPI1", 2496, -2};
-static constexpr wq_config_t SPI2{"wq:SPI2", 2496, -3};
-static constexpr wq_config_t SPI3{"wq:SPI3", 2496, -4};
-static constexpr wq_config_t SPI4{"wq:SPI4", 2496, -5};
-static constexpr wq_config_t SPI5{"wq:SPI5", 2496, -6};
-static constexpr wq_config_t SPI6{"wq:SPI6", 2496, -7};
-
-static constexpr wq_config_t I2C0{"wq:I2C0", 1400, -8};
-static constexpr wq_config_t I2C1{"wq:I2C1", 1400, -9};
-static constexpr wq_config_t I2C2{"wq:I2C2", 1400, -10};
-static constexpr wq_config_t I2C3{"wq:I2C3", 1400, -11};
-static constexpr wq_config_t I2C4{"wq:I2C4", 1400, -12};
-=======
 static constexpr wq_config_t rate_ctrl{"wq:rate_ctrl", 1664, 0}; // PX4 inner loop highest priority
 
 static constexpr wq_config_t SPI0{"wq:SPI0", 2336, -1};
@@ -80,7 +63,6 @@
 static constexpr wq_config_t I2C2{"wq:I2C2", 1472, -10};
 static constexpr wq_config_t I2C3{"wq:I2C3", 1472, -11};
 static constexpr wq_config_t I2C4{"wq:I2C4", 1472, -12};
->>>>>>> d791c8ba
 
 // PX4 att/pos controllers, highest priority after sensors.
 static constexpr wq_config_t attitude_ctrl{"wq:attitude_ctrl", 1632, -13};
