--- conflicted
+++ resolved
@@ -116,13 +116,6 @@
         name: coredump
         path: px4.core
 
-<<<<<<< HEAD
-=======
-    - name: Upload logs to flight review
-      if: failure()
-      run: ./Tools/upload_log.py -q --description "${GITHUB_WORKFLOW} ${GITHUB_RUN_ID}" --feedback "${GITHUB_WORKFLOW} ${GITHUB_RUN_ID} ${GITHUB_REPOSITORY} ${GITHUB_REF}" --source CI ${GITHUB_WORKSPACE}/build/px4_sitl_default/tmp_mavsdk_tests/rootfs/log/*/*.ulg
-
->>>>>>> 48f125f1
     - name: Upload px4 binary
       if: failure()
       uses: actions/upload-artifact@v2-preview
