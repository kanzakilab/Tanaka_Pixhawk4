--- conflicted
+++ resolved
@@ -118,12 +118,9 @@
 	{V5X01, hw_mft_list_v0500, arraySize(hw_mft_list_v0500)}, // FMUV5X,                 Rev 1
 	{V5X02, hw_mft_list_v0500, arraySize(hw_mft_list_v0500)}, // FMUV5X,                 Rev 2
 	{V5X10, hw_mft_list_v0510, arraySize(hw_mft_list_v0510)}, // NO PX4IO,               Rev 0
-<<<<<<< HEAD
 	{V5X80, hw_mft_list_v0500, arraySize(hw_mft_list_v0500)}, // USB (Q),                Rev 0
 	{V5X81, hw_mft_list_v0500, arraySize(hw_mft_list_v0500)}, // USB (Q) I2C2 BMP388,    Rev 1
 	{V5X82, hw_mft_list_v0500, arraySize(hw_mft_list_v0500)}, // USB (Q) I2C2 BMP388,    Rev 2
-=======
->>>>>>> faca2b17
 	{V5X90, hw_mft_list_v0509, arraySize(hw_mft_list_v0509)}, // NO USB,                 Rev 0
 	{V5X91, hw_mft_list_v0509, arraySize(hw_mft_list_v0509)}, // NO USB I2C2 BMP388,     Rev 1
 	{V5X92, hw_mft_list_v0509, arraySize(hw_mft_list_v0509)}, // NO USB I2C2 BMP388,     Rev 2
