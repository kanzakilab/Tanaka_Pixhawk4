
px4_add_board(
	PLATFORM nuttx
	TOOLCHAIN arm-none-eabi
	ARCHITECTURE cortex-m7
	ROMFSROOT px4fmu_common
	IO px4_io-v2_default
	TESTING
	#UAVCAN_INTERFACES 2
	CONSTRAINED_FLASH
	SERIAL_PORTS
		GPS1:/dev/ttyS0
		TEL1:/dev/ttyS1
		TEL2:/dev/ttyS2
		TEL4:/dev/ttyS3
	DRIVERS
		adc/board_adc
		#barometer # all available barometer drivers
		barometer/ms5611
		#batt_smbus
		#camera_capture
		#camera_trigger
		differential_pressure # all available differential pressure drivers
		distance_sensor # all available distance sensor drivers
		dshot
		gps
		#heater
		#imu # all available imu drivers
		#imu/analog_devices/adis16448
		#imu/adis16477
		#imu/adis16497
		#imu/bosch/bmi055
		#imu/invensense/icm20602
		imu/invensense/icm20689
		#imu/invensense/icm20948 # required for ak09916 mag
		#irlock
		lights # all available light drivers
		lights/rgbled_pwm
		magnetometer # all available magnetometer drivers
		optical_flow # all available optical flow drivers
		#osd
		#pca9685
		#power_monitor/ina226
		#protocol_splitter
		#pwm_input
		pwm_out_sim
		pwm_out
		px4io
		rc_input
		#roboclaw
		#rpm
		safety_button
		#smart_battery/batmon
		telemetry # all available telemetry drivers
		#test_ppm
		tone_alarm
		#uavcan
	MODULES
		airspeed_selector
		#attitude_estimator_q
		battery_status
		#camera_feedback
		commander
		dataman
		ekf2
		#esc_battery
		events
		flight_mode_manager
		fw_att_control
		fw_pos_control_l1
<<<<<<< HEAD
		gyro_calibration
=======
		#gyro_calibration
>>>>>>> faca2b17
		#gyro_fft
		land_detector
		#landing_target_estimator
		load_mon
		#local_position_estimator
		logger
		mag_bias_estimator
		mavlink
		mc_att_control
		mc_hover_thrust_estimator
		mc_pos_control
		mc_rate_control
		#micrortps_bridge
		navigator
		rc_update
		#rover_pos_control
		sensors
		#sih
		#temperature_compensation
		#vmount
		vtol_att_control
	SYSTEMCMDS
		bl_update
		dmesg
		dumpfile
		esc_calib
		gpio
		hardfault_log
		i2cdetect
		led_control
		mft
		mixer
		motor_ramp
		motor_test
		mtd
		nshterm
		param
		perf
		pwm
		reboot
		reflect
		sd_bench
		system_time
		#tests # tests and test runner
		top
		topic_listener
		tune_control
		uorb
		usb_connected
		ver
		work_queue
	EXAMPLES
		fake_gps
		#fake_imu
		#fake_magnetometer
		#fixedwing_control # Tutorial code from https://px4.io/dev/example_fixedwing_control
		#hello
		#hwtest # Hardware test
		#matlab_csv_serial
		#px4_mavlink_debug # Tutorial code from http://dev.px4.io/en/debug/debug_values.html
		#px4_simple_app # Tutorial code from http://dev.px4.io/en/apps/hello_sky.html
		#rover_steering_control # Rover example app
		#uuv_example_app
		#work_item
	)<|MERGE_RESOLUTION|>--- conflicted
+++ resolved
@@ -68,11 +68,7 @@
 		flight_mode_manager
 		fw_att_control
 		fw_pos_control_l1
-<<<<<<< HEAD
-		gyro_calibration
-=======
 		#gyro_calibration
->>>>>>> faca2b17
 		#gyro_fft
 		land_detector
 		#landing_target_estimator
