#!/bin/sh
#
# @name ThunderFly TF-G1
# ThunderFly TF-G1 autogyro airframe. Only for FlightGear simulator
#
# @type Autogyro
# @class Autogyro
#
# @url https://github.com/ThunderFly-aerospace/TF-G1/
#
#

. ${R}etc/init.d/rc.fw_defaults

<<<<<<< HEAD
if [ $AUTOCNF = yes ]
then
	param set EKF2_ARSP_THR 8
	param set EKF2_FUSE_BETA 1

	param set FW_AIRSPD_STALL 8.0
=======
param set-default EKF2_ARSP_THR 8
param set-default EKF2_FUSE_BETA 1
>>>>>>> faca2b17

param set-default FW_AIRSPD_STALL 8

param set-default FW_P_RMAX_NEG 20.0
param set-default FW_P_RMAX_POS 60.0
param set-default FW_W_RMAX 10
param set-default FW_W_EN 1

param set-default FW_PR_IMAX 0.4
param set-default FW_R_TC 0.4
param set-default FW_RR_FF 0.5
param set-default FW_RR_I 0.1
param set-default FW_RR_IMAX 0.2
param set-default FW_RR_P 0.08

param set-default MIS_LTRMIN_ALT 50
param set-default MIS_TAKEOFF_ALT 3

param set-default NAV_ACC_RAD 20
param set-default NAV_DLL_ACT 2
param set-default NAV_LOITER_RAD 100

param set-default RWTO_TKOFF 1

param set-default FW_ARSP_SCALE_EN 0

param set-default FW_AIRSPD_MAX 35
param set-default FW_AIRSPD_MIN 7
param set-default FW_AIRSPD_TRIM 15

param set-default FW_P_LIM_MAX 25
param set-default FW_P_LIM_MIN -5
param set-default FW_R_LIM 30

param set-default FW_MAN_P_MAX 30.0
param set-default FW_MAN_R_MAX 30.0

param set-default FW_THR_CRUISE 0.8
param set-default FW_THR_IDLE 0
param set-default COM_DISARM_PRFLT 0

set MIXER_FILE etc/mixers-sitl/autogyro_sitl.main.mix
set MIXER custom<|MERGE_RESOLUTION|>--- conflicted
+++ resolved
@@ -12,17 +12,8 @@
 
 . ${R}etc/init.d/rc.fw_defaults
 
-<<<<<<< HEAD
-if [ $AUTOCNF = yes ]
-then
-	param set EKF2_ARSP_THR 8
-	param set EKF2_FUSE_BETA 1
-
-	param set FW_AIRSPD_STALL 8.0
-=======
 param set-default EKF2_ARSP_THR 8
 param set-default EKF2_FUSE_BETA 1
->>>>>>> faca2b17
 
 param set-default FW_AIRSPD_STALL 8
 
