--- conflicted
+++ resolved
@@ -14,6 +14,8 @@
 
 set MIXER AERT
 set PWM_OUT 1234
+
+param set UAVCAN_ENABLE 0
 
 # set SYS_HITL to 2 to start the SIH and avoid sensors startup
 param set-default SYS_HITL 2
@@ -37,11 +39,5 @@
 param set SIH_IXZ 0.00046
 param set SIH_KDV 0.2
 
-<<<<<<< HEAD
-param set UAVCAN_ENABLE 0
-
 param set SIH_VEHICLE_TYPE 1 	# sih as fixed wing
-=======
-param set SIH_VEHICLE_TYPE 1 	# sih as fixed wing
-param set RWTO_TKOFF 1  # enable takeoff from runway (as opposed to launched)
->>>>>>> 78b3d224
+param set RWTO_TKOFF 1  # enable takeoff from runway (as opposed to launched)