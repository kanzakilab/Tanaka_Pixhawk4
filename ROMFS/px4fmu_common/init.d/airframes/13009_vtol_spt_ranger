--- conflicted
+++ resolved
@@ -68,10 +68,6 @@
 
 param set-default PWM_AUX_DIS5 950
 
-<<<<<<< HEAD
-
-=======
->>>>>>> 94884594
 param set-default VT_ARSP_TRANS   15
 param set-default VT_F_TRANS_THR    0.6
 param set-default VT_IDLE_PWM_MC 1180
