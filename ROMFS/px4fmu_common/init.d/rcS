--- conflicted
+++ resolved
@@ -385,15 +385,11 @@
 			esc_battery start
 		fi
 
-<<<<<<< HEAD
-		battery_status start
-=======
 		if ! param compare BAT1_SOURCE 1
 		then
 			battery_status start
 		fi
 
->>>>>>> d791c8ba
 		commander start
 	fi
 
