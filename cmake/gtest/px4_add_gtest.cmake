############################################################################
#
# Copyright (c) 2019 PX4 Development Team. All rights reserved.
#
# Redistribution and use in source and binary forms, with or without
# modification, are permitted provided that the following conditions
# are met:
#
# 1. Redistributions of source code must retain the above copyright
#    notice, this list of conditions and the following disclaimer.
# 2. Redistributions in binary form must reproduce the above copyright
#    notice, this list of conditions and the following disclaimer in
#    the documentation and/or other materials provided with the
#    distribution.
# 3. Neither the name PX4 nor the names of its contributors may be
#    used to endorse or promote products derived from this software
#    without specific prior written permission.
#
# THIS SOFTWARE IS PROVIDED BY THE COPYRIGHT HOLDERS AND CONTRIBUTORS
# "AS IS" AND ANY EXPRESS OR IMPLIED WARRANTIES, INCLUDING, BUT NOT
# LIMITED TO, THE IMPLIED WARRANTIES OF MERCHANTABILITY AND FITNESS
# FOR A PARTICULAR PURPOSE ARE DISCLAIMED. IN NO EVENT SHALL THE
# COPYRIGHT OWNER OR CONTRIBUTORS BE LIABLE FOR ANY DIRECT, INDIRECT,
# INCIDENTAL, SPECIAL, EXEMPLARY, OR CONSEQUENTIAL DAMAGES (INCLUDING,
# BUT NOT LIMITED TO, PROCUREMENT OF SUBSTITUTE GOODS OR SERVICES; LOSS
# OF USE, DATA, OR PROFITS; OR BUSINESS INTERRUPTION) HOWEVER CAUSED
# AND ON ANY THEORY OF LIABILITY, WHETHER IN CONTRACT, STRICT
# LIABILITY, OR TORT (INCLUDING NEGLIGENCE OR OTHERWISE) ARISING IN
# ANY WAY OUT OF THE USE OF THIS SOFTWARE, EVEN IF ADVISED OF THE
# POSSIBILITY OF SUCH DAMAGE.
#
############################################################################

#=============================================================================
#
#	px4_add_unit_gtest
#
#	Adds a googletest unit test to the test_results target.
#
function(px4_add_unit_gtest)
	# skip if unit testing is not configured
	if(BUILD_TESTING)
		# parse source file and library dependencies from arguments
		px4_parse_function_args(
			NAME px4_add_unit_gtest
			ONE_VALUE SRC
			MULTI_VALUE EXTRA_SRCS COMPILE_FLAGS INCLUDES LINKLIBS
			REQUIRED SRC
			ARGN ${ARGN})

		# infer test name from source filname
		get_filename_component(TESTNAME ${SRC} NAME_WE)
		string(REPLACE Test "" TESTNAME ${TESTNAME})
		set(TESTNAME unit-${TESTNAME})

		# build a binary for the unit test
		add_executable(${TESTNAME} EXCLUDE_FROM_ALL ${SRC} ${EXTRA_SRCS})

		# link the libary to test and gtest
		target_link_libraries(${TESTNAME} ${LINKLIBS} gtest_main)

		if(COMPILE_FLAGS)
			target_compile_options(${TESTNAME} PRIVATE ${COMPILE_FLAGS})
		endif()

		if(INCLUDES)
			target_include_directories(${TESTNAME} PRIVATE ${INCLUDES})
		endif()

		# add the test to the ctest plan
		add_test(NAME ${TESTNAME}
		         COMMAND ${TESTNAME}
		         WORKING_DIRECTORY ${PX4_BINARY_DIR})

		# attach it to the unit test target
		add_dependencies(test_results ${TESTNAME})
	endif()
endfunction()

function(px4_add_functional_gtest)
	# skip if unit testing is not configured
	if(BUILD_TESTING)
		# parse source file and library dependencies from arguments
		px4_parse_function_args(
			NAME px4_add_functional_gtest
			ONE_VALUE SRC
			MULTI_VALUE EXTRA_SRCS COMPILE_FLAGS INCLUDES LINKLIBS
			REQUIRED SRC
			ARGN ${ARGN})

		# infer test name from source filname
		get_filename_component(TESTNAME ${SRC} NAME_WE)
		string(REPLACE Test "" TESTNAME ${TESTNAME})
		set(TESTNAME functional-${TESTNAME})

		# build a binary for the unit test
		add_executable(${TESTNAME} EXCLUDE_FROM_ALL ${SRC} ${EXTRA_SRCS})

		# link the libary to test and gtest
		target_link_libraries(${TESTNAME} ${LINKLIBS} gtest_functional_main
		                                              px4_layer
		                                              px4_platform
		                                              modules__uORB
<<<<<<< HEAD
		                                              px4_layer
		                                              px4_platform
=======
>>>>>>> 96dfa7fc
		                                              systemlib
		                                              cdev
		                                              px4_work_queue
		                                              px4_daemon
		                                              work_queue
		                                              parameters
		                                              perf
		                                              tinybson
		                                              uorb_msgs
		                                              test_stubs)  #put test_stubs last

		if(COMPILE_FLAGS)
			target_compile_options(${TESTNAME} PRIVATE ${COMPILE_FLAGS})
		endif()

		if(INCLUDES)
			target_include_directories(${TESTNAME} PRIVATE ${INCLUDES})
		endif()

		# add the test to the ctest plan
		add_test(NAME ${TESTNAME}
		         # functional tests need to run in a new process for each test,
		         # since they set up and tear down system components
		         COMMAND ${PX4_BINARY_DIR}/${TESTNAME})

		# attach it to the unit test target
		add_dependencies(test_results ${TESTNAME})
	endif()
endfunction()<|MERGE_RESOLUTION|>--- conflicted
+++ resolved
@@ -101,11 +101,6 @@
 		                                              px4_layer
 		                                              px4_platform
 		                                              modules__uORB
-<<<<<<< HEAD
-		                                              px4_layer
-		                                              px4_platform
-=======
->>>>>>> 96dfa7fc
 		                                              systemlib
 		                                              cdev
 		                                              px4_work_queue
