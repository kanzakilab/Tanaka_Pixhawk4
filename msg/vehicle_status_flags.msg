# This is a struct used by the commander internally.

uint64 timestamp				# time since system start (microseconds)

bool condition_calibration_enabled
bool condition_system_sensors_initialized
bool condition_system_hotplug_timeout		# true if the hotplug sensor search is over
bool condition_system_returned_to_home
bool condition_auto_mission_available
bool condition_angular_velocity_valid
bool condition_attitude_valid
bool condition_local_altitude_valid
bool condition_local_position_valid		# set to true by the commander app if the quality of the local position estimate is good enough to use for navigation
bool condition_local_velocity_valid		# set to true by the commander app if the quality of the local horizontal velocity data is good enough to use for navigation
bool condition_global_position_valid		# set to true by the commander app if the quality of the global position estimate is good enough to use for navigation
bool condition_home_position_valid		# indicates a valid home position (a valid home position is not always a valid launch)
bool condition_power_input_valid                # set if input power is valid
bool condition_battery_healthy                # set if battery is available and not low
bool condition_escs_error		      # set to true if one or more ESCs reporting esc_status are offline
<<<<<<< HEAD
bool condition_escs_failure		      # set to true if one or more ESCs reporting esc_status has a failure
=======

>>>>>>> 0f29b871
bool circuit_breaker_engaged_power_check
bool circuit_breaker_engaged_airspd_check
bool circuit_breaker_engaged_enginefailure_check
bool circuit_breaker_flight_termination_disabled
bool circuit_breaker_engaged_usb_check
bool circuit_breaker_engaged_posfailure_check	# set to true when the position valid checks have been disabled
bool circuit_breaker_vtol_fw_arming_check 	# set to true if for VTOLs arming in fixed-wing mode should be allowed

bool offboard_control_signal_found_once
bool offboard_control_signal_lost

bool rc_signal_found_once
bool rc_input_blocked                                # set if RC input should be ignored temporarily
bool rc_calibration_valid                            # set if RC calibration is valid
bool vtol_transition_failure                        # Set to true if vtol transition failed
bool usb_connected                                # status of the USB power supply

bool avoidance_system_required					  # Set to true if avoidance system is enabled via COM_OBS_AVOID parameter
bool avoidance_system_valid                       # Status of the obstacle avoidance system

bool onboard_logging_system_required              # Set to true if logging system is required for arming via the COM_ARM_WO_OBLOG parameter
bool onboard_logging_system_valid                 # Status of the onboard logging system<|MERGE_RESOLUTION|>--- conflicted
+++ resolved
@@ -17,11 +17,7 @@
 bool condition_power_input_valid                # set if input power is valid
 bool condition_battery_healthy                # set if battery is available and not low
 bool condition_escs_error		      # set to true if one or more ESCs reporting esc_status are offline
-<<<<<<< HEAD
 bool condition_escs_failure		      # set to true if one or more ESCs reporting esc_status has a failure
-=======
-
->>>>>>> 0f29b871
 bool circuit_breaker_engaged_power_check
 bool circuit_breaker_engaged_airspd_check
 bool circuit_breaker_engaged_enginefailure_check
