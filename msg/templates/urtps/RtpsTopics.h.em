--- conflicted
+++ resolved
@@ -127,19 +127,6 @@
 @[end for]@
 @[end if]@
 
-<<<<<<< HEAD
-
-  // SFINAE
-  template<typename T> struct hasTimestampSample{
-  private:
-    template<typename U,
-            typename = decltype(std::declval<U>().timestamp_sample(int64_t()))>
-    static std::true_type detect(int);
-    template<typename U>
-    static std::false_type detect(...);
-  public:
-    static constexpr bool value = decltype(detect<T>(0))::value;
-=======
 	// SFINAE
 	template<typename T> struct hasTimestampSample{
 	private:
@@ -150,7 +137,6 @@
 		static std::false_type detect(...);
 	public:
 		static constexpr bool value = decltype(detect<T>(0))::value;
->>>>>>> faca2b17
   };
 
 	template<typename T>
