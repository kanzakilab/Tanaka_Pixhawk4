rtps:
  - msg: actuator_armed
    id: 0
  - msg: actuator_controls
    id: 1
  - msg: actuator_outputs
    id: 3
  - msg: adc_report
    id: 4
  - msg: airspeed
    id: 5
  - msg: battery_status
    id: 6
  - msg: camera_capture
    id: 7
  - msg: camera_trigger
    id: 8
  - msg: collision_report
    id: 9
  - msg: commander_state
    id: 10
  - msg: cpuload
    id: 11
  - msg: debug_array
    id: 12
    receive: true
  - msg: debug_key_value
    id: 13
    receive: true
  - msg: debug_value
    id: 14
    receive: true
  - msg: debug_vect
    id: 15
    receive: true
  - msg: differential_pressure
    id: 16
  - msg: distance_sensor
    id: 17
  - msg: estimator_innovations
    id: 18
  - msg: ekf2_timestamps
    id: 19
  - msg: ekf_gps_drift
    id: 20
  - msg: sensor_gps
    id: 21
  - msg: esc_report
    id: 22
  - msg: esc_status
    id: 23
  - msg: estimator_status
    id: 24
  - msg: follow_target
    id: 25
  - msg: geofence_result
    id: 26
  - msg: gps_dump
    id: 27
  - msg: gps_inject_data
    id: 28
  - msg: home_position
    id: 29
  - msg: input_rc
    id: 30
    send: true
  - msg: iridiumsbd_status
    id: 31
  - msg: irlock_report
    id: 32
  - msg: landing_target_innovations
    id: 33
  - msg: landing_target_pose
    id: 34
  - msg: led_control
    id: 35
  - msg: log_message
    id: 36
  - msg: manual_control_setpoint
    id: 37
  - msg: mavlink_log
    id: 38
  - msg: mission
    id: 39
  - msg: mission_result
    id: 40
  - msg: mount_orientation
    id: 41
  - msg: multirotor_motor_limits
    id: 42
  - msg: obstacle_distance
    id: 43
  - msg: offboard_control_mode
    id: 44
    receive: true
  - msg: optical_flow
    id: 45
    receive: true
  - msg: parameter_update
    id: 46
  - msg: ping
    id: 47
  - msg: position_controller_landing_status
    id: 48
  - msg: position_controller_status
    id: 49
  - msg: position_setpoint
    id: 50
    receive: true
  - msg: position_setpoint_triplet
    id: 51
    receive: true
  - msg: power_button_state
    id: 52
  - msg: pwm_input
    id: 53
  - msg: qshell_req
    id: 54
  - msg: qshell_retval
    id: 55
  - msg: radio_status
    id: 56
  - msg: rate_ctrl_status
    id: 57
  - msg: rc_channels
    id: 58
  - msg: rc_parameter_map
    id: 59
  - msg: safety
    id: 60
  - msg: satellite_info
    id: 61
    send: true
  - msg: sensor_accel
    id: 62
  - msg: sensor_baro
    id: 63
  - msg: estimator_sensor_bias
    id: 64
  - msg: sensor_combined
    id: 65
    send: true
  - msg: sensor_correction
    id: 66
  - msg: sensor_gyro
    id: 67
  - msg: sensor_mag
    id: 68
  - msg: sensors_status_imu
    id: 69
  - msg: sensor_selection
    id: 70
  - msg: px4io_status
    id: 71
  - msg: system_power
    id: 73
  - msg: task_stack_info
    id: 74
  - msg: tecs_status
    id: 75
  - msg: telemetry_status
    id: 76
    receive: true
  - msg: test_motor
    id: 77
  - msg: timesync
    id: 78
    receive: true
    send: true
  - msg: trajectory_waypoint
    id: 79
    send: true
  - msg: transponder_report
    id: 80
  - msg: tune_control
    id: 81
  - msg: uavcan_parameter_request
    id: 82
  - msg: uavcan_parameter_value
    id: 83
  - msg: ulog_stream
    id: 84
  - msg: ulog_stream_ack
    id: 85
  - msg: vehicle_air_data
    id: 86
  - msg: vehicle_attitude
    id: 87
    send: true
  - msg: vehicle_attitude_setpoint
    id: 88
  - msg: vehicle_command
    id: 89
    receive: true
  - msg: vehicle_command_ack
    id: 90
  - msg: vehicle_constraints
    id: 91
  - msg: vehicle_control_mode
    id: 92
    send: true
  - msg: vehicle_global_position
    id: 93
  - msg: vehicle_gps_position
    id: 94
  - msg: vehicle_land_detected
    id: 95
  - msg: vehicle_local_position
    id: 96
    send: true
  - msg: vehicle_local_position_setpoint
    id: 97
    receive: true
  - msg: vehicle_magnetometer
    id: 98
  - msg: vehicle_odometry
    id: 99
    send: true
  - msg: vehicle_rates_setpoint
    id: 100
  - msg: vehicle_roi
    id: 101
  - msg: vehicle_status
    id: 102
    send: true
  - msg: vehicle_status_flags
    id: 103
  - msg: vehicle_trajectory_waypoint
    id: 104
    receive: true
  - msg: vtol_vehicle_status
    id: 105
  - msg: wind
    id: 106
  - msg: collision_constraints
    id: 107
    send: true
  - msg: orbit_status
    id: 108
  - msg: power_monitor
    id: 109
  - msg: landing_gear
    id: 110
  - msg: wheel_encoders
    id: 111
  - msg: vehicle_angular_velocity
    id: 112
    send: true
  - msg: vehicle_acceleration
    id: 113
  - msg: airspeed_validated
    id: 115
  - msg: onboard_computer_status
    id: 116
    receive: true
  - msg: cellular_status
    id: 117
  - msg: sensor_accel_fifo
    id: 118
  - msg: sensor_gyro_fifo
    id: 119
  - msg: vehicle_imu
    id: 120
  - msg: vehicle_imu_status
    id: 121
  - msg: vehicle_angular_acceleration
    id: 122
  - msg: logger_status
    id: 123
  - msg: rpm
    id: 124
  - msg: hover_thrust_estimate
    id: 125
  - msg: trajectory_bezier
    id: 126
    receive: true
  - msg: vehicle_trajectory_bezier
    id: 127
    receive: true
  - msg: timesync_status
    id: 128
  - msg: orb_test
    id: 129
  - msg: orb_test_medium
    id: 130
  - msg: orb_test_large
    id: 131
  - msg: yaw_estimator_status
    id: 132
  - msg: sensor_preflight_mag
    id: 133
  - msg: estimator_states
    id: 134
  - msg: generator_status
    id: 135
  - msg: sensor_gyro_fft
    id: 136
  - msg: navigator_mission_item
    id: 137
  - msg: estimator_optical_flow_vel
    id: 138
  - msg: estimator_selector_status
    id: 139
  - msg: manual_control_switches
    id: 140
  - msg: estimator_status_flags
    id: 141
  - msg: rtl_flight_time
    id: 142
  - msg: vehicle_angular_acceleration_setpoint
    id: 143
  - msg: vehicle_torque_setpoint
    id: 144
  - msg: vehicle_thrust_setpoint
    id: 145
  - msg: vehicle_actuator_setpoint
    id: 146
  - msg: control_allocator_status
    id: 147
  - msg: mag_worker_data
    id: 148
  - msg: takeoff_status
    id: 149
  - msg: heater_status
    id: 150
  - msg: gimbal_device_attitude_status
    id: 151
  - msg: gimbal_device_information
    id: 152
  - msg: gimbal_device_set_attitude
    id: 153
  - msg: gimbal_manager_information
    id: 154
  - msg: gimbal_manager_set_attitude
    id: 155
  - msg: gimbal_manager_status
    id: 156
  - msg: gimbal_manager_set_manual_control
    id: 157
  - msg: airspeed_wind
    id: 158
<<<<<<< HEAD
  - msg: failure_detector_status
    id: 159
=======
  - msg: estimator_event_flags
    id: 159
  - msg: navigator_mission_item
    id: 160
  - msg: baro_bias_estimate
    id: 161
  - msg: estimator_optical_flow_vel
    id: 162
  - msg: autotune_attitude_control_status
    id: 163
  - msg: vehicle_command_cancel
    id: 164
  - msg: actuator_controls_status
    id: 165
  - msg: magnetometer_bias_estimate
    id: 166
>>>>>>> e240128b
  ########## multi topics: begin ##########
  - msg: actuator_controls_0
    id: 170
    alias: actuator_controls
  - msg: actuator_controls_1
    id: 171
    alias: actuator_controls
  - msg: actuator_controls_2
    id: 172
    alias: actuator_controls
  - msg: actuator_controls_3
    id: 173
    alias: actuator_controls
  - msg: actuator_controls_virtual_fw
    id: 174
    alias: actuator_controls
  - msg: actuator_controls_virtual_mc
    id: 175
    alias: actuator_controls
  - msg: mc_virtual_attitude_setpoint
    id: 176
    alias: vehicle_attitude_setpoint
  - msg: fw_virtual_attitude_setpoint
    id: 177
    alias: vehicle_attitude_setpoint
  - msg: vehicle_attitude_groundtruth
    id: 178
    alias: vehicle_attitude
  - msg: vehicle_global_position_groundtruth
    id: 179
    alias: vehicle_global_position
  - msg: vehicle_local_position_groundtruth
    id: 180
    alias: vehicle_local_position
  - msg: vehicle_mocap_odometry
    alias: vehicle_odometry
    id: 181
    receive: true
  - msg: vehicle_visual_odometry
    id: 182
    alias: vehicle_odometry
    receive: true
  - msg: vehicle_trajectory_waypoint_desired
    id: 183
    alias: vehicle_trajectory_waypoint
    send: true
  - msg: obstacle_distance_fused
    id: 184
    alias: obstacle_distance
  - msg: vehicle_vision_attitude
    id: 185
    alias: vehicle_attitude
  - msg: trajectory_setpoint
    id: 186
    alias: vehicle_local_position_setpoint
    receive: true
  - msg: camera_trigger_secondary
    id: 187
    alias: camera_trigger
  - msg: vehicle_angular_velocity_groundtruth
    id: 188
    alias: vehicle_angular_velocity
  - msg: estimator_visual_odometry_aligned
    id: 189
    alias: vehicle_odometry
  - msg: estimator_innovation_variances
    id: 190
    alias: estimator_innovations
  - msg: estimator_innovation_test_ratios
    id: 191
    alias: estimator_innovations
  - msg: orb_multitest
    id: 192
    alias: orb_test
  - msg: orb_test_medium_multi
    id: 193
    alias: orb_test_medium
  - msg: orb_test_medium_queue
    id: 194
    alias: orb_test_medium
  - msg: orb_test_medium_queue_poll
    id: 195
    alias: orb_test_medium
  - msg: orb_test_medium_wrap_around
    id: 196
    alias: orb_test_medium
  - msg: estimator_local_position
    id: 197
    alias: vehicle_local_position
  - msg: estimator_global_position
    id: 198
    alias: vehicle_global_position
  - msg: estimator_attitude
    id: 199
    alias: vehicle_attitude
  - msg: estimator_odometry
    id: 200
    alias: vehicle_odometry
  - msg: actuator_controls_4
    id: 201
    alias: actuator_controls
  - msg: actuator_controls_5
    id: 202
    alias: actuator_controls
  - msg: estimator_wind
    id: 203
    alias: wind
  - msg: log_message_incoming
    id: 204
    alias: log_message
  - msg: actuator_controls_status_0
    id: 205
    alias: actuator_controls_status
  - msg: actuator_controls_status_1
    id: 206
    alias: actuator_controls_status
  ########## multi topics: end ##########<|MERGE_RESOLUTION|>--- conflicted
+++ resolved
@@ -339,10 +339,6 @@
     id: 157
   - msg: airspeed_wind
     id: 158
-<<<<<<< HEAD
-  - msg: failure_detector_status
-    id: 159
-=======
   - msg: estimator_event_flags
     id: 159
   - msg: navigator_mission_item
@@ -359,7 +355,8 @@
     id: 165
   - msg: magnetometer_bias_estimate
     id: 166
->>>>>>> e240128b
+  - msg: failure_detector_status
+    id: 167
   ########## multi topics: begin ##########
   - msg: actuator_controls_0
     id: 170
