--- conflicted
+++ resolved
@@ -281,34 +281,6 @@
     id: 134
   - msg: generator_status
     id: 135
-<<<<<<< HEAD
-  - msg: gimbal_device_attitude_status
-    id: 136
-  - msg: gimbal_device_information
-    id: 137
-  - msg: gimbal_device_set_attitude
-    id: 138
-  - msg: gimbal_manager_information
-    id: 139
-  - msg: gimbal_manager_set_attitude
-    id: 140
-  - msg: gimbal_manager_status
-    id: 141
-  - msg: rtl_flight_time
-    id: 142
-  - msg: navigator_mission_item
-    id: 143
-  - msg: baro_bias_estimate
-    id: 144
-  - msg: estimator_optical_flow_vel
-    id: 145
-  - msg: gimbal_manager_set_manual_control
-    id: 146
-  - msg: autotune_attitude_control_status
-    id: 147
-  - msg: vehicle_command_cancel
-    id: 148
-=======
   - msg: sensor_gyro_fft
     id: 136
   - msg: navigator_mission_item
@@ -321,7 +293,32 @@
     id: 140
   - msg: estimator_status_flags
     id: 141
->>>>>>> 48f125f1
+  - msg: gimbal_device_attitude_status
+    id: 142
+  - msg: gimbal_device_information
+    id: 143
+  - msg: gimbal_device_set_attitude
+    id: 144
+  - msg: gimbal_manager_information
+    id: 145
+  - msg: gimbal_manager_set_attitude
+    id: 146
+  - msg: gimbal_manager_status
+    id: 147
+  - msg: rtl_flight_time
+    id: 148
+  - msg: navigator_mission_item
+    id: 149
+  - msg: baro_bias_estimate
+    id: 200
+  - msg: estimator_optical_flow_vel
+    id: 201
+  - msg: gimbal_manager_set_manual_control
+    id: 202
+  - msg: autotune_attitude_control_status
+    id: 202
+  - msg: vehicle_command_cancel
+    id: 203
   ########## multi topics: begin ##########
   - msg: actuator_controls_0
     id: 150
