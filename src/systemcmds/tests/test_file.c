/****************************************************************************
 *
 *   Copyright (c) 2012-2014 PX4 Development Team. All rights reserved.
 *
 * Redistribution and use in source and binary forms, with or without
 * modification, are permitted provided that the following conditions
 * are met:
 *
 * 1. Redistributions of source code must retain the above copyright
 *    notice, this list of conditions and the following disclaimer.
 * 2. Redistributions in binary form must reproduce the above copyright
 *    notice, this list of conditions and the following disclaimer in
 *    the documentation and/or other materials provided with the
 *    distribution.
 * 3. Neither the name PX4 nor the names of its contributors may be
 *    used to endorse or promote products derived from this software
 *    without specific prior written permission.
 *
 * THIS SOFTWARE IS PROVIDED BY THE COPYRIGHT HOLDERS AND CONTRIBUTORS
 * "AS IS" AND ANY EXPRESS OR IMPLIED WARRANTIES, INCLUDING, BUT NOT
 * LIMITED TO, THE IMPLIED WARRANTIES OF MERCHANTABILITY AND FITNESS
 * FOR A PARTICULAR PURPOSE ARE DISCLAIMED. IN NO EVENT SHALL THE
 * COPYRIGHT OWNER OR CONTRIBUTORS BE LIABLE FOR ANY DIRECT, INDIRECT,
 * INCIDENTAL, SPECIAL, EXEMPLARY, OR CONSEQUENTIAL DAMAGES (INCLUDING,
 * BUT NOT LIMITED TO, PROCUREMENT OF SUBSTITUTE GOODS OR SERVICES; LOSS
 * OF USE, DATA, OR PROFITS; OR BUSINESS INTERRUPTION) HOWEVER CAUSED
 * AND ON ANY THEORY OF LIABILITY, WHETHER IN CONTRACT, STRICT
 * LIABILITY, OR TORT (INCLUDING NEGLIGENCE OR OTHERWISE) ARISING IN
 * ANY WAY OUT OF THE USE OF THIS SOFTWARE, EVEN IF ADVISED OF THE
 * POSSIBILITY OF SUCH DAMAGE.
 *
 ****************************************************************************/

/**
 * @file test_file.c
 *
 * File write test.
 *
 * @author Lorenz Meier <lm@inf.ethz.ch>
 */

#include <sys/stat.h>
#include <poll.h>
#include <dirent.h>
#include <stdio.h>
#include <stddef.h>
#include <unistd.h>
#include <fcntl.h>
#include <systemlib/err.h>
#include <systemlib/perf_counter.h>
#include <string.h>

#include <drivers/drv_hrt.h>

#include "tests.h"

<<<<<<< HEAD
int check_user_abort(int fd);
=======
static int check_user_abort(int fd);
>>>>>>> 73546b66

int check_user_abort(int fd) {
	/* check if user wants to abort */
	char c;

	struct pollfd fds;
	int ret;
	fds.fd = 0; /* stdin */
	fds.events = POLLIN;
	ret = poll(&fds, 1, 0);

	if (ret > 0) {

		read(0, &c, 1);

		switch (c) {
		case 0x03: // ctrl-c
		case 0x1b: // esc
		case 'c':
		case 'q':
		{
			warnx("Test aborted.");
			fsync(fd);
			close(fd);
			return OK;
			/* not reached */
			}
		}
	}

	return 1;
}

int
test_file(int argc, char *argv[])
{
	const unsigned iterations = 100;
	const unsigned alignments = 65;

	/* check if microSD card is mounted */
	struct stat buffer;
	if (stat("/fs/microsd/", &buffer)) {
		warnx("no microSD card mounted, aborting file test");
		return 1;
	}

	/* perform tests for a range of chunk sizes */
	unsigned chunk_sizes[] = {1, 5, 8, 13, 16, 32, 33, 64, 70, 128, 133, 256, 300, 512, 555, 1024, 1500};

	for (unsigned c = 0; c < (sizeof(chunk_sizes) / sizeof(chunk_sizes[0])); c++) {

		printf("\n====== FILE TEST: %u bytes chunks ======\n", chunk_sizes[c]);

		for (unsigned a = 0; a < alignments; a++) {

			printf("\n");
			warnx("----- alignment test: %u bytes -----", a);

			uint8_t write_buf[chunk_sizes[c] + alignments] __attribute__((aligned(64)));

			/* fill write buffer with known values */
			for (int i = 0; i < sizeof(write_buf); i++) {
				/* this will wrap, but we just need a known value with spacing */
				write_buf[i] = i+11;
			}

			uint8_t read_buf[chunk_sizes[c] + alignments] __attribute__((aligned(64)));
			hrt_abstime start, end;

			int fd = open("/fs/microsd/testfile", O_TRUNC | O_WRONLY | O_CREAT);

			warnx("testing unaligned writes - please wait..");

			start = hrt_absolute_time();
			for (unsigned i = 0; i < iterations; i++) {
				int wret = write(fd, write_buf + a, chunk_sizes[c]);

				if (wret != chunk_sizes[c]) {
					warn("WRITE ERROR!");

					if ((0x3 & (uintptr_t)(write_buf + a)))
						warnx("memory is unaligned, align shift: %d", a);

					return 1;
				}

				fsync(fd);

				if (!check_user_abort(fd))
					return OK;

			}
			end = hrt_absolute_time();

			close(fd);
			fd = open("/fs/microsd/testfile", O_RDONLY);

			/* read back data for validation */
			for (unsigned i = 0; i < iterations; i++) {
				int rret = read(fd, read_buf, chunk_sizes[c]);

				if (rret != chunk_sizes[c]) {
					warnx("READ ERROR!");
					return 1;
				}
				
				/* compare value */
				bool compare_ok = true;

				for (int j = 0; j < chunk_sizes[c]; j++) {
					if (read_buf[j] != write_buf[j + a]) {
						warnx("COMPARISON ERROR: byte %d, align shift: %d", j, a);
						compare_ok = false;
						break;
					}
				}

				if (!compare_ok) {
					warnx("ABORTING FURTHER COMPARISON DUE TO ERROR");
					return 1;
				}

				if (!check_user_abort(fd))
					return OK;

			}

			/*
			 * ALIGNED WRITES AND UNALIGNED READS
			 */

			close(fd);
			int ret = unlink("/fs/microsd/testfile");
			fd = open("/fs/microsd/testfile", O_TRUNC | O_WRONLY | O_CREAT);

			warnx("testing aligned writes - please wait.. (CTRL^C to abort)");

			start = hrt_absolute_time();
			for (unsigned i = 0; i < iterations; i++) {
				int wret = write(fd, write_buf, chunk_sizes[c]);

				if (wret != chunk_sizes[c]) {
					warnx("WRITE ERROR!");
					return 1;
				}

				if (!check_user_abort(fd))
					return OK;

			}

			fsync(fd);

			warnx("reading data aligned..");

			close(fd);
			fd = open("/fs/microsd/testfile", O_RDONLY);

			bool align_read_ok = true;

			/* read back data unaligned */
			for (unsigned i = 0; i < iterations; i++) {
				int rret = read(fd, read_buf, chunk_sizes[c]);

				if (rret != chunk_sizes[c]) {
					warnx("READ ERROR!");
					return 1;
				}
				
				/* compare value */
				bool compare_ok = true;

				for (int j = 0; j < chunk_sizes[c]; j++) {
					if (read_buf[j] != write_buf[j]) {
						warnx("COMPARISON ERROR: byte %d: %u != %u", j, (unsigned int)read_buf[j], (unsigned int)write_buf[j]);
						align_read_ok = false;
						break;
					}

					if (!check_user_abort(fd))
						return OK;
				}

				if (!align_read_ok) {
					warnx("ABORTING FURTHER COMPARISON DUE TO ERROR");
					return 1;
				}

			}

			warnx("align read result: %s\n", (align_read_ok) ? "OK" : "ERROR");

			warnx("reading data unaligned..");

			close(fd);
			fd = open("/fs/microsd/testfile", O_RDONLY);

			bool unalign_read_ok = true;
			int unalign_read_err_count = 0;

			memset(read_buf, 0, sizeof(read_buf));

			/* read back data unaligned */
			for (unsigned i = 0; i < iterations; i++) {
				int rret = read(fd, read_buf + a, chunk_sizes[c]);

				if (rret != chunk_sizes[c]) {
					warnx("READ ERROR!");
					return 1;
				}

				for (int j = 0; j < chunk_sizes[c]; j++) {

					if ((read_buf + a)[j] != write_buf[j]) {
						warnx("COMPARISON ERROR: byte %d, align shift: %d: %u != %u", j, a, (unsigned int)read_buf[j + a], (unsigned int)write_buf[j]);
						unalign_read_ok = false;
						unalign_read_err_count++;
						
						if (unalign_read_err_count > 10)
							break;
					}

					if (!check_user_abort(fd))
						return OK;
				}

				if (!unalign_read_ok) {
					warnx("ABORTING FURTHER COMPARISON DUE TO ERROR");
					return 1;
				}

			}

			ret = unlink("/fs/microsd/testfile");
			close(fd);

			if (ret) {
				warnx("UNLINKING FILE FAILED");
				return 1;
			}
		}
	}

	/* list directory */
	DIR		*d;
	struct dirent	*dir;
	d = opendir("/fs/microsd");
	if (d) {

		while ((dir = readdir(d)) != NULL) {
			//printf("%s\n", dir->d_name);
		}

		closedir(d);

		warnx("directory listing ok (FS mounted and readable)");

	} else {
		/* failed opening dir */
		warnx("FAILED LISTING MICROSD ROOT DIRECTORY");
		return 1;
	}

	return 0;
}<|MERGE_RESOLUTION|>--- conflicted
+++ resolved
@@ -54,11 +54,7 @@
 
 #include "tests.h"
 
-<<<<<<< HEAD
-int check_user_abort(int fd);
-=======
 static int check_user_abort(int fd);
->>>>>>> 73546b66
 
 int check_user_abort(int fd) {
 	/* check if user wants to abort */
