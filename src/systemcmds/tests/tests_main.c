--- conflicted
+++ resolved
@@ -114,10 +114,6 @@
 	{"search_min",		test_search_min,	0},
 	{"servo",		test_servo,		OPT_NOJIGTEST | OPT_NOALLTEST},
 	{"sleep",		test_sleep,		OPT_NOJIGTEST},
-<<<<<<< HEAD
-	{"tone",		test_tone,		0},
-=======
->>>>>>> 48f125f1
 	{"uart_loopback",	test_uart_loopback,	OPT_NOJIGTEST | OPT_NOALLTEST},
 	{"uart_send",		test_uart_send,		OPT_NOJIGTEST | OPT_NOALLTEST},
 	{"versioning",		test_versioning,	0},
