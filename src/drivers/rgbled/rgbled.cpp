--- conflicted
+++ resolved
@@ -638,12 +638,8 @@
 			if (g_rgbled == nullptr) {
 				// fall back to default bus
 				if (PX4_I2C_BUS_LED == PX4_I2C_BUS_EXPANSION) {
-<<<<<<< HEAD
-					warnx("init failed");
+					warnx("no RGB led on bus #%d", i2cdevice);
 					return 1;
-=======
-					errx(1, "no RGB led on bus #%d", i2cdevice);
->>>>>>> 2a46e0f0
 				}
 				i2cdevice = PX4_I2C_BUS_LED;
 			}
@@ -660,12 +656,8 @@
 			if (OK != g_rgbled->init()) {
 				delete g_rgbled;
 				g_rgbled = nullptr;
-<<<<<<< HEAD
-				warnx("init failed");
+				warnx("no RGB led on bus #%d", i2cdevice);
 				return 1;
-=======
-				errx(1, "no RGB led on bus #%d", i2cdevice);
->>>>>>> 2a46e0f0
 			}
 		}
 
