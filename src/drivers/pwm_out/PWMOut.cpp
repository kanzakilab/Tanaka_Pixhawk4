--- conflicted
+++ resolved
@@ -190,8 +190,6 @@
 		return;
 	}
 
-	SmartLock lock_guard(_lock);
-
 	perf_begin(_cycle_perf);
 	perf_count(_interval_perf);
 
@@ -216,453 +214,15 @@
 		updateParams();
 	}
 
-	if (_pwm_initialized && (_current_update_rate == 0)) {
-		update_current_rate();
-	}
-
 	// check at end of cycle (updateSubscriptions() can potentially change to a different WorkQueue thread)
 	_mixing_output.updateSubscriptions(true, true);
 
 	perf_end(_cycle_perf);
 }
 
-<<<<<<< HEAD
 int PWMOut::task_spawn(int argc, char *argv[])
 {
 	PWMOut *instance = new PWMOut();
-=======
-void PWMOut::update_params()
-{
-	updateParams();
-
-	if (_mixing_output.useDynamicMixing()) {
-		return;
-	}
-
-	int32_t pwm_min_default = PWM_DEFAULT_MIN;
-	int32_t pwm_max_default = PWM_DEFAULT_MAX;
-	int32_t pwm_disarmed_default = 0;
-	int32_t pwm_rate_default = 50;
-	int32_t pwm_default_channels = 0;
-
-	const char *prefix;
-
-	if (_class_instance == CLASS_DEVICE_PRIMARY) {
-		prefix = "PWM_MAIN";
-
-		param_get(param_find("PWM_MAIN_MIN"), &pwm_min_default);
-		param_get(param_find("PWM_MAIN_MAX"), &pwm_max_default);
-		param_get(param_find("PWM_MAIN_DISARM"), &pwm_disarmed_default);
-		param_get(param_find("PWM_MAIN_RATE"), &pwm_rate_default);
-		param_get(param_find("PWM_MAIN_OUT"), &pwm_default_channels);
-
-	} else if (_class_instance == CLASS_DEVICE_SECONDARY) {
-		prefix = "PWM_AUX";
-
-		param_get(param_find("PWM_AUX_MIN"), &pwm_min_default);
-		param_get(param_find("PWM_AUX_MAX"), &pwm_max_default);
-		param_get(param_find("PWM_AUX_DISARM"), &pwm_disarmed_default);
-		param_get(param_find("PWM_AUX_RATE"), &pwm_rate_default);
-		param_get(param_find("PWM_AUX_OUT"), &pwm_default_channels);
-
-	} else if (_class_instance == CLASS_DEVICE_TERTIARY) {
-		prefix = "PWM_EXTRA";
-
-		param_get(param_find("PWM_EXTRA_MIN"), &pwm_min_default);
-		param_get(param_find("PWM_EXTRA_MAX"), &pwm_max_default);
-		param_get(param_find("PWM_EXTRA_DISARM"), &pwm_disarmed_default);
-		param_get(param_find("PWM_EXTRA_RATE"), &pwm_rate_default);
-
-	} else {
-		PX4_ERR("invalid class instance %d", _class_instance);
-		return;
-	}
-
-	uint32_t single_ch = 0;
-	uint32_t pwm_default_channel_mask = 0;
-
-	while ((single_ch = pwm_default_channels % 10)) {
-		pwm_default_channel_mask |= 1 << (single_ch - 1);
-		pwm_default_channels /= 10;
-	}
-
-	// update the counter
-	// this is needed to decide if disarmed PWM output should be turned on or not
-	int num_disarmed_set = 0;
-
-	char str[17];
-
-	for (unsigned i = 0; i < _num_outputs; i++) {
-		// PWM_MAIN_MINx
-		{
-			sprintf(str, "%s_MIN%u", prefix, i + 1);
-			int32_t pwm_min = -1;
-
-			if (param_get(param_find(str), &pwm_min) == PX4_OK) {
-				if (pwm_min >= 0 && pwm_min != 1000) {
-					_mixing_output.minValue(i) = math::constrain(pwm_min, (int32_t) PWM_LOWEST_MIN, (int32_t) PWM_HIGHEST_MIN);
-
-					if (pwm_min != _mixing_output.minValue(i)) {
-						int32_t pwm_min_new = _mixing_output.minValue(i);
-						param_set(param_find(str), &pwm_min_new);
-					}
-
-				} else if (pwm_default_channel_mask & 1 << i) {
-					_mixing_output.minValue(i) = pwm_min_default;
-				}
-
-			} else {
-				PX4_ERR("param %s not found", str);
-			}
-		}
-
-		// PWM_MAIN_MAXx
-		{
-			sprintf(str, "%s_MAX%u", prefix, i + 1);
-			int32_t pwm_max = -1;
-
-			if (param_get(param_find(str), &pwm_max) == PX4_OK) {
-				if (pwm_max >= 0 && pwm_max != 2000) {
-					_mixing_output.maxValue(i) = math::constrain(pwm_max, (int32_t) PWM_LOWEST_MAX, (int32_t) PWM_HIGHEST_MAX);
-
-					if (pwm_max != _mixing_output.maxValue(i)) {
-						int32_t pwm_max_new = _mixing_output.maxValue(i);
-						param_set(param_find(str), &pwm_max_new);
-					}
-
-				} else if (pwm_default_channel_mask & 1 << i) {
-					_mixing_output.maxValue(i) = pwm_max_default;
-				}
-
-			} else {
-				PX4_ERR("param %s not found", str);
-			}
-		}
-
-		// PWM_MAIN_FAILx
-		{
-			sprintf(str, "%s_FAIL%u", prefix, i + 1);
-			int32_t pwm_failsafe = -1;
-
-			if (param_get(param_find(str), &pwm_failsafe) == PX4_OK) {
-				if (pwm_failsafe >= 0) {
-					_mixing_output.failsafeValue(i) = math::constrain(pwm_failsafe, (int32_t) 0, (int32_t) PWM_HIGHEST_MAX);
-
-					if (pwm_failsafe != _mixing_output.failsafeValue(i)) {
-						int32_t pwm_fail_new = _mixing_output.failsafeValue(i);
-						param_set(param_find(str), &pwm_fail_new);
-					}
-
-				} else {
-					if (pwm_default_channel_mask & 1 << i) {
-						_mixing_output.failsafeValue(i) = PWM_MOTOR_OFF;
-
-					} else {
-						_mixing_output.failsafeValue(i) = PWM_SERVO_STOP;
-					}
-				}
-
-			} else {
-				PX4_ERR("param %s not found", str);
-			}
-		}
-
-		// PWM_MAIN_DISx
-		{
-			sprintf(str, "%s_DIS%u", prefix, i + 1);
-			int32_t pwm_dis = -1;
-
-			if (param_get(param_find(str), &pwm_dis) == PX4_OK) {
-				if (pwm_dis >= 0 && pwm_dis != 900) {
-					_mixing_output.disarmedValue(i) = math::constrain(pwm_dis, (int32_t) 0, (int32_t) PWM_HIGHEST_MAX);
-
-					if (pwm_dis != _mixing_output.disarmedValue(i)) {
-						int32_t pwm_dis_new = _mixing_output.disarmedValue(i);
-						param_set(param_find(str), &pwm_dis_new);
-					}
-
-				} else if (pwm_default_channel_mask & 1 << i) {
-					_mixing_output.disarmedValue(i) = pwm_disarmed_default;
-				}
-
-			} else {
-				PX4_ERR("param %s not found", str);
-			}
-
-			if (_mixing_output.disarmedValue(i) > 0) {
-				num_disarmed_set++;
-			}
-		}
-
-		// PWM_MAIN_REVx
-		{
-			sprintf(str, "%s_REV%u", prefix, i + 1);
-			int32_t pwm_rev = 0;
-
-			if (param_get(param_find(str), &pwm_rev) == PX4_OK) {
-				uint16_t &reverse_pwm_mask = _mixing_output.reverseOutputMask();
-
-				if (pwm_rev >= 1) {
-					reverse_pwm_mask = reverse_pwm_mask | (1 << i);
-
-				} else {
-					reverse_pwm_mask = reverse_pwm_mask & ~(1 << i);
-				}
-
-			} else {
-				PX4_ERR("param %s not found", str);
-			}
-		}
-	}
-
-	if (_mixing_output.mixers()) {
-		int16_t values[FMU_MAX_ACTUATORS] {};
-
-		for (unsigned i = 0; i < _num_outputs; i++) {
-			sprintf(str, "%s_TRIM%u", prefix, i + 1);
-
-			float pval = 0.0f;
-
-			if (param_get(param_find(str), &pval) != PX4_OK) {
-				PX4_ERR("param %s not found", str);
-			}
-
-			values[i] = roundf(10000 * pval);
-		}
-
-		// copy the trim values to the mixer offsets
-		_mixing_output.mixers()->set_trims(values, _num_outputs);
-	}
-
-	_num_disarmed_set = num_disarmed_set;
-}
-
-int PWMOut::ioctl(device::file_t *filp, int cmd, unsigned long arg)
-{
-	SmartLock lock_guard(_lock);
-
-	int ret = pwm_ioctl(filp, cmd, arg);
-
-	/* if nobody wants it, let CDev have it */
-	if (ret == -ENOTTY) {
-		ret = CDev::ioctl(filp, cmd, arg);
-	}
-
-	return ret;
-}
-
-int PWMOut::pwm_ioctl(device::file_t *filp, int cmd, unsigned long arg)
-{
-	int ret = OK;
-
-	PX4_DEBUG("pwm_out%u: ioctl cmd: %d, arg: %ld", _instance, cmd, arg);
-
-	switch (cmd) {
-	case PWM_SERVO_ARM:
-		update_pwm_out_state(true);
-		break;
-
-	case PWM_SERVO_SET_ARM_OK:
-	case PWM_SERVO_CLEAR_ARM_OK:
-		break;
-
-	case PWM_SERVO_DISARM:
-
-		/* Ignore disarm if disarmed PWM is set already. */
-		if (_num_disarmed_set == 0) {
-			update_pwm_out_state(false);
-		}
-
-		break;
-
-	case PWM_SERVO_GET_DEFAULT_UPDATE_RATE:
-		*(uint32_t *)arg = _pwm_default_rate;
-		break;
-
-	case PWM_SERVO_SET_UPDATE_RATE:
-		ret = set_pwm_rate(_pwm_alt_rate_channels, _pwm_default_rate, arg);
-		break;
-
-	case PWM_SERVO_GET_UPDATE_RATE:
-		*(uint32_t *)arg = _pwm_alt_rate;
-		break;
-
-	case PWM_SERVO_SET_SELECT_UPDATE_RATE:
-		ret = set_pwm_rate(arg, _pwm_default_rate, _pwm_alt_rate);
-		break;
-
-	case PWM_SERVO_GET_SELECT_UPDATE_RATE:
-		*(uint32_t *)arg = _pwm_alt_rate_channels;
-		break;
-
-	case PWM_SERVO_GET_FAILSAFE_PWM: {
-			struct pwm_output_values *pwm = (struct pwm_output_values *)arg;
-
-			for (unsigned i = 0; i < FMU_MAX_ACTUATORS; i++) {
-				pwm->values[i] = _mixing_output.failsafeValue(i);
-			}
-
-			pwm->channel_count = FMU_MAX_ACTUATORS;
-			break;
-		}
-
-	case PWM_SERVO_GET_DISARMED_PWM: {
-			struct pwm_output_values *pwm = (struct pwm_output_values *)arg;
-
-			for (unsigned i = 0; i < FMU_MAX_ACTUATORS; i++) {
-				pwm->values[i] = _mixing_output.disarmedValue(i);
-			}
-
-			pwm->channel_count = FMU_MAX_ACTUATORS;
-			break;
-		}
-
-	case PWM_SERVO_SET_MIN_PWM: {
-			struct pwm_output_values *pwm = (struct pwm_output_values *)arg;
-
-			/* discard if too many values are sent */
-			if (pwm->channel_count > FMU_MAX_ACTUATORS || _mixing_output.useDynamicMixing()) {
-				ret = -EINVAL;
-				break;
-			}
-
-			for (unsigned i = 0; i < pwm->channel_count; i++) {
-				if (pwm->values[i] == 0) {
-					/* ignore 0 */
-				} else if (pwm->values[i] > PWM_HIGHEST_MIN) {
-					_mixing_output.minValue(i) = PWM_HIGHEST_MIN;
-
-				}
-
-#if PWM_LOWEST_MIN > 0
-
-				else if (pwm->values[i] < PWM_LOWEST_MIN) {
-					_mixing_output.minValue(i) = PWM_LOWEST_MIN;
-				}
-
-#endif
-
-				else {
-					_mixing_output.minValue(i) = pwm->values[i];
-				}
-			}
-
-			break;
-		}
-
-	case PWM_SERVO_GET_MIN_PWM: {
-			struct pwm_output_values *pwm = (struct pwm_output_values *)arg;
-
-			for (unsigned i = 0; i < FMU_MAX_ACTUATORS; i++) {
-				pwm->values[i] = _mixing_output.minValue(i);
-			}
-
-			pwm->channel_count = FMU_MAX_ACTUATORS;
-			arg = (unsigned long)&pwm;
-			break;
-		}
-
-	case PWM_SERVO_SET_MAX_PWM: {
-			struct pwm_output_values *pwm = (struct pwm_output_values *)arg;
-
-			/* discard if too many values are sent */
-			if (pwm->channel_count > FMU_MAX_ACTUATORS || _mixing_output.useDynamicMixing()) {
-				ret = -EINVAL;
-				break;
-			}
-
-			for (unsigned i = 0; i < pwm->channel_count; i++) {
-				if (pwm->values[i] == 0) {
-					/* ignore 0 */
-				} else if (pwm->values[i] < PWM_LOWEST_MAX) {
-					_mixing_output.maxValue(i) = PWM_LOWEST_MAX;
-
-				} else if (pwm->values[i] > PWM_HIGHEST_MAX) {
-					_mixing_output.maxValue(i) = PWM_HIGHEST_MAX;
-
-				} else {
-					_mixing_output.maxValue(i) = pwm->values[i];
-				}
-			}
-
-			break;
-		}
-
-	case PWM_SERVO_GET_MAX_PWM: {
-			struct pwm_output_values *pwm = (struct pwm_output_values *)arg;
-
-			for (unsigned i = 0; i < FMU_MAX_ACTUATORS; i++) {
-				pwm->values[i] = _mixing_output.maxValue(i);
-			}
-
-			pwm->channel_count = FMU_MAX_ACTUATORS;
-			arg = (unsigned long)&pwm;
-		}
-		break;
-
-#if defined(DIRECT_PWM_OUTPUT_CHANNELS) && DIRECT_PWM_OUTPUT_CHANNELS >= 14
-
-	case PWM_SERVO_GET(13):
-	case PWM_SERVO_GET(12):
-	case PWM_SERVO_GET(11):
-	case PWM_SERVO_GET(10):
-	case PWM_SERVO_GET(9):
-	case PWM_SERVO_GET(8):
-#endif
-#if defined(DIRECT_PWM_OUTPUT_CHANNELS) && DIRECT_PWM_OUTPUT_CHANNELS >= 8
-	case PWM_SERVO_GET(7):
-	case PWM_SERVO_GET(6):
-#endif
-#if defined(DIRECT_PWM_OUTPUT_CHANNELS) && DIRECT_PWM_OUTPUT_CHANNELS >= 6
-	case PWM_SERVO_GET(5):
-#endif
-#if defined(DIRECT_PWM_OUTPUT_CHANNELS) && DIRECT_PWM_OUTPUT_CHANNELS >= 5
-	case PWM_SERVO_GET(4):
-#endif
-	case PWM_SERVO_GET(3):
-	case PWM_SERVO_GET(2):
-	case PWM_SERVO_GET(1):
-	case PWM_SERVO_GET(0):
-		if (cmd - PWM_SERVO_GET(0) >= (int)_num_outputs) {
-			ret = -EINVAL;
-			break;
-		}
-
-		*(servo_position_t *)arg = up_pwm_servo_get(cmd - PWM_SERVO_GET(0) +  _output_base);
-		break;
-
-	case PWM_SERVO_GET_RATEGROUP(0):
-	case PWM_SERVO_GET_RATEGROUP(1):
-	case PWM_SERVO_GET_RATEGROUP(2):
-	case PWM_SERVO_GET_RATEGROUP(3):
-#if defined(DIRECT_PWM_OUTPUT_CHANNELS) && DIRECT_PWM_OUTPUT_CHANNELS >= 5
-	case PWM_SERVO_GET_RATEGROUP(4):
-#endif
-#if defined(DIRECT_PWM_OUTPUT_CHANNELS) && DIRECT_PWM_OUTPUT_CHANNELS >= 6
-	case PWM_SERVO_GET_RATEGROUP(5):
-#endif
-#if defined(DIRECT_PWM_OUTPUT_CHANNELS) && DIRECT_PWM_OUTPUT_CHANNELS >= 8
-	case PWM_SERVO_GET_RATEGROUP(6):
-	case PWM_SERVO_GET_RATEGROUP(7):
-#endif
-#if defined(DIRECT_PWM_OUTPUT_CHANNELS) && DIRECT_PWM_OUTPUT_CHANNELS >= 14
-	case PWM_SERVO_GET_RATEGROUP(8):
-	case PWM_SERVO_GET_RATEGROUP(9):
-	case PWM_SERVO_GET_RATEGROUP(10):
-	case PWM_SERVO_GET_RATEGROUP(11):
-	case PWM_SERVO_GET_RATEGROUP(12):
-	case PWM_SERVO_GET_RATEGROUP(13):
-#endif
-		*(uint32_t *)arg = _pwm_mask & up_pwm_servo_get_rate_group(cmd - PWM_SERVO_GET_RATEGROUP(0));
-		break;
-
-	case PWM_SERVO_GET_COUNT:
-		*(unsigned *)arg = _num_outputs;
-		break;
-
-	case MIXERIOCRESET:
-		_mixing_output.resetMixer();
->>>>>>> dc8ed978
 
 	if (!instance) {
 		PX4_ERR("alloc failed");
@@ -687,6 +247,27 @@
 	perf_print_counter(_cycle_perf);
 	perf_print_counter(_interval_perf);
 	_mixing_output.printStatus();
+
+	if (_pwm_initialized) {
+		for (int timer = 0; timer < MAX_IO_TIMERS; ++timer) {
+			if (_timer_rates[timer] >= 0) {
+				PX4_INFO_RAW("Timer %i: rate: %3i", timer, _timer_rates[timer]);
+				uint32_t channels = _pwm_mask & up_pwm_servo_get_rate_group(timer);
+
+				if (channels > 0) {
+					PX4_INFO_RAW(" channels: ");
+
+					for (uint32_t channel = 0; channel < _num_outputs; ++channel) {
+						if ((1 << channel) & channels) {
+							PX4_INFO_RAW("%" PRIu32 " ", channel);
+						}
+					}
+				}
+
+				PX4_INFO_RAW("\n");
+			}
+		}
+	}
 
 	return 0;
 }
