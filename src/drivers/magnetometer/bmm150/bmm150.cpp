--- conflicted
+++ resolved
@@ -51,12 +51,6 @@
 	_comms_errors(perf_alloc(PC_COUNT, MODULE_NAME": comms errors")),
 	_duplicates(perf_alloc(PC_COUNT, MODULE_NAME": duplicates"))
 {
-<<<<<<< HEAD
-	set_device_type(DRV_MAG_DEVTYPE_BMM150);
-
-	_px4_mag.set_device_type(DRV_MAG_DEVTYPE_BMM150);
-=======
->>>>>>> d791c8ba
 	_px4_mag.set_external(external());
 
 	// default range scale from uT to gauss
@@ -315,15 +309,9 @@
 	// This allows the higher level code to decide if it
 	// should use this sensor based on whether it has had failures
 	_px4_mag.set_error_count(perf_event_count(_bad_transfers));
-<<<<<<< HEAD
 
 	_px4_mag.update(timestamp_sample, x, y, z);
 
-=======
-
-	_px4_mag.update(timestamp_sample, x, y, z);
-
->>>>>>> d791c8ba
 	_last_raw_x = x_raw;
 	_last_raw_y = y_raw;
 	_last_raw_z = z_raw;
