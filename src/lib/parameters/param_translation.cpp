/****************************************************************************
 *
 *   Copyright (c) 2020, 2021 PX4 Development Team. All rights reserved.
 *
 * Redistribution and use in source and binary forms, with or without
 * modification, are permitted provided that the following conditions
 * are met:
 *
 * 1. Redistributions of source code must retain the above copyright
 *    notice, this list of conditions and the following disclaimer.
 * 2. Redistributions in binary form must reproduce the above copyright
 *    notice, this list of conditions and the following disclaimer in
 *    the documentation and/or other materials provided with the
 *    distribution.
 * 3. Neither the name PX4 nor the names of its contributors may be
 *    used to endorse or promote products derived from this software
 *    without specific prior written permission.
 *
 * THIS SOFTWARE IS PROVIDED BY THE COPYRIGHT HOLDERS AND CONTRIBUTORS
 * "AS IS" AND ANY EXPRESS OR IMPLIED WARRANTIES, INCLUDING, BUT NOT
 * LIMITED TO, THE IMPLIED WARRANTIES OF MERCHANTABILITY AND FITNESS
 * FOR A PARTICULAR PURPOSE ARE DISCLAIMED. IN NO EVENT SHALL THE
 * COPYRIGHT OWNER OR CONTRIBUTORS BE LIABLE FOR ANY DIRECT, INDIRECT,
 * INCIDENTAL, SPECIAL, EXEMPLARY, OR CONSEQUENTIAL DAMAGES (INCLUDING,
 * BUT NOT LIMITED TO, PROCUREMENT OF SUBSTITUTE GOODS OR SERVICES; LOSS
 * OF USE, DATA, OR PROFITS; OR BUSINESS INTERRUPTION) HOWEVER CAUSED
 * AND ON ANY THEORY OF LIABILITY, WHETHER IN CONTRACT, STRICT
 * LIABILITY, OR TORT (INCLUDING NEGLIGENCE OR OTHERWISE) ARISING IN
 * ANY WAY OUT OF THE USE OF THIS SOFTWARE, EVEN IF ADVISED OF THE
 * POSSIBILITY OF SUCH DAMAGE.
 *
 ****************************************************************************/

#include "param_translation.h"


#include <px4_platform_common/log.h>
#include <lib/drivers/device/Device.hpp>
#include <drivers/drv_sensor.h>
#include <lib/parameters/param.h>
#include <lib/mathlib/mathlib.h>

bool param_modify_on_import(bson_node_t node)
{
	// migrate COM_ARM_AUTH -> COM_ARM_AUTH_ID, COM_ARM_AUTH_MET and COM_ARM_AUTH_TO (2020-11-06). This can be removed after the next release (current release=1.11)
	if (node->type == BSON_INT32) {
		if (strcmp("COM_ARM_AUTH", node->name) == 0) {
			union {
				struct {
					uint8_t authorizer_system_id;
					uint16_t auth_method_arm_timeout_msec;
					uint8_t authentication_method;
				} __attribute__((packed)) struct_value;
				int32_t param_value;
			} old_param;
			old_param.param_value = node->i32;

			int32_t method = old_param.struct_value.authentication_method;
			param_set_no_notification(param_find("COM_ARM_AUTH_MET"), &method);

			float timeout = old_param.struct_value.auth_method_arm_timeout_msec / 1000.f;
			param_set_no_notification(param_find("COM_ARM_AUTH_TO"), &timeout);

			strcpy(node->name, "COM_ARM_AUTH_ID");
			node->i32 = old_param.struct_value.authorizer_system_id;

			PX4_INFO("migrating COM_ARM_AUTH: %" PRId32 " -> COM_ARM_AUTH_ID:%" PRId8 ", COM_ARM_AUTH_MET: %" PRId32
				 " and COM_ARM_AUTH_TO: %f",
				 old_param.param_value,
				 old_param.struct_value.authorizer_system_id,
				 method,
				 (double)timeout);
		}
	}

<<<<<<< HEAD
	// migrate MPC_SPOOLUP_TIME -> COM_SPOOLUP_TIME (2020-12-03). This can be removed after the next release (current release=1.11)
	if (node->type == BSON_DOUBLE) {
		if (strcmp("MPC_SPOOLUP_TIME", node->name) == 0) {
			strcpy(node->name, "COM_SPOOLUP_TIME");
			PX4_INFO("param migrating MPC_SPOOLUP_TIME (removed) -> COM_SPOOLUP_TIME: value=%.3f", node->d);
			return true;
		}
	}

	// migrate MPC_*_VEL_* -> MPC_*_VEL_*_ACC (2020-04-27). This can be removed after the next release (current release=1.10)
	if (node->type == BSON_DOUBLE) {
		param_migrate_velocity_gain(node, "MPC_XY_VEL_P");
		param_migrate_velocity_gain(node, "MPC_XY_VEL_I");
		param_migrate_velocity_gain(node, "MPC_XY_VEL_D");
		param_migrate_velocity_gain(node, "MPC_Z_VEL_P");
		param_migrate_velocity_gain(node, "MPC_Z_VEL_I");
		param_migrate_velocity_gain(node, "MPC_Z_VEL_D");
	}

	// migrate MC_DTERM_CUTOFF -> IMU_DGYRO_CUTOFF (2020-03-12). This can be removed after the next release (current release=1.10)
	if (node->type == BSON_DOUBLE) {
		if (strcmp("MC_DTERM_CUTOFF", node->name) == 0) {
			strcpy(node->name, "IMU_DGYRO_CUTOFF");
			PX4_INFO("param migrating MC_DTERM_CUTOFF (removed) -> IMU_DGYRO_CUTOFF: value=%.3f", node->d);
			return true;
		}
	}

	// 2020-06-29 (v1.11 beta): translate CAL_ACCx_EN/CAL_GYROx_EN/CAL_MAGx_EN -> CAL_ACCx_PRIO/CAL_GYROx_PRIO/CAL_MAGx_PRIO
=======
	// 2021-08-27: translate LED_RGB_MAXBRT (0-15) to SYS_RGB_MAXBRT(0.f-1.f)
>>>>>>> 94884594
	if (node->type == BSON_INT32) {
		if (strcmp("LED_RGB_MAXBRT", node->name) == 0) {
			// convert integer (0-15) to float percentage
			node->d = math::constrain(static_cast<double>(node->i32) / 15., 0., 1.);
			node->type = BSON_DOUBLE;
			strcpy(node->name, "SYS_RGB_MAXBRT");
			PX4_INFO("param migrating LED_RGB_MAXBRT (removed) -> SYS_RGB_MAXBRT: value=%.3f", node->d);
			return true;
		}
	}

	// 2020-08-23 (v1.12 alpha): translate GPS blending parameters from EKF2 -> SENS
	{
		if (strcmp("EKF2_GPS_MASK", node->name) == 0) {
			strcpy(node->name, "SENS_GPS_MASK");
			PX4_INFO("copying %s -> %s", "EKF2_GPS_MASK", "SENS_GPS_MASK");
			return true;
		}

		if (strcmp("EKF2_GPS_TAU", node->name) == 0) {
			strcpy(node->name, "SENS_GPS_TAU");
			PX4_INFO("copying %s -> %s", "EKF2_GPS_TAU", "SENS_GPS_TAU");
			return true;
		}
	}

	// 2021-01-31 (v1.12 alpha): translate PWM_MIN/PWM_MAX/PWM_DISARMED to PWM_MAIN
	{
		if (strcmp("PWM_MIN", node->name) == 0) {
			strcpy(node->name, "PWM_MAIN_MIN");
			PX4_INFO("copying %s -> %s", "PWM_MIN", "PWM_MAIN_MIN");
			return true;
		}

		if (strcmp("PWM_MAX", node->name) == 0) {
			strcpy(node->name, "PWM_MAIN_MAX");
			PX4_INFO("copying %s -> %s", "PWM_MAX", "PWM_MAIN_MAX");
			return true;
		}

		if (strcmp("PWM_RATE", node->name) == 0) {
			strcpy(node->name, "PWM_MAIN_RATE");
			PX4_INFO("copying %s -> %s", "PWM_RATE", "PWM_MAIN_RATE");
			return true;
		}

		if (strcmp("PWM_DISARMED", node->name) == 0) {
			strcpy(node->name, "PWM_MAIN_DISARM");
			PX4_INFO("copying %s -> %s", "PWM_DISARMED", "PWM_MAIN_DISARM");
			return true;
		}
	}

	// 2021-06-10: translate ASPD_SCALE to ASPD_SCALE_1
	{
		if (strcmp("ASPD_SCALE", node->name) == 0) {
			strcpy(node->name, "ASPD_SCALE_1");
			PX4_INFO("copying %s -> %s", "ASPD_SCALE", "ASPD_SCALE_1");
		}
	}

	// 2021-07-12: translate VT_DWN_PITCH_MAX to VT_PTCH_MIN
	{
		if (strcmp("VT_DWN_PITCH_MAX", node->name) == 0) {
			strcpy(node->name, "VT_PTCH_MIN");
			node->d *= -1;
			PX4_INFO("copying and inverting sign %s -> %s", "VT_DWN_PITCH_MAX", "VT_PTCH_MIN");
		}
	}

	// 2021-04-30: translate ASPD_STALL to FW_AIRSPD_STALL
	{
		if (strcmp("ASPD_STALL", node->name) == 0) {
			strcpy(node->name, "FW_AIRSPD_STALL");
			PX4_INFO("copying %s -> %s", "ASPD_STALL", "FW_AIRSPD_STALL");
			return true;
		}
	}

	// 2021-07-12: translate VT_DWN_PITCH_MAX to VT_PITCH_MIN
	{
		if (strcmp("VT_DWN_PITCH_MAX", node->name) == 0) {
			strcpy(node->name, "VT_PITCH_MIN");
			node->d *= -1;
			PX4_INFO("copying and inverting sign %s -> %s", "VT_DWN_PITCH_MAX", "VT_PITCH_MIN");
			return true;
		}
	}

	// 2021-10-21: translate NAV_GPSF_LT to FW_GPSF_LT and NAV_GPSF_R to FW_GPSF_R
	{
		if (strcmp("NAV_GPSF_LT", node->name) == 0) {
			strcpy(node->name, "FW_GPSF_LT");
			PX4_INFO("copying  %s -> %s", "NAV_GPSF_LT", "FW_GPSF_LT");
			return true;
		}

		if (strcmp("NAV_GPSF_R", node->name) == 0) {
			strcpy(node->name, "FW_GPSF_R");
			PX4_INFO("copying and inverting sign %s -> %s", "NAV_GPSF_R", "FW_GPSF_R");
			return true;
		}
	}

	return false;
}<|MERGE_RESOLUTION|>--- conflicted
+++ resolved
@@ -73,7 +73,6 @@
 		}
 	}
 
-<<<<<<< HEAD
 	// migrate MPC_SPOOLUP_TIME -> COM_SPOOLUP_TIME (2020-12-03). This can be removed after the next release (current release=1.11)
 	if (node->type == BSON_DOUBLE) {
 		if (strcmp("MPC_SPOOLUP_TIME", node->name) == 0) {
@@ -83,29 +82,7 @@
 		}
 	}
 
-	// migrate MPC_*_VEL_* -> MPC_*_VEL_*_ACC (2020-04-27). This can be removed after the next release (current release=1.10)
-	if (node->type == BSON_DOUBLE) {
-		param_migrate_velocity_gain(node, "MPC_XY_VEL_P");
-		param_migrate_velocity_gain(node, "MPC_XY_VEL_I");
-		param_migrate_velocity_gain(node, "MPC_XY_VEL_D");
-		param_migrate_velocity_gain(node, "MPC_Z_VEL_P");
-		param_migrate_velocity_gain(node, "MPC_Z_VEL_I");
-		param_migrate_velocity_gain(node, "MPC_Z_VEL_D");
-	}
-
-	// migrate MC_DTERM_CUTOFF -> IMU_DGYRO_CUTOFF (2020-03-12). This can be removed after the next release (current release=1.10)
-	if (node->type == BSON_DOUBLE) {
-		if (strcmp("MC_DTERM_CUTOFF", node->name) == 0) {
-			strcpy(node->name, "IMU_DGYRO_CUTOFF");
-			PX4_INFO("param migrating MC_DTERM_CUTOFF (removed) -> IMU_DGYRO_CUTOFF: value=%.3f", node->d);
-			return true;
-		}
-	}
-
-	// 2020-06-29 (v1.11 beta): translate CAL_ACCx_EN/CAL_GYROx_EN/CAL_MAGx_EN -> CAL_ACCx_PRIO/CAL_GYROx_PRIO/CAL_MAGx_PRIO
-=======
 	// 2021-08-27: translate LED_RGB_MAXBRT (0-15) to SYS_RGB_MAXBRT(0.f-1.f)
->>>>>>> 94884594
 	if (node->type == BSON_INT32) {
 		if (strcmp("LED_RGB_MAXBRT", node->name) == 0) {
 			// convert integer (0-15) to float percentage
@@ -159,23 +136,6 @@
 		}
 	}
 
-	// 2021-06-10: translate ASPD_SCALE to ASPD_SCALE_1
-	{
-		if (strcmp("ASPD_SCALE", node->name) == 0) {
-			strcpy(node->name, "ASPD_SCALE_1");
-			PX4_INFO("copying %s -> %s", "ASPD_SCALE", "ASPD_SCALE_1");
-		}
-	}
-
-	// 2021-07-12: translate VT_DWN_PITCH_MAX to VT_PTCH_MIN
-	{
-		if (strcmp("VT_DWN_PITCH_MAX", node->name) == 0) {
-			strcpy(node->name, "VT_PTCH_MIN");
-			node->d *= -1;
-			PX4_INFO("copying and inverting sign %s -> %s", "VT_DWN_PITCH_MAX", "VT_PTCH_MIN");
-		}
-	}
-
 	// 2021-04-30: translate ASPD_STALL to FW_AIRSPD_STALL
 	{
 		if (strcmp("ASPD_STALL", node->name) == 0) {
