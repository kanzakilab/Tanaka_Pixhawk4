--- conflicted
+++ resolved
@@ -114,15 +114,9 @@
 	_TAS_max   = _equivalent_airspeed_max * EAS2TAS;
 	_TAS_min   = _equivalent_airspeed_min * EAS2TAS;
 
-<<<<<<< HEAD
-	// If airspeed measurements are not being used, fix the airspeed estimate to the nominal cruise airspeed
-	if (!PX4_ISFINITE(indicated_airspeed) || !airspeed_sensor_enabled()) {
-		_EAS = _indicated_airspeed_cruise;
-=======
 	// If airspeed measurements are not being used, fix the EAS estimate to halfway between min and max limits
 	if (!PX4_ISFINITE(equivalent_airspeed) || !airspeed_sensor_enabled()) {
-		_EAS = 0.5f * (_equivalent_airspeed_min + _equivalent_airspeed_max);
->>>>>>> 0f29b871
+		_EAS = _indicated_airspeed_cruise;
 
 	} else {
 		_EAS = equivalent_airspeed;
@@ -544,16 +538,10 @@
 	_STE_rate_min = - _min_sink_rate * CONSTANTS_ONE_G;
 }
 
-<<<<<<< HEAD
-void TECS::update_pitch_throttle(const matrix::Dcmf &rotMat, float pitch, float baro_altitude, float hgt_setpoint,
-				 float EAS_setpoint, float indicated_airspeed, float eas_to_tas, bool climb_out_setpoint, float pitch_min_climbout,
+void TECS::update_pitch_throttle(float pitch, float baro_altitude, float hgt_setpoint,
+				 float EAS_setpoint, float equivalent_airspeed, float eas_to_tas, bool climb_out_setpoint, float pitch_min_climbout,
 				 float throttle_min, float throttle_max, float throttle_cruise, float pitch_limit_min, float pitch_limit_max,
 				 float hgt_rate_sp)
-=======
-void TECS::update_pitch_throttle(float pitch, float baro_altitude, float hgt_setpoint,
-				 float EAS_setpoint, float equivalent_airspeed, float eas_to_tas, bool climb_out_setpoint, float pitch_min_climbout,
-				 float throttle_min, float throttle_max, float throttle_cruise, float pitch_limit_min, float pitch_limit_max)
->>>>>>> 0f29b871
 {
 	// Calculate the time since last update (seconds)
 	uint64_t now = hrt_absolute_time();
