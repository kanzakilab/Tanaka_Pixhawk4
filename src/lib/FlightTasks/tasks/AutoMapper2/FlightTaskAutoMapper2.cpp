/****************************************************************************
 *
 *   Copyright (c) 2018 PX4 Development Team. All rights reserved.
 *
 * Redistribution and use in source and binary forms, with or without
 * modification, are permitted provided that the following conditions
 * are met:
 *
 * 1. Redistributions of source code must retain the above copyright
 *    notice, this list of conditions and the following disclaimer.
 * 2. Redistributions in binary form must reproduce the above copyright
 *    notice, this list of conditions and the following disclaimer in
 *    the documentation and/or other materials provided with the
 *    distribution.
 * 3. Neither the name PX4 nor the names of its contributors may be
 *    used to endorse or promote products derived from this software
 *    without specific prior written permission.
 *
 * THIS SOFTWARE IS PROVIDED BY THE COPYRIGHT HOLDERS AND CONTRIBUTORS
 * "AS IS" AND ANY EXPRESS OR IMPLIED WARRANTIES, INCLUDING, BUT NOT
 * LIMITED TO, THE IMPLIED WARRANTIES OF MERCHANTABILITY AND FITNESS
 * FOR A PARTICULAR PURPOSE ARE DISCLAIMED. IN NO EVENT SHALL THE
 * COPYRIGHT OWNER OR CONTRIBUTORS BE LIABLE FOR ANY DIRECT, INDIRECT,
 * INCIDENTAL, SPECIAL, EXEMPLARY, OR CONSEQUENTIAL DAMAGES (INCLUDING,
 * BUT NOT LIMITED TO, PROCUREMENT OF SUBSTITUTE GOODS OR SERVICES; LOSS
 * OF USE, DATA, OR PROFITS; OR BUSINESS INTERRUPTION) HOWEVER CAUSED
 * AND ON ANY THEORY OF LIABILITY, WHETHER IN CONTRACT, STRICT
 * LIABILITY, OR TORT (INCLUDING NEGLIGENCE OR OTHERWISE) ARISING IN
 * ANY WAY OUT OF THE USE OF THIS SOFTWARE, EVEN IF ADVISED OF THE
 * POSSIBILITY OF SUCH DAMAGE.
 *
 ****************************************************************************/

/**
 * @file FlightAutoMapper2.cpp
 */

#include "FlightTaskAutoMapper2.hpp"
#include <mathlib/mathlib.h>

using namespace matrix;

bool FlightTaskAutoMapper2::activate()
{
	bool ret = FlightTaskAuto::activate();
	_reset();
	return ret;
}

bool FlightTaskAutoMapper2::update()
{
	// always reset constraints because they might change depending on the type
	_setDefaultConstraints();

	_updateAltitudeAboveGround();

	// The only time a thrust set-point is sent out is during
	// idle. Hence, reset thrust set-point to NAN in case the
	// vehicle exits idle.

	if (_type_previous == WaypointType::idle) {
		_thrust_setpoint = Vector3f(NAN, NAN, NAN);
	}

	switch (_type) {
	case WaypointType::idle:
		_prepareIdleSetpoints();
		break;

	case WaypointType::land:
		_prepareLandSetpoints();
		break;

	case WaypointType::loiter:

	/* fallthrought */
	case WaypointType::position:
		_preparePositionSetpoints();
		break;

	case WaypointType::takeoff:
		_prepareTakeoffSetpoints();
		break;

	case WaypointType::velocity:
		_prepareVelocitySetpoints();
		break;

	default:
		_preparePositionSetpoints();
		break;
	}

	_obstacle_avoidance.injectAvoidanceSetpoints(_position_setpoint, _velocity_setpoint, _yaw_setpoint,
			_yawspeed_setpoint);

	_generateSetpoints();

	// during mission and reposition, raise the landing gears but only
	// if altitude is high enough
	if (_highEnoughForLandingGear()) {
		_gear.landing_gear = landing_gear_s::GEAR_UP;
	}

	// update previous type
	_type_previous = _type;

	return true;
}

void FlightTaskAutoMapper2::_reset()
{
	// Set setpoints equal current state.
	_velocity_setpoint = _velocity;
	_position_setpoint = _position;
}

void FlightTaskAutoMapper2::_prepareIdleSetpoints()
{
	// Send zero thrust setpoint
	_position_setpoint = Vector3f(NAN, NAN, NAN); // Don't require any position/velocity setpoints
	_velocity_setpoint = Vector3f(NAN, NAN, NAN);
	_thrust_setpoint.zero();
}

void FlightTaskAutoMapper2::_prepareLandSetpoints()
{
	// Keep xy-position and go down with landspeed
	_position_setpoint = Vector3f(_target(0), _target(1), NAN);
	const float speed_lnd = (_alt_above_ground > _param_mpc_land_alt1.get()) ? _constraints.speed_down :
				_param_mpc_land_speed.get();
	_velocity_setpoint = Vector3f(Vector3f(NAN, NAN, speed_lnd));

	// set constraints
	_constraints.tilt = _param_mpc_tiltmax_lnd.get();
	_gear.landing_gear = landing_gear_s::GEAR_DOWN;
}

void FlightTaskAutoMapper2::_prepareTakeoffSetpoints()
{
	// Takeoff is completely defined by target position
	_position_setpoint = _target;
<<<<<<< HEAD
	const float speed_tko = (_alt_above_ground > MPC_LAND_ALT2.get()) ? _constraints.speed_up : MPC_TKO_SPEED.get();
=======
	const float speed_tko = (_alt_above_ground > _param_mpc_land_alt1.get()) ? _constraints.speed_up :
				_param_mpc_tko_speed.get();
>>>>>>> b6120f39
	_velocity_setpoint = Vector3f(NAN, NAN, -speed_tko); // Limit the maximum vertical speed

	_gear.landing_gear = landing_gear_s::GEAR_DOWN;
}

void FlightTaskAutoMapper2::_prepareVelocitySetpoints()
{
	// XY Velocity waypoint
	// TODO : Rewiew that. What is the expected behavior?
	_position_setpoint = Vector3f(NAN, NAN, _position(2));
	Vector2f vel_sp_xy = Vector2f(_velocity).unit_or_zero() * _mc_cruise_speed;
	_velocity_setpoint = Vector3f(vel_sp_xy(0), vel_sp_xy(1), NAN);
}

void FlightTaskAutoMapper2::_preparePositionSetpoints()
{
	// Simple waypoint navigation: go to xyz target, with standard limitations
	_position_setpoint = _target;
	_velocity_setpoint = Vector3f(NAN, NAN, NAN); // No special velocity limitations
}

void FlightTaskAutoMapper2::_updateAltitudeAboveGround()
{
	// Altitude above ground is by default just the negation of the current local position in D-direction.
	_alt_above_ground = -_position(2);

	if (PX4_ISFINITE(_dist_to_bottom)) {
		// We have a valid distance to ground measurement
		_alt_above_ground = _dist_to_bottom;

	} else if (_sub_home_position->get().valid_alt) {
		// if home position is set, then altitude above ground is relative to the home position
		_alt_above_ground = -_position(2) + _sub_home_position->get().z;
	}
}

void FlightTaskAutoMapper2::updateParams()
{
	FlightTaskAuto::updateParams();

	// make sure that alt1 is above alt2
	_param_mpc_land_alt1.set(math::max(_param_mpc_land_alt1.get(), _param_mpc_land_alt2.get()));
}

bool FlightTaskAutoMapper2::_highEnoughForLandingGear()
{
	// return true if altitude is above two meters
	return _alt_above_ground > 2.0f;
}<|MERGE_RESOLUTION|>--- conflicted
+++ resolved
@@ -140,12 +140,8 @@
 {
 	// Takeoff is completely defined by target position
 	_position_setpoint = _target;
-<<<<<<< HEAD
-	const float speed_tko = (_alt_above_ground > MPC_LAND_ALT2.get()) ? _constraints.speed_up : MPC_TKO_SPEED.get();
-=======
 	const float speed_tko = (_alt_above_ground > _param_mpc_land_alt1.get()) ? _constraints.speed_up :
 				_param_mpc_tko_speed.get();
->>>>>>> b6120f39
 	_velocity_setpoint = Vector3f(NAN, NAN, -speed_tko); // Limit the maximum vertical speed
 
 	_gear.landing_gear = landing_gear_s::GEAR_DOWN;
