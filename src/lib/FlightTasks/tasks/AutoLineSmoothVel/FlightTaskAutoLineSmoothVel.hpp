--- conflicted
+++ resolved
@@ -68,13 +68,9 @@
 	void _generateSetpoints() override; /**< Generate setpoints along line. */
 	void _setDefaultConstraints() override;
 
-<<<<<<< HEAD
 	inline float unwrap(float angle);
-	inline float constrain_one_side(float val, float constrain);
-=======
 	inline float _constrainOneSide(float val, float constrain);
 	void _checkEkfResetCounters(); /**< Reset the trajectories when the ekf resets velocity or position */
->>>>>>> 0eb4942f
 	void _generateHeading();
 	bool _generateHeadingAlongTraj(); /**< Generates heading along trajectory. */
 	void _updateTrajConstraints();
