--- conflicted
+++ resolved
@@ -90,21 +90,11 @@
 	ROTATION_ROLL_90_PITCH_180_YAW_90 = 36,
 	ROTATION_ROLL_90_YAW_270          = 37,
 	ROTATION_ROLL_90_PITCH_68_YAW_293 = 38,
-<<<<<<< HEAD
-	ROTATION_PITCH_315           = 39,
-	ROTATION_ROLL_90_PITCH_315   = 40,
-	ROTATION_ROLL_270_YAW_180    = 41,
-	ROTATION_ROLL_270_YAW_270    = 42,
-	ROTATION_PITCH_90_YAW_180    = 43,
-	ROTATION_PITCH_9_YAW_180     = 44,
-	ROTATION_PITCH_45            = 45,
-	ROTATION_ROLL_270_YAW_225    = 46,
-	ROTATION_ROLL_270_YAW_315    = 47,
-=======
 	ROTATION_PITCH_315                = 39,
 	ROTATION_ROLL_90_PITCH_315        = 40,
 
->>>>>>> 48f125f1
+	ROTATION_ROLL_270_YAW_225    = 41,
+	ROTATION_ROLL_270_YAW_315    = 42,
 	ROTATION_MAX
 };
 
@@ -156,16 +146,8 @@
 	{ 90,  68, 293 },
 	{  0, 315,   0 },
 	{ 90, 315,   0 },
-<<<<<<< HEAD
-	{270,   0, 180 },
-	{270,   0, 270 },
-	{  0,  90, 180 },
-	{  0,   9, 180 },
-	{  0,  45,   0 },
 	{270,   0, 225 },
 	{270,   0, 315 },
-=======
->>>>>>> 48f125f1
 };
 
 /**
