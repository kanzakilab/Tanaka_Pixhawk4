--- conflicted
+++ resolved
@@ -78,13 +78,9 @@
 		_position_control.setPositionGains(Vector3f(1.f, 1.f, 1.f));
 		_position_control.setVelocityGains(Vector3f(20.f, 20.f, 20.f), Vector3f(20.f, 20.f, 20.f), Vector3f(20.f, 20.f, 20.f));
 		_position_control.setVelocityLimits(1.f, 1.f, 1.f);
-<<<<<<< HEAD
-		_position_control.setThrustLimits(0.1f, 0.9f);
-		_position_control.setHorizontalThrustMargin(0.3f);
-=======
 		_position_control.setThrustLimits(0.1f, MAXIMUM_THRUST);
 		_position_control.setHorizontalThrustMargin(HORIZONTAL_THRUST_MARGIN);
->>>>>>> faca2b17
+		_position_control.setHorizontalThrustMargin(0.3f);
 		_position_control.setTiltLimit(1.f);
 		_position_control.setHoverThrust(.5f);
 
@@ -202,14 +198,6 @@
 	// When you run it for one iteration
 	runController();
 	Vector3f thrust(_output_setpoint.thrust);
-<<<<<<< HEAD
-	EXPECT_FLOAT_EQ(thrust(0), 0.f);
-	EXPECT_FLOAT_EQ(thrust(1), 0.f);
-	// Expect the remaining vertical thrust after allocating the horizontal margin
-	// sqrt(0.9^2 - 0.3^2) = 0.8485
-	EXPECT_FLOAT_EQ(thrust(2), -0.848528137423857f);
-=======
->>>>>>> faca2b17
 
 	// Then the thrust vector length is limited by the maximum
 	EXPECT_FLOAT_EQ(thrust.norm(), MAXIMUM_THRUST);
@@ -224,11 +212,7 @@
 	// Then the collective thrust is limited by the maximum
 	EXPECT_EQ(_attitude.thrust_body[0], 0.f);
 	EXPECT_EQ(_attitude.thrust_body[1], 0.f);
-<<<<<<< HEAD
-	EXPECT_FLOAT_EQ(_attitude.thrust_body[2], -0.848528137423857f);
-=======
 	EXPECT_FLOAT_EQ(_attitude.thrust_body[2], -MAXIMUM_THRUST);
->>>>>>> faca2b17
 
 	// Then the horizontal margin results in a tilt with the ratio of: horizontal margin / maximum thrust
 	EXPECT_FLOAT_EQ(_attitude.roll_body, asin((HORIZONTAL_THRUST_MARGIN / sqrt(2.f)) / MAXIMUM_THRUST));
