--- conflicted
+++ resolved
@@ -160,13 +160,8 @@
 	float innovation;
 
 	if (_fault_status.flags.bad_acc_vertical && !innov_check_pass) {
-<<<<<<< HEAD
-		const float innov_limit = innov_gate(1) * sqrtf(innov_var(2));
-		innovation = math::constrain(innov(2), -innov_limit, innov_limit);
-=======
 		const float innov_limit = innov_gate * sqrtf(innov_var);
 		innovation = math::constrain(innov, -innov_limit, innov_limit);
->>>>>>> 78b3d224
 		innov_check_pass = true;
 
 	} else {
