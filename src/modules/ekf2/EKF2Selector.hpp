--- conflicted
+++ resolved
@@ -110,11 +110,6 @@
 
 		uint64_t timestamp_sample_last{0};
 
-<<<<<<< HEAD
-		uint64_t timestamp_sample_last{0};
-
-=======
->>>>>>> 0f29b871
 		uint32_t accel_device_id{0};
 		uint32_t gyro_device_id{0};
 		uint32_t baro_device_id{0};
