/****************************************************************************
 *
 *   Copyright (c) 2015-2016 Estimation and Control Library (ECL). All rights reserved.
 *
 * Redistribution and use in source and binary forms, with or without
 * modification, are permitted provided that the following conditions
 * are met:
 *
 * 1. Redistributions of source code must retain the above copyright
 *    notice, this list of conditions and the following disclaimer.
 * 2. Redistributions in binary form must reproduce the above copyright
 *    notice, this list of conditions and the following disclaimer in
 *    the documentation and/or other materials provided with the
 *    distribution.
 * 3. Neither the name ECL nor the names of its contributors may be
 *    used to endorse or promote products derived from this software
 *    without specific prior written permission.
 *
 * THIS SOFTWARE IS PROVIDED BY THE COPYRIGHT HOLDERS AND CONTRIBUTORS
 * "AS IS" AND ANY EXPRESS OR IMPLIED WARRANTIES, INCLUDING, BUT NOT
 * LIMITED TO, THE IMPLIED WARRANTIES OF MERCHANTABILITY AND FITNESS
 * FOR A PARTICULAR PURPOSE ARE DISCLAIMED. IN NO EVENT SHALL THE
 * COPYRIGHT OWNER OR CONTRIBUTORS BE LIABLE FOR ANY DIRECT, INDIRECT,
 * INCIDENTAL, SPECIAL, EXEMPLARY, OR CONSEQUENTIAL DAMAGES (INCLUDING,
 * BUT NOT LIMITED TO, PROCUREMENT OF SUBSTITUTE GOODS OR SERVICES; LOSS
 * OF USE, DATA, OR PROFITS; OR BUSINESS INTERRUPTION) HOWEVER CAUSED
 * AND ON ANY THEORY OF LIABILITY, WHETHER IN CONTRACT, STRICT
 * LIABILITY, OR TORT (INCLUDING NEGLIGENCE OR OTHERWISE) ARISING IN
 * ANY WAY OUT OF THE USE OF THIS SOFTWARE, EVEN IF ADVISED OF THE
 * POSSIBILITY OF SUCH DAMAGE.
 *
 ****************************************************************************/

/**
 * @file ekf2_params.c
 * Parameter definition for ekf2.
 *
 * @author Roman Bast <bapstroman@gmail.com>
 *
 */

/**
 * Minimum time of arrival delta between non-IMU observations before data is downsampled.
 *
 * Baro and Magnetometer data will be averaged before downsampling, other data will be point sampled resulting in loss of information.
 *
 * @group EKF2
 * @min 10
 * @max 50
 * @reboot_required true
 * @unit ms
 */
PARAM_DEFINE_INT32(EKF2_MIN_OBS_DT, 20);

/**
 * Magnetometer measurement delay relative to IMU measurements
 *
 * @group EKF2
 * @min 0
 * @max 300
 * @unit ms
 * @reboot_required true
 * @decimal 1
 */
PARAM_DEFINE_FLOAT(EKF2_MAG_DELAY, 0);

/**
 * Barometer measurement delay relative to IMU measurements
 *
 * @group EKF2
 * @min 0
 * @max 300
 * @unit ms
 * @reboot_required true
 * @decimal 1
 */
PARAM_DEFINE_FLOAT(EKF2_BARO_DELAY, 0);

/**
 * GPS measurement delay relative to IMU measurements
 *
 * @group EKF2
 * @min 0
 * @max 300
 * @unit ms
 * @reboot_required true
 * @decimal 1
 */
PARAM_DEFINE_FLOAT(EKF2_GPS_DELAY, 110);

/**
 * Optical flow measurement delay relative to IMU measurements
 *
 * Assumes measurement is timestamped at trailing edge of integration period
 *
 * @group EKF2
 * @min 0
 * @max 300
 * @unit ms
 * @reboot_required true
 * @decimal 1
 */
PARAM_DEFINE_FLOAT(EKF2_OF_DELAY, 20);

/**
 * Range finder measurement delay relative to IMU measurements
 *
 * @group EKF2
 * @min 0
 * @max 300
 * @unit ms
 * @reboot_required true
 * @decimal 1
 */
PARAM_DEFINE_FLOAT(EKF2_RNG_DELAY, 5);

/**
 * Airspeed measurement delay relative to IMU measurements
 *
 * @group EKF2
 * @min 0
 * @max 300
 * @unit ms
 * @reboot_required true
 * @decimal 1
 */
PARAM_DEFINE_FLOAT(EKF2_ASP_DELAY, 100);

/**
 * Vision Position Estimator delay relative to IMU measurements
 *
 * @group EKF2
 * @min 0
 * @max 300
 * @unit ms
 * @reboot_required true
 * @decimal 1
 */
PARAM_DEFINE_FLOAT(EKF2_EV_DELAY, 175);

/**
 * Auxillary Velocity Estimate (e.g from a landing target) delay relative to IMU measurements
 *
 * @group EKF2
 * @min 0
 * @max 300
 * @unit ms
 * @reboot_required true
 * @decimal 1
 */
PARAM_DEFINE_FLOAT(EKF2_AVEL_DELAY, 5);

/**
 * Integer bitmask controlling GPS checks.
 *
 * Set bits to 1 to enable checks. Checks enabled by the following bit positions
 * 0 : Minimum required sat count set by EKF2_REQ_NSATS
 * 1 : Maximum allowed PDOP set by EKF2_REQ_PDOP
 * 2 : Maximum allowed horizontal position error set by EKF2_REQ_EPH
 * 3 : Maximum allowed vertical position error set by EKF2_REQ_EPV
 * 4 : Maximum allowed speed error set by EKF2_REQ_SACC
 * 5 : Maximum allowed horizontal position rate set by EKF2_REQ_HDRIFT. This check will only run when the vehicle is on ground and stationary. Detecton of the stationary condition is controlled by the EKF2_MOVE_TEST parameter.
 * 6 : Maximum allowed vertical position rate set by EKF2_REQ_VDRIFT. This check will only run when the vehicle is on ground and stationary. Detecton of the stationary condition is controlled by the EKF2_MOVE_TEST parameter.
 * 7 : Maximum allowed horizontal speed set by EKF2_REQ_HDRIFT. This check will only run when the vehicle is on ground and stationary. Detecton of the stationary condition is controlled by the EKF2_MOVE_TEST parameter.
 * 8 : Maximum allowed vertical velocity discrepancy set by EKF2_REQ_VDRIFT
 *
 * @group EKF2
 * @min 0
 * @max 511
 * @bit 0 Min sat count (EKF2_REQ_NSATS)
 * @bit 1 Max PDOP (EKF2_REQ_PDOP)
 * @bit 2 Max horizontal position error (EKF2_REQ_EPH)
 * @bit 3 Max vertical position error (EKF2_REQ_EPV)
 * @bit 4 Max speed error (EKF2_REQ_SACC)
 * @bit 5 Max horizontal position rate (EKF2_REQ_HDRIFT)
 * @bit 6 Max vertical position rate (EKF2_REQ_VDRIFT)
 * @bit 7 Max horizontal speed (EKF2_REQ_HDRIFT)
 * @bit 8 Max vertical velocity discrepancy (EKF2_REQ_VDRIFT)
 */
PARAM_DEFINE_INT32(EKF2_GPS_CHECK, 245);

/**
 * Required EPH to use GPS.
 *
 * @group EKF2
 * @min 2
 * @max 100
 * @unit m
 * @decimal 1
 */
PARAM_DEFINE_FLOAT(EKF2_REQ_EPH, 3.0f);

/**
 * Required EPV to use GPS.
 *
 * @group EKF2
 * @min 2
 * @max 100
 * @unit m
 * @decimal 1
 */
PARAM_DEFINE_FLOAT(EKF2_REQ_EPV, 5.0f);

/**
 * Required speed accuracy to use GPS.
 *
 * @group EKF2
 * @min 0.5
 * @max 5.0
 * @unit m/s
 * @decimal 2
 */
PARAM_DEFINE_FLOAT(EKF2_REQ_SACC, 0.5f);

/**
 * Required satellite count to use GPS.
 *
 * @group EKF2
 * @min 4
 * @max 12
 */
PARAM_DEFINE_INT32(EKF2_REQ_NSATS, 6);

/**
 * Maximum PDOP to use GPS.
 *
 * @group EKF2
 * @min 1.5
 * @max 5.0
 * @decimal 1
 */
PARAM_DEFINE_FLOAT(EKF2_REQ_PDOP, 2.5f);

/**
 * Maximum horizontal drift speed to use GPS.
 *
 * @group EKF2
 * @min 0.1
 * @max 1.0
 * @unit m/s
 * @decimal 2
 */
PARAM_DEFINE_FLOAT(EKF2_REQ_HDRIFT, 0.1f);

/**
 * Maximum vertical drift speed to use GPS.
 *
 * @group EKF2
 * @min 0.1
 * @max 1.5
 * @decimal 2
 * @unit m/s
 */
PARAM_DEFINE_FLOAT(EKF2_REQ_VDRIFT, 0.2f);

/**
 * Rate gyro noise for covariance prediction.
 *
 * @group EKF2
 * @min 0.0001
 * @max 0.1
 * @unit rad/s
 * @decimal 4
 */
PARAM_DEFINE_FLOAT(EKF2_GYR_NOISE, 1.5e-2f);

/**
 * Accelerometer noise for covariance prediction.
 *
 * @group EKF2
 * @min 0.01
 * @max 1.0
 * @unit m/s^2
 * @decimal 2
 */
PARAM_DEFINE_FLOAT(EKF2_ACC_NOISE, 3.5e-1f);

/**
 * Process noise for IMU rate gyro bias prediction.
 *
 * @group EKF2
 * @min 0.0
 * @max 0.01
 * @unit rad/s^2
 * @decimal 6
 */
PARAM_DEFINE_FLOAT(EKF2_GYR_B_NOISE, 1.0e-3f);

/**
 * Process noise for IMU accelerometer bias prediction.
 *
 * @group EKF2
 * @min 0.0
 * @max 0.01
 * @unit m/s^3
 * @decimal 6
 */
PARAM_DEFINE_FLOAT(EKF2_ACC_B_NOISE, 3.0e-3f);

/**
 * Process noise for body magnetic field prediction.
 *
 * @group EKF2
 * @min 0.0
 * @max 0.1
 * @unit gauss/s
 * @decimal 6
 */
PARAM_DEFINE_FLOAT(EKF2_MAG_B_NOISE, 1.0e-4f);

/**
 * Process noise for earth magnetic field prediction.
 *
 * @group EKF2
 * @min 0.0
 * @max 0.1
 * @unit gauss/s
 * @decimal 6
 */
PARAM_DEFINE_FLOAT(EKF2_MAG_E_NOISE, 1.0e-3f);

/**
 * Process noise for wind velocity prediction.
 *
 * @group EKF2
 * @min 0.0
 * @max 1.0
 * @unit m/s^2
 * @decimal 3
 */
PARAM_DEFINE_FLOAT(EKF2_WIND_NOISE, 1.0e-1f);

/**
 * Measurement noise for gps horizontal velocity.
 *
 * @group EKF2
 * @min 0.01
 * @max 5.0
 * @unit m/s
 * @decimal 2
 */
PARAM_DEFINE_FLOAT(EKF2_GPS_V_NOISE, 0.3f);

/**
 * Measurement noise for gps position.
 *
 * @group EKF2
 * @min 0.01
 * @max 10.0
 * @unit m
 * @decimal 2
 */
PARAM_DEFINE_FLOAT(EKF2_GPS_P_NOISE, 0.5f);

/**
 * Measurement noise for non-aiding position hold.
 *
 * @group EKF2
 * @min 0.5
 * @max 50.0
 * @unit m
 * @decimal 1
 */
PARAM_DEFINE_FLOAT(EKF2_NOAID_NOISE, 10.0f);

/**
 * Measurement noise for barometric altitude.
 *
 * @group EKF2
 * @min 0.01
 * @max 15.0
 * @unit m
 * @decimal 2
 */
PARAM_DEFINE_FLOAT(EKF2_BARO_NOISE, 3.5f);

/**
 * Measurement noise for magnetic heading fusion.
 *
 * @group EKF2
 * @min 0.01
 * @max 1.0
 * @unit rad
 * @decimal 2
 */
PARAM_DEFINE_FLOAT(EKF2_HEAD_NOISE, 0.3f);

/**
 * Measurement noise for magnetometer 3-axis fusion.
 *
 * @group EKF2
 * @min 0.001
 * @max 1.0
 * @unit gauss
 * @decimal 3
 */
PARAM_DEFINE_FLOAT(EKF2_MAG_NOISE, 5.0e-2f);

/**
 * Measurement noise for airspeed fusion.
 *
 * @group EKF2
 * @min 0.5
 * @max 5.0
 * @unit m/s
 * @decimal 1
 */
PARAM_DEFINE_FLOAT(EKF2_EAS_NOISE, 1.4f);

/**
 * Gate size for synthetic sideslip fusion
 *
 * Sets the number of standard deviations used by the innovation consistency test.
 *
 * @group EKF2
 * @min 1.0
 * @unit SD
 * @decimal 1
 */
PARAM_DEFINE_FLOAT(EKF2_BETA_GATE, 5.0f);

/**
 * Noise for synthetic sideslip fusion.
 *
 * @group EKF2
 * @min 0.1
 * @max 1.0
 * @unit m/s
 * @decimal 2
 */
PARAM_DEFINE_FLOAT(EKF2_BETA_NOISE, 0.3f);

/**
 * Gate size for magnetic heading fusion
 *
 * Sets the number of standard deviations used by the innovation consistency test.
 *
 * @group EKF2
 * @min 1.0
 * @unit SD
 * @decimal 1
 */
PARAM_DEFINE_FLOAT(EKF2_HDG_GATE, 2.6f);

/**
 * Gate size for magnetometer XYZ component fusion
 *
 * Sets the number of standard deviations used by the innovation consistency test.
 *
 * @group EKF2
 * @min 1.0
 * @unit SD
 * @decimal 1
 */
PARAM_DEFINE_FLOAT(EKF2_MAG_GATE, 3.0f);

/**
 * Integer bitmask controlling handling of magnetic declination.
 *
 * Set bits in the following positions to enable functions.
 * 0 : Set to true to use the declination from the geo_lookup library when the GPS position becomes available, set to false to always use the EKF2_MAG_DECL value.
 * 1 : Set to true to save the EKF2_MAG_DECL parameter to the value returned by the EKF when the vehicle disarms.
 * 2 : Set to true to always use the declination as an observation when 3-axis magnetometer fusion is being used.
 *
 * @group EKF2
 * @min 0
 * @max 7
 * @bit 0 use geo_lookup declination
 * @bit 1 save EKF2_MAG_DECL on disarm
 * @bit 2 use declination as an observation
 * @reboot_required true
 */
PARAM_DEFINE_INT32(EKF2_DECL_TYPE, 7);

/**
 * Type of magnetometer fusion
 *
 * Integer controlling the type of magnetometer fusion used - magnetic heading or 3-component vector. The fuson of magnetomer data as a three component vector enables vehicle body fixed hard iron errors to be learned, but requires a stable earth field.
 * If set to 'Automatic' magnetic heading fusion is used when on-ground and 3-axis magnetic field fusion in-flight with fallback to magnetic heading fusion if there is insufficient motion to make yaw or magnetic field states observable.
 * If set to 'Magnetic heading' magnetic heading fusion is used at all times
 * If set to '3-axis' 3-axis field fusion is used at all times.
 * If set to 'VTOL custom' the behaviour is the same as 'Automatic', but if fusing airspeed, magnetometer fusion is only allowed to modify the magnetic field states. This can be used by VTOL platforms with large magnetic field disturbances to prevent incorrect bias states being learned during forward flight operation which can adversely affect estimation accuracy after transition to hovering flight.
 * If set to 'MC custom' the behaviour is the same as 'Automatic, but if there are no earth frame position or velocity observations being used, the magnetometer will not be used. This enables vehicles to operate with no GPS in environments where the magnetic field cannot be used to provide a heading reference. Prior to flight, the yaw angle is assumed to be constant if movement tests controlled by the EKF2_MOVE_TEST parameter indicate that the vehicle is static. This allows the vehicle to be placed on the ground to learn the yaw gyro bias prior to flight.
 * If set to 'None' the magnetometer will not be used under any circumstance. If no external source of yaw is available, it is possible to use post-takeoff horizontal movement combined with GPS velocity measurements to align the yaw angle with the timer required (depending on the amount of movement and GPS data quality). Other external sources of yaw may be used if selected via the EKF2_AID_MASK parameter.
 * @group EKF2
 * @value 0 Automatic
 * @value 1 Magnetic heading
 * @value 2 3-axis
 * @value 3 VTOL custom
 * @value 4 MC custom
 * @value 5 None
 * @reboot_required true
 */
PARAM_DEFINE_INT32(EKF2_MAG_TYPE, 0);

/**
 * Horizontal acceleration threshold used by automatic selection of magnetometer fusion method.
 *
 * This parameter is used when the magnetometer fusion method is set automatically (EKF2_MAG_TYPE = 0). If the filtered horizontal acceleration is greater than this parameter value, then the EKF will use 3-axis magnetomer fusion.
 *
 * @group EKF2
 * @min 0.0
 * @max 5.0
 * @unit m/s^2
 * @decimal 2
 */
PARAM_DEFINE_FLOAT(EKF2_MAG_ACCLIM, 0.5f);

/**
 * Yaw rate threshold used by automatic selection of magnetometer fusion method.
 *
 * This parameter is used when the magnetometer fusion method is set automatically (EKF2_MAG_TYPE = 0). If the filtered yaw rate is greater than this parameter value, then the EKF will use 3-axis magnetomer fusion.
 *
 * @group EKF2
 * @min 0.0
 * @max 1.0
 * @unit rad/s
 * @decimal 2
 */
PARAM_DEFINE_FLOAT(EKF2_MAG_YAWLIM, 0.25f);

/**
 * Gate size for barometric and GPS height fusion
 *
 * Sets the number of standard deviations used by the innovation consistency test.
 *
 * @group EKF2
 * @min 1.0
 * @unit SD
 * @decimal 1
 */
PARAM_DEFINE_FLOAT(EKF2_BARO_GATE, 5.0f);

/**
 * Baro deadzone range for height fusion
 *
 * Sets the value of deadzone applied to negative baro innovations.
 * Deadzone is enabled when EKF2_GND_EFF_DZ > 0.
 *
 * @group EKF2
 * @min 0.0
 * @max 10.0
 * @unit m
 * @decimal 1
 */
PARAM_DEFINE_FLOAT(EKF2_GND_EFF_DZ, 0.0f);

/**
 * Height above ground level for ground effect zone
 *
 * Sets the maximum distance to the ground level where negative baro innovations are expected.
 *
 * @group EKF2
 * @min 0.0
 * @max 5.0
 * @unit m
 * @decimal 1
 */
PARAM_DEFINE_FLOAT(EKF2_GND_MAX_HGT, 0.5f);

/**
 * Gate size for GPS horizontal position fusion
 *
 * Sets the number of standard deviations used by the innovation consistency test.
 *
 * @group EKF2
 * @min 1.0
 * @unit SD
 * @decimal 1
 */
PARAM_DEFINE_FLOAT(EKF2_GPS_P_GATE, 5.0f);

/**
 * Gate size for GPS velocity fusion
 *
 * Sets the number of standard deviations used by the innovation consistency test.
 *
 * @group EKF2
 * @min 1.0
 * @unit SD
 * @decimal 1
 */
PARAM_DEFINE_FLOAT(EKF2_GPS_V_GATE, 5.0f);

/**
 * Gate size for TAS fusion
 *
 * Sets the number of standard deviations used by the innovation consistency test.
 *
 * @group EKF2
 * @min 1.0
 * @unit SD
 * @decimal 1
 */
PARAM_DEFINE_FLOAT(EKF2_TAS_GATE, 3.0f);

/**
 * Integer bitmask controlling data fusion and aiding methods.
 *
 * Set bits in the following positions to enable:
 * 0 : Set to true to use GPS data if available
 * 1 : Set to true to use optical flow data if available
 * 2 : Set to true to inhibit IMU delta velocity bias estimation
 * 3 : Set to true to enable vision position fusion
 * 4 : Set to true to enable vision yaw fusion. Cannot be used if bit position 7 is true.
 * 5 : Set to true to enable multi-rotor drag specific force fusion
 * 6 : set to true if the EV observations are in a non NED reference frame and need to be rotated before being used
 * 7 : Set to true to enable GPS yaw fusion. Cannot be used if bit position 4 is true.
 *
 * @group EKF2
 * @min 0
 * @max 511
 * @bit 0 use GPS
 * @bit 1 use optical flow
 * @bit 2 inhibit IMU bias estimation
 * @bit 3 vision position fusion
 * @bit 4 vision yaw fusion
 * @bit 5 multi-rotor drag fusion
 * @bit 6 rotate external vision
 * @bit 7 GPS yaw fusion
 * @bit 8 vision velocity fusion
 * @reboot_required true
 */
PARAM_DEFINE_INT32(EKF2_AID_MASK, 1);

/**
 * Determines the primary source of height data used by the EKF.
 *
 * The range sensor option should only be used when for operation over a flat surface as the local NED origin will move up and down with ground level.
 *
 * @group EKF2
 * @value 0 Barometric pressure
 * @value 1 GPS
 * @value 2 Range sensor
 * @value 3 Vision
 * @reboot_required true
 */
PARAM_DEFINE_INT32(EKF2_HGT_MODE, 0);

/**
 * Integer bitmask controlling fusion sources of the terrain estimator
 *
 * Set bits in the following positions to enable:
 * 0 : Set to true to use range finder data if available
 * 1 : Set to true to use optical flow data if available
 *
 * @group EKF2
 * @min 0
 * @max 3
 * @bit 0 use range finder
 * @bit 1 use optical flow
 */
PARAM_DEFINE_INT32(EKF2_TERR_MASK, 3);

/**
 * Maximum lapsed time from last fusion of measurements that constrain velocity drift before the EKF will report the horizontal nav solution as invalid.
 *
 * @group EKF2
 * @group EKF2
 * @min 500000
 * @max 10000000
 * @unit us
 */
PARAM_DEFINE_INT32(EKF2_NOAID_TOUT, 5000000);

/**
 * Measurement noise for range finder fusion
 *
 * @group EKF2
 * @min 0.01
 * @unit m
 * @decimal 2
 */
PARAM_DEFINE_FLOAT(EKF2_RNG_NOISE, 0.1f);

/**
 * Range finder range dependant noise scaler.
 *
 * Specifies the increase in range finder noise with range.
 *
 * @group EKF2
 * @min 0.0
 * @max 0.2
 * @unit m/m
 */
PARAM_DEFINE_FLOAT(EKF2_RNG_SFE, 0.05f);

/**
 * Gate size for range finder fusion
 *
 * Sets the number of standard deviations used by the innovation consistency test.
 *
 * @group EKF2
 * @min 1.0
 * @unit SD
 * @decimal 1
 */
PARAM_DEFINE_FLOAT(EKF2_RNG_GATE, 5.0f);

/**
 * Expected range finder reading when on ground.
 *
 * If the vehicle is on ground, is not moving as determined by the motion test controlled by EKF2_MOVE_TEST and the range finder is returning invalid or no data, then an assumed range value of EKF2_MIN_RNG will be used by the terrain estimator so that a terrain height estimate is avilable at the start of flight in situations where the range finder may be inside its minimum measurements distance when on ground.
 *
 * @group EKF2
 * @min 0.01
 * @unit m
 * @decimal 2
 */
PARAM_DEFINE_FLOAT(EKF2_MIN_RNG, 0.1f);

/**
 * Whether to set the external vision observation noise from the parameter or from vision message
 *
 * If set to true the observation noise is set from the parameters directly, if set to false the measurement noise is taken from the vision message and the parameter are used as a lower bound.
 *
 * @boolean
 * @group EKF2
 */
PARAM_DEFINE_INT32(EKF2_EV_NOISE_MD, 0);

/**
 * Measurement noise for vision position observations used to lower bound or replace the uncertainty included in the message
 *
 * @group EKF2
 * @min 0.01
 * @unit m
 * @decimal 2
 */
PARAM_DEFINE_FLOAT(EKF2_EVP_NOISE, 0.1f);

/**
 * Measurement noise for vision velocity observations used to lower bound or replace the uncertainty included in the message
 *
 * @group EKF2
 * @min 0.01
 * @unit m/s
 * @decimal 2
*/
PARAM_DEFINE_FLOAT(EKF2_EVV_NOISE, 0.1f);

/**
 * Measurement noise for vision angle observations used to lower bound or replace the uncertainty included in the message
 *
 * @group EKF2
 * @min 0.05
 * @unit rad
 * @decimal 2
 */
PARAM_DEFINE_FLOAT(EKF2_EVA_NOISE, 0.05f);

/**
 * Measurement noise for the optical flow sensor when it's reported quality metric is at the maximum
 *
 * @group EKF2
 * @min 0.05
 * @unit rad/s
 * @decimal 2
 */
PARAM_DEFINE_FLOAT(EKF2_OF_N_MIN, 0.15f);

/**
 * Measurement noise for the optical flow sensor.
 *
 * (when it's reported quality metric is at the minimum set by EKF2_OF_QMIN).
 * The following condition must be met: EKF2_OF_N_MAXN >= EKF2_OF_N_MIN
 *
 * @group EKF2
 * @min 0.05
 * @unit rad/s
 * @decimal 2
 */
PARAM_DEFINE_FLOAT(EKF2_OF_N_MAX, 0.5f);

/**
 * Optical Flow data will only be used if the sensor reports a quality metric >= EKF2_OF_QMIN.
 *
 * @group EKF2
 * @min 0
 * @max 255
 */
PARAM_DEFINE_INT32(EKF2_OF_QMIN, 1);

/**
 * Gate size for optical flow fusion
 *
 * Sets the number of standard deviations used by the innovation consistency test.
 *
 * @group EKF2
 * @min 1.0
 * @unit SD
 * @decimal 1
 */
PARAM_DEFINE_FLOAT(EKF2_OF_GATE, 3.0f);

/**
 * Terrain altitude process noise - accounts for instability in vehicle height estimate
 *
 * @group EKF2
 * @min 0.5
 * @unit m/s
 * @decimal 1
 */
PARAM_DEFINE_FLOAT(EKF2_TERR_NOISE, 5.0f);

/**
 * Magnitude of terrain gradient
 *
 * @group EKF2
 * @min 0.0
 * @unit m/m
 * @decimal 2
 */
PARAM_DEFINE_FLOAT(EKF2_TERR_GRAD, 0.5f);

/**
 * X position of IMU in body frame (forward axis with origin relative to vehicle centre of gravity)
 *
 * @group EKF2
 * @unit m
 * @decimal 3
 */
PARAM_DEFINE_FLOAT(EKF2_IMU_POS_X, 0.0f);

/**
 * Y position of IMU in body frame (right axis with origin relative to vehicle centre of gravity)
 *
 * @group EKF2
 * @unit m
 * @decimal 3
 */
PARAM_DEFINE_FLOAT(EKF2_IMU_POS_Y, 0.0f);

/**
 * Z position of IMU in body frame (down axis with origin relative to vehicle centre of gravity)
 *
 * @group EKF2
 * @unit m
 * @decimal 3
 */
PARAM_DEFINE_FLOAT(EKF2_IMU_POS_Z, 0.0f);

/**
 * X position of GPS antenna in body frame (forward axis with origin relative to vehicle centre of gravity)
 *
 * @group EKF2
 * @unit m
 * @decimal 3
 */
PARAM_DEFINE_FLOAT(EKF2_GPS_POS_X, 0.0f);

/**
 * Y position of GPS antenna in body frame (right axis with origin relative to vehicle centre of gravity)
 *
 * @group EKF2
 * @unit m
 * @decimal 3
 */
PARAM_DEFINE_FLOAT(EKF2_GPS_POS_Y, 0.0f);

/**
 * Z position of GPS antenna in body frame (down axis with origin relative to vehicle centre of gravity)
 *
 * @group EKF2
 * @unit m
 * @decimal 3
 */
PARAM_DEFINE_FLOAT(EKF2_GPS_POS_Z, 0.0f);

/**
 * X position of range finder origin in body frame (forward axis with origin relative to vehicle centre of gravity)
 *
 * @group EKF2
 * @unit m
 * @decimal 3
 */
PARAM_DEFINE_FLOAT(EKF2_RNG_POS_X, 0.0f);

/**
 * Y position of range finder origin in body frame (right axis with origin relative to vehicle centre of gravity)
 *
 * @group EKF2
 * @unit m
 * @decimal 3
 */
PARAM_DEFINE_FLOAT(EKF2_RNG_POS_Y, 0.0f);

/**
 * Z position of range finder origin in body frame (down axis with origin relative to vehicle centre of gravity)
 *
 * @group EKF2
 * @unit m
 * @decimal 3
 */
PARAM_DEFINE_FLOAT(EKF2_RNG_POS_Z, 0.0f);

/**
 * X position of optical flow focal point in body frame (forward axis with origin relative to vehicle centre of gravity)
 *
 * @group EKF2
 * @unit m
 * @decimal 3
 */
PARAM_DEFINE_FLOAT(EKF2_OF_POS_X, 0.0f);

/**
 * Y position of optical flow focal point in body frame (right axis with origin relative to vehicle centre of gravity)
 *
 * @group EKF2
 * @unit m
 * @decimal 3
 */
PARAM_DEFINE_FLOAT(EKF2_OF_POS_Y, 0.0f);

/**
 * Z position of optical flow focal point in body frame (down axis with origin relative to vehicle centre of gravity)
 *
 * @group EKF2
 * @unit m
 * @decimal 3
 */
PARAM_DEFINE_FLOAT(EKF2_OF_POS_Z, 0.0f);

/**
* X position of VI sensor focal point in body frame (forward axis with origin relative to vehicle centre of gravity)
 *
 * @group EKF2
 * @unit m
 * @decimal 3
 */
PARAM_DEFINE_FLOAT(EKF2_EV_POS_X, 0.0f);

/**
 * Y position of VI sensor focal point in body frame (right axis with origin relative to vehicle centre of gravity)
 *
 * @group EKF2
 * @unit m
 * @decimal 3
 */
PARAM_DEFINE_FLOAT(EKF2_EV_POS_Y, 0.0f);

/**
 * Z position of VI sensor focal point in body frame (down axis with origin relative to vehicle centre of gravity)
 *
 * @group EKF2
 * @unit m
 * @decimal 3
 */
PARAM_DEFINE_FLOAT(EKF2_EV_POS_Z, 0.0f);

/**
* Airspeed fusion threshold.
*
* A value of zero will deactivate airspeed fusion. Any other positive
* value will determine the minimum airspeed which will still be fused. Set to about 90% of the vehicles stall speed.
* Both airspeed fusion and sideslip fusion must be active for the EKF to continue navigating after loss of GPS.
* Use EKF2_FUSE_BETA to activate sideslip fusion.
*
* @group EKF2
* @min 0.0
* @unit m/s
* @decimal 1
*/
PARAM_DEFINE_FLOAT(EKF2_ARSP_THR, 0.0f);

/**
* Boolean determining if synthetic sideslip measurements should fused.
*
* A value of 1 indicates that fusion is active
* Both  sideslip fusion and airspeed fusion must be active for the EKF to continue navigating after loss of GPS.
* Use EKF2_ARSP_THR to activate airspeed fusion.
*
* @group EKF2
* @boolean
*/
PARAM_DEFINE_INT32(EKF2_FUSE_BETA, 0);

/**

 * Time constant of the velocity output prediction and smoothing filter
 *
 * @group EKF2
 * @max 1.0
 * @unit s
 * @decimal 2
 */
PARAM_DEFINE_FLOAT(EKF2_TAU_VEL, 0.25f);

/**
 * Time constant of the position output prediction and smoothing filter. Controls how tightly the output track the EKF states.
 *
 * @group EKF2
 * @min 0.1
 * @max 1.0
 * @unit s
 * @decimal 2
 */
PARAM_DEFINE_FLOAT(EKF2_TAU_POS, 0.25f);

/**
 * 1-sigma IMU gyro switch-on bias
 *
 * @group EKF2
 * @min 0.0
 * @max 0.2
 * @unit rad/s
 * @reboot_required true
 * @decimal 2
 */
PARAM_DEFINE_FLOAT(EKF2_GBIAS_INIT, 0.1f);

/**
 * 1-sigma IMU accelerometer switch-on bias
 *
 * @group EKF2
 * @min 0.0
 * @max 0.5
 * @unit m/s^2
 * @reboot_required true
 * @decimal 2
 */
PARAM_DEFINE_FLOAT(EKF2_ABIAS_INIT, 0.2f);

/**
 * 1-sigma tilt angle uncertainty after gravity vector alignment
 *
 * @group EKF2
 * @min 0.0
 * @max 0.5
 * @unit rad
 * @reboot_required true
 * @decimal 3
 */
PARAM_DEFINE_FLOAT(EKF2_ANGERR_INIT, 0.1f);

/**
 * Range sensor pitch offset.
 *
 * @group EKF2
 * @min -0.75
 * @max 0.75
 * @unit rad
 * @decimal 3
 */
PARAM_DEFINE_FLOAT(EKF2_RNG_PITCH, 0.0f);

/**
 * Range sensor aid.
 *
 * If this parameter is enabled then the estimator will make use of the range finder measurements
 * to estimate it's height even if range sensor is not the primary height source. It will only do so if conditions
 * for range measurement fusion are met. This enables the range finder to be used during low speed and low altitude
 * operation, eg takeoff and landing, where baro interference from rotor wash is excessive and can corrupt EKF state
 * estimates. It is intended to be used where a vertical takeoff and landing is performed, and horizontal flight does
 * not occur until above EKF2_RNG_A_HMAX. If vehicle motion causes repeated switching between the primary height
 * sensor and range finder, an offset in the local position origin can accumulate. Also range finder measurements
 * are less reliable and can experience unexpected errors. For these reasons, if accurate control of height
 * relative to ground is required, it is recommended to use the MPC_ALT_MODE parameter instead, unless baro errors
 * are severe enough to cause problems with landing and takeoff.
 *
 * @group EKF2
 * @value 0 Range aid disabled
 * @value 1 Range aid enabled
 */
PARAM_DEFINE_INT32(EKF2_RNG_AID, 0);

/**
 * Maximum horizontal velocity allowed for range aid mode.
 *
 * If the vehicle horizontal speed exceeds this value then the estimator will not fuse range measurements
 * to estimate it's height. This only applies when range aid mode is activated (EKF2_RNG_AID = enabled).
 *
 * @group EKF2
 * @min 0.1
 * @max 2
 * @unit m/s
 */
PARAM_DEFINE_FLOAT(EKF2_RNG_A_VMAX, 1.0f);

/**
 * Maximum absolute altitude (height above ground level) allowed for range aid mode.
 *
 * If the vehicle absolute altitude exceeds this value then the estimator will not fuse range measurements
 * to estimate it's height. This only applies when range aid mode is activated (EKF2_RNG_AID = enabled).
 *
 * @group EKF2
 * @min 1.0
 * @max 10.0
 * @unit m
 */
PARAM_DEFINE_FLOAT(EKF2_RNG_A_HMAX, 5.0f);

/**
 * Gate size used for innovation consistency checks for range aid fusion
 *
 * A lower value means HAGL needs to be more stable in order to use range finder for height estimation
 * in range aid mode
 *
 * @group EKF2
 * @unit SD
 * @min 0.1
 * @max 5.0
 */
PARAM_DEFINE_FLOAT(EKF2_RNG_A_IGATE, 1.0f);

/**
 * Minimum duration during which the reported range finder signal quality needs to be non-zero in order to be declared valid (s)
 *
 *
 * @group EKF2
 * @unit s
 * @min 0.1
 * @max 5
<<<<<<< HEAD
 */
=======
*/
>>>>>>> 0f29b871
PARAM_DEFINE_FLOAT(EKF2_RNG_QLTY_T, 1.0f);

/**
 * Gate size for vision velocity estimate fusion
 *
 * Sets the number of standard deviations used by the innovation consistency test.
 *
 * @group EKF2
 * @min 1.0
 * @unit SD
 * @decimal 1
*/
PARAM_DEFINE_FLOAT(EKF2_EVV_GATE, 3.0f);

/**
 * Gate size for vision position fusion
 *
 * Sets the number of standard deviations used by the innovation consistency test.
 * @group EKF2
 * @min 1.0
 * @unit SD
 * @decimal 1
*/
PARAM_DEFINE_FLOAT(EKF2_EVP_GATE, 5.0f);

/**
 * Specific drag force observation noise variance used by the multi-rotor specific drag force model.
 *
 * Increasing this makes the multi-rotor wind estimates adjust more slowly.
 *
 * @group EKF2
 * @min 0.5
 * @max 10.0
 * @unit (m/s^2)^2
 * @decimal 2
 */
PARAM_DEFINE_FLOAT(EKF2_DRAG_NOISE, 2.5f);

/**
 * X-axis ballistic coefficient used by the multi-rotor specific drag force model.
 *
 * This should be adjusted to minimise variance of the X-axis drag specific force innovation sequence.
 *
 * @group EKF2
 * @min 1.0
 * @max 100.0
 * @unit kg/m^2
 * @decimal 1
 */
PARAM_DEFINE_FLOAT(EKF2_BCOEF_X, 25.0f);

/**
 * Y-axis ballistic coefficient used by the multi-rotor specific drag force model.
 *
 * This should be adjusted to minimise variance of the Y-axis drag specific force innovation sequence.
 *
 * @group EKF2
 * @min 1.0
 * @max 100.0
 * @unit kg/m^2
 * @decimal 1
 */
PARAM_DEFINE_FLOAT(EKF2_BCOEF_Y, 25.0f);

/**
 * Upper limit on airspeed along individual axes used to correct baro for position error effects
 *
 * @group EKF2
 * @min 5.0
 * @max 50.0
 * @unit m/s
 * @decimal 1
 */
PARAM_DEFINE_FLOAT(EKF2_ASPD_MAX, 20.0f);

/**
 * Static pressure position error coefficient for the positive X axis
 *
 * This is the ratio of static pressure error to dynamic pressure generated by a positive wind relative velocity along the X body axis.
 * If the baro height estimate rises during forward flight, then this will be a negative number.
 *
 * @group EKF2
 * @min -0.5
 * @max 0.5
 * @decimal 2
 */
PARAM_DEFINE_FLOAT(EKF2_PCOEF_XP, 0.0f);

/**
 * Static pressure position error coefficient for the negative X axis.
 *
 * This is the ratio of static pressure error to dynamic pressure generated by a negative wind relative velocity along the X body axis.
 * If the baro height estimate rises during backwards flight, then this will be a negative number.
 *
 * @group EKF2
 * @min -0.5
 * @max 0.5
 * @decimal 2
 */
PARAM_DEFINE_FLOAT(EKF2_PCOEF_XN, 0.0f);

/**
 * Pressure position error coefficient for the positive Y axis.
 *
 * This is the ratio of static pressure error to dynamic pressure generated by a wind relative velocity along the positive Y (RH) body axis.
 * If the baro height estimate rises during sideways flight to the right, then this will be a negative number.
 *
 * @group EKF2
 * @min -0.5
 * @max 0.5
 * @decimal 2
 */
PARAM_DEFINE_FLOAT(EKF2_PCOEF_YP, 0.0f);

/**
 * Pressure position error coefficient for the negative Y axis.
 *
 * This is the ratio of static pressure error to dynamic pressure generated by a wind relative velocity along the negative Y (LH) body axis.
 * If the baro height estimate rises during sideways flight to the left, then this will be a negative number.
 *
 * @group EKF2
 * @min -0.5
 * @max 0.5
 * @decimal 2
 */
PARAM_DEFINE_FLOAT(EKF2_PCOEF_YN, 0.0f);

/**
 * Static pressure position error coefficient for the Z axis.
 *
 * This is the ratio of static pressure error to dynamic pressure generated by a wind relative velocity along the Z body axis.
 *
 * @group EKF2
 * @min -0.5
 * @max 0.5
 * @decimal 2
 */
PARAM_DEFINE_FLOAT(EKF2_PCOEF_Z, 0.0f);

/**
 * Accelerometer bias learning limit.
 *
 * The ekf delta velocity bias states will be limited to within a range equivalent to +- of this value.
 *
 * @group EKF2
 * @min 0.0
 * @max 0.8
 * @unit m/s^2
 * @decimal 2
 */
PARAM_DEFINE_FLOAT(EKF2_ABL_LIM, 0.4f);

/**
 * Maximum IMU accel magnitude that allows IMU bias learning.
 *
 * If the magnitude of the IMU accelerometer vector exceeds this value, the EKF delta velocity state estimation will be inhibited.
 * This reduces the adverse effect of high manoeuvre accelerations and IMU nonlinerity and scale factor errors on the delta velocity bias estimates.
 *
 * @group EKF2
 * @min 20.0
 * @max 200.0
 * @unit m/s^2
 * @decimal 1
 */
PARAM_DEFINE_FLOAT(EKF2_ABL_ACCLIM, 25.0f);

/**
 * Maximum IMU gyro angular rate magnitude that allows IMU bias learning.
 *
 * If the magnitude of the IMU angular rate vector exceeds this value, the EKF delta velocity state estimation will be inhibited.
 * This reduces the adverse effect of rapid rotation rates and associated errors on the delta velocity bias estimates.
 *
 * @group EKF2
 * @min 2.0
 * @max 20.0
 * @unit rad/s
 * @decimal 1
 */
PARAM_DEFINE_FLOAT(EKF2_ABL_GYRLIM, 3.0f);

/**
 * Time constant used by acceleration and angular rate magnitude checks used to inhibit delta velocity bias learning.
 *
 * The vector magnitude of angular rate and acceleration used to check if learning should be inhibited has a peak hold filter applied to it with an exponential decay.
 * This parameter controls the time constant of the decay.
 *
 * @group EKF2
 * @min 0.1
 * @max 1.0
 * @unit s
 * @decimal 2
 */
PARAM_DEFINE_FLOAT(EKF2_ABL_TAU, 0.5f);

/**
 * Vehicle movement test threshold
 *
 * Scales the threshold tests applied to IMU data used to determine if the vehicle is static or moving. See parameter descriptions for EKF2_GPS_CHECK and EKF2_MAG_TYPE for further information on the functionality affected by this parameter.
 *
 * @group EKF2
 * @min 0.1
 * @max 10.0
 * @decimal 1
 */
PARAM_DEFINE_FLOAT(EKF2_MOVE_TEST, 1.0f);

/**
 * Required GPS health time on startup
 *
 * Minimum continuous period without GPS failure required to mark a healthy GPS status.
 * It can be reduced to speed up initialization, but it's recommended to keep this unchanged for a vehicle.
 *
 * @group EKF2
 * @min 0.1
 * @decimal 1
 * @unit s
 * @reboot_required true
 */
PARAM_DEFINE_FLOAT(EKF2_REQ_GPS_H, 10.0f);

/**
 * Magnetic field strength test selection
 *
 * When set, the EKF checks the strength of the magnetic field
 * to decide whether the magnetometer data is valid.
 * If GPS data is received, the magnetic field is compared to a World
 * Magnetic Model (WMM), otherwise an average value is used.
 * This check is useful to reject occasional hard iron disturbance.
 *
 * @group EKF2
 * @boolean
 */
PARAM_DEFINE_INT32(EKF2_MAG_CHECK, 0);

/**
 * Enable synthetic magnetometer Z component measurement.
 *
 * Use for vehicles where the measured body Z magnetic field is subject to strong magnetic interference.
 * For magnetic heading fusion the magnetometer Z measurement will be replaced by a synthetic value calculated
 * using the knowledge of the 3D magnetic field vector at the location of the drone. Therefore, this parameter
 * will only have an effect if the global position of the drone is known.
 * For 3D mag fusion the magnetometer Z measurement will simply be ingored instead of fusing the synthetic value.
 *
 * @group EKF2
<<<<<<< HEAD
 * @min 0
 * @max 1
 */
=======
 * @boolean
*/
>>>>>>> 0f29b871
PARAM_DEFINE_INT32(EKF2_SYNT_MAG_Z, 0);

/**
 * Default value of true airspeed used in EKF-GSF AHRS calculation.
 *
 * If no airspeed measurements are avalable, the EKF-GSF AHRS calculation will assume this value of true airspeed when compensating for centripetal acceleration during turns. Set to zero to disable centripetal acceleration compensation during fixed wing flight modes.
 *
 * @group EKF2
 * @min 0.0
 * @unit m/s
 * @max 100.0
 * @decimal 1
 */
PARAM_DEFINE_FLOAT(EKF2_GSF_TAS, 15.0f);<|MERGE_RESOLUTION|>--- conflicted
+++ resolved
@@ -1111,11 +1111,7 @@
  * @unit s
  * @min 0.1
  * @max 5
-<<<<<<< HEAD
- */
-=======
 */
->>>>>>> 0f29b871
 PARAM_DEFINE_FLOAT(EKF2_RNG_QLTY_T, 1.0f);
 
 /**
@@ -1360,14 +1356,8 @@
  * For 3D mag fusion the magnetometer Z measurement will simply be ingored instead of fusing the synthetic value.
  *
  * @group EKF2
-<<<<<<< HEAD
- * @min 0
- * @max 1
- */
-=======
  * @boolean
 */
->>>>>>> 0f29b871
 PARAM_DEFINE_INT32(EKF2_SYNT_MAG_Z, 0);
 
 /**
