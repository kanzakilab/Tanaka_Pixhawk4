--- conflicted
+++ resolved
@@ -512,23 +512,6 @@
 PARAM_DEFINE_FLOAT(FW_WIND_ARSP_OF, 1.0f);
 
 
-
-/**
- * Stall Airspeed (CAS)
- *
- * The stall airspeed (calibrated airspeed) of the vehicle.
- * It is used for airspeed sensor failure detection and for the control
- * surface scaling airspeed limits.
- *
- * @unit m/s
- * @min 0.5
- * @max 40
- * @decimal 1
- * @increment 0.5
- * @group FW TECS
- */
-PARAM_DEFINE_FLOAT(FW_AIRSPD_STALL, 7.0f);
-
 /**
  * Stall Airspeed (CAS)
  *
@@ -860,7 +843,6 @@
 PARAM_DEFINE_FLOAT(FW_T_SEB_R_FF, 1.0f);
 
 /**
-<<<<<<< HEAD
  * (Experimental) Max opposite tangent velocity
  *
  * Maximum allowed tangential velocity in the wrong direction when being in loitering mode.
@@ -879,8 +861,6 @@
 PARAM_DEFINE_FLOAT(FW_L1_OP_TAN_VEL, 0.5f);
 
 /**
-=======
->>>>>>> faca2b17
  * Default target climbrate.
  *
  *
@@ -904,10 +884,6 @@
  * The default rate at which the vehicle will sink in autonomous modes to achieve altitude setpoints.
  * In manual modes this defines the maximum rate at which the altitude setpoint can be decreased.
  *
-<<<<<<< HEAD
- *
-=======
->>>>>>> faca2b17
  * @unit m/s
  * @min 0.5
  * @max 15
@@ -915,7 +891,6 @@
  * @increment 0.01
  * @group FW TECS
  */
-<<<<<<< HEAD
 PARAM_DEFINE_FLOAT(FW_T_SINK_R_SP, 2.0f);
 
 /**
@@ -1036,7 +1011,4 @@
  * @boolean
  * @group FW TECS
  */
-PARAM_DEFINE_INT32(FW_DASH_EN, 0);
-=======
-PARAM_DEFINE_FLOAT(FW_T_SINK_R_SP, 2.0f);
->>>>>>> faca2b17
+PARAM_DEFINE_INT32(FW_DASH_EN, 0);