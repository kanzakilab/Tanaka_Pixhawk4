--- conflicted
+++ resolved
@@ -111,11 +111,7 @@
 	_tecs.set_max_climb_rate(_param_fw_t_clmb_max.get());
 	_tecs.set_max_sink_rate(_param_fw_t_sink_max.get());
 	_tecs.set_speed_weight(_param_fw_t_spdweight.get());
-<<<<<<< HEAD
-	_tecs.set_indicated_airspeed_cruise(_param_fw_airspd_cruise.get());
-=======
-	_tecs.set_equivalent_airspeed_cruise(_param_fw_airspd_trim.get());
->>>>>>> faca2b17
+	_tecs.set_equivalent_airspeed_cruise(_param_fw_airspd_cruise.get());
 	_tecs.set_equivalent_airspeed_min(_param_fw_airspd_min.get());
 	_tecs.set_equivalent_airspeed_max(_param_fw_airspd_max.get());
 	_tecs.set_min_sink_rate(_param_fw_t_sink_min.get());
@@ -156,33 +152,6 @@
 
 	// sanity check parameters
 	if (_param_fw_airspd_max.get() < _param_fw_airspd_min.get()) {
-<<<<<<< HEAD
-		mavlink_log_critical(&_mavlink_log_pub, "Config invalid: Airspeed max smaller than min");
-		check_ret = PX4_ERROR;
-	}
-
-	if (_param_fw_airspd_max.get() < 5.0f || _param_fw_airspd_min.get() > 100.0f) {
-		mavlink_log_critical(&_mavlink_log_pub, "Config invalid: Airspeed max < 5 m/s or min > 100 m/s");
-		check_ret = PX4_ERROR;
-	}
-
-	if (_param_fw_airspd_cruise.get() < _param_fw_airspd_min.get() ||
-	    _param_fw_airspd_cruise.get() > _param_fw_airspd_max.get()) {
-		mavlink_log_critical(&_mavlink_log_pub, "Config invalid: Airspeed cruise out of min or max bounds");
-		check_ret = PX4_ERROR;
-	}
-
-	if (_param_fw_airspd_stall.get() > _param_fw_airspd_min.get() * 0.9f) {
-		mavlink_log_critical(&_mavlink_log_pub, "Config invalid: Stall airspeed higher than 0.9 of min");
-	}
-
-	if (_param_fw_wind_thld_h.get() < _param_fw_wind_thld_l.get() &&
-	    _param_fw_wind_thld_h.get() > FLT_EPSILON && _param_fw_wind_thld_l.get() > FLT_EPSILON) {
-		mavlink_log_critical(&_mavlink_log_pub, "Config invalid: Wind thresholds high smaller than low");
-		check_ret = PX4_ERROR;
-	}
-
-=======
 		mavlink_log_critical(&_mavlink_log_pub, "Config invalid: Airspeed max smaller than min\t");
 		/* EVENT
 		 * @description
@@ -208,8 +177,8 @@
 		check_ret = PX4_ERROR;
 	}
 
-	if (_param_fw_airspd_trim.get() < _param_fw_airspd_min.get() ||
-	    _param_fw_airspd_trim.get() > _param_fw_airspd_max.get()) {
+	if (_param_fw_airspd_cruise.get() < _param_fw_airspd_min.get() ||
+	    _param_fw_airspd_cruise.get() > _param_fw_airspd_max.get()) {
 		mavlink_log_critical(&_mavlink_log_pub, "Config invalid: Airspeed cruise out of min or max bounds\t");
 		/* EVENT
 		 * @description
@@ -220,7 +189,7 @@
 		events::send<float, float, float>(events::ID("fixedwing_position_control_conf_invalid_cruise_bounds"),
 						  events::Log::Error,
 						  "Invalid configuration: Airspeed cruise out of min or max bounds",
-						  _param_fw_airspd_max.get(), _param_fw_airspd_min.get(), _param_fw_airspd_trim.get());
+						  _param_fw_airspd_max.get(), _param_fw_airspd_min.get(), _param_fw_airspd_cruise.get());
 		check_ret = PX4_ERROR;
 	}
 
@@ -237,7 +206,6 @@
 		check_ret = PX4_ERROR;
 	}
 
->>>>>>> faca2b17
 	return check_ret;
 }
 
@@ -540,13 +508,8 @@
 		_last_time_outside_of_band = now;
 	}
 
-<<<<<<< HEAD
 	const bool auto_switch_to_eco = _param_fw_eco_band_t.get() >= 0
 					&& hrt_elapsed_time(&_last_time_outside_of_band) > (_param_fw_eco_band_t.get() * 1_s);
-=======
-	t.altitude_sp = _tecs.hgt_setpoint();
-	t.altitude_filtered = _tecs.vert_pos_state();
->>>>>>> faca2b17
 
 	const bool disable_eco_climb_descend = !_param_fw_eco_c_d_en_mavlink.get() &&
 					       _tecs.get_flight_phase() != tecs_status_s::TECS_FLIGHT_PHASE_LEVEL;
@@ -554,17 +517,9 @@
 	bool switch_to_dash = false;
 	bool switch_out_of_dash = false;
 
-<<<<<<< HEAD
 	if (_cruise_mode_current != CRUISE_MODE_DASH && _param_fw_dash_en_mavlink.get() && within_safe_altitude_band) {
 		_time_since_dash_mode_started = now;
 		switch_to_dash = true;
-=======
-	t.equivalent_airspeed_sp = _tecs.get_EAS_setpoint();
-	t.true_airspeed_derivative_sp = _tecs.TAS_rate_setpoint();
-	t.true_airspeed_derivative = _tecs.speed_derivative();
-	t.true_airspeed_derivative_raw = _tecs.speed_derivative_raw();
-	t.true_airspeed_innovation = _tecs.getTASInnovation();
->>>>>>> faca2b17
 
 	} else if (_cruise_mode_current == CRUISE_MODE_DASH &&
 		   (hrt_elapsed_time(&_time_since_dash_mode_started) > 60_s || !_param_fw_dash_en_mavlink.get() ||
@@ -595,15 +550,10 @@
 
 		break;
 
-<<<<<<< HEAD
 	case CRUISE_MODE_DASH:
 		if (switch_out_of_dash) {
 			_cruise_mode_current = CRUISE_MODE_NORMAL;
 		}
-=======
-	t.throttle_sp = _tecs.get_throttle_setpoint();
-	t.pitch_sp_rad = _tecs.get_pitch_setpoint();
->>>>>>> faca2b17
 
 		break;
 	}
@@ -756,43 +706,15 @@
 	if (_manual_control_setpoint_altitude > deadBand) {
 		/* pitching down */
 		float pitch = -(_manual_control_setpoint_altitude - deadBand) / factor;
-<<<<<<< HEAD
 		height_rate_setpoint = pitch * _param_sinkrate_target.get();
-=======
-
-		if (pitch * _param_sinkrate_target.get() < _tecs.hgt_rate_setpoint()) {
-			_hold_alt += (_param_sinkrate_target.get() * dt) * pitch;
-			_manual_height_rate_setpoint_m_s = pitch * _param_sinkrate_target.get();
-			_was_in_deadband = false;
-		}
->>>>>>> faca2b17
 
 	} else if (_manual_control_setpoint_altitude < - deadBand) {
 		/* pitching up */
 		float pitch = -(_manual_control_setpoint_altitude + deadBand) / factor;
-<<<<<<< HEAD
 		const float climb_rate_target = (_cruise_mode_current == CRUISE_MODE_ECO) ? _param_climbrate_target_eco.get() :
 						_param_climbrate_target.get();
 
 		height_rate_setpoint = pitch * climb_rate_target;
-=======
-
-		if (pitch * _param_climbrate_target.get() > _tecs.hgt_rate_setpoint()) {
-			_hold_alt += (_param_climbrate_target.get() * dt) * pitch;
-			_manual_height_rate_setpoint_m_s = pitch * _param_climbrate_target.get();
-			_was_in_deadband = false;
-		}
-
-	} else if (!_was_in_deadband) {
-		/* store altitude at which manual.x was inside deadBand
-		 * The aircraft should immediately try to fly at this altitude
-		 * as this is what the pilot expects when he moves the stick to the center */
-		_hold_alt = _current_altitude;
-		_althold_epv = _local_pos.epv;
-		_was_in_deadband = true;
-		_manual_height_rate_setpoint_m_s = NAN;
-	}
->>>>>>> faca2b17
 
 	}
 
@@ -1219,13 +1141,8 @@
 					   _param_fw_thr_cruise.get(),
 					   false,
 					   pitch_limit_min,
-<<<<<<< HEAD
 					   false,
 					   height_rate_sp);
-=======
-					   tecs_status_s::TECS_MODE_NORMAL,
-					   _manual_height_rate_setpoint_m_s);
->>>>>>> faca2b17
 
 		/* heading control */
 		if (fabsf(_manual_control_setpoint.y) < HDG_HOLD_MAN_INPUT_THRESH &&
@@ -1339,13 +1256,8 @@
 					   _param_fw_thr_cruise.get(),
 					   false,
 					   pitch_limit_min,
-<<<<<<< HEAD
 					   false,
 					   height_rate_sp);
-=======
-					   tecs_status_s::TECS_MODE_NORMAL,
-					   _manual_height_rate_setpoint_m_s);
->>>>>>> faca2b17
 
 		_att_sp.roll_body = _manual_control_setpoint.y * radians(_param_fw_man_r_max.get());
 
@@ -2167,11 +2079,7 @@
 		float pitch_min_rad, float pitch_max_rad,
 		float throttle_min, float throttle_max, float throttle_cruise,
 		bool climbout_mode, float climbout_pitch_min_rad,
-<<<<<<< HEAD
 		bool disable_underspeed_detection, float hgt_rate_sp)
-=======
-		uint8_t mode, float hgt_rate_sp)
->>>>>>> faca2b17
 {
 	const float dt = math::constrain((now - _last_tecs_update) * 1e-6f, 0.01f, 0.05f);
 	_last_tecs_update = now;
@@ -2276,16 +2184,10 @@
 				    throttle_limit_max,
 				    pitch_min_rad - radians(_param_fw_psp_off.get()),
 				    pitch_max_rad - radians(_param_fw_psp_off.get()),
-<<<<<<< HEAD
 				    _cruise_mode_current == CRUISE_MODE_ECO ? _param_climbrate_target_eco.get() : _param_climbrate_target.get(),
 				    _param_sinkrate_target.get(),
 				    hgt_rate_sp,
 				    _cruise_mode_current == CRUISE_MODE_ECO);
-=======
-				    _param_climbrate_target.get(), _param_sinkrate_target.get(), hgt_rate_sp);
-
-	tecs_status_publish();
->>>>>>> faca2b17
 }
 
 int FixedwingPositionControl::task_spawn(int argc, char *argv[])
