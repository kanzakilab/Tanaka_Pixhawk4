/****************************************************************************
 *
 *   Copyright (c) 2013-2019 PX4 Development Team. All rights reserved.
 *
 * Redistribution and use in source and binary forms, with or without
 * modification, are permitted provided that the following conditions
 * are met:
 *
 * 1. Redistributions of source code must retain the above copyright
 *    notice, this list of conditions and the following disclaimer.
 * 2. Redistributions in binary form must reproduce the above copyright
 *    notice, this list of conditions and the following disclaimer in
 *    the documentation and/or other materials provided with the
 *    distribution.
 * 3. Neither the name PX4 nor the names of its contributors may be
 *    used to endorse or promote products derived from this software
 *    without specific prior written permission.
 *
 * THIS SOFTWARE IS PROVIDED BY THE COPYRIGHT HOLDERS AND CONTRIBUTORS
 * "AS IS" AND ANY EXPRESS OR IMPLIED WARRANTIES, INCLUDING, BUT NOT
 * LIMITED TO, THE IMPLIED WARRANTIES OF MERCHANTABILITY AND FITNESS
 * FOR A PARTICULAR PURPOSE ARE DISCLAIMED. IN NO EVENT SHALL THE
 * COPYRIGHT OWNER OR CONTRIBUTORS BE LIABLE FOR ANY DIRECT, INDIRECT,
 * INCIDENTAL, SPECIAL, EXEMPLARY, OR CONSEQUENTIAL DAMAGES (INCLUDING,
 * BUT NOT LIMITED TO, PROCUREMENT OF SUBSTITUTE GOODS OR SERVICES; LOSS
 * OF USE, DATA, OR PROFITS; OR BUSINESS INTERRUPTION) HOWEVER CAUSED
 * AND ON ANY THEORY OF LIABILITY, WHETHER IN CONTRACT, STRICT
 * LIABILITY, OR TORT (INCLUDING NEGLIGENCE OR OTHERWISE) ARISING IN
 * ANY WAY OUT OF THE USE OF THIS SOFTWARE, EVEN IF ADVISED OF THE
 * POSSIBILITY OF SUCH DAMAGE.
 *
 ****************************************************************************/

#include "FixedwingPositionControl.hpp"

#include <vtol_att_control/vtol_type.h>

FixedwingPositionControl::FixedwingPositionControl(bool vtol) :
	ModuleParams(nullptr),
	WorkItem(MODULE_NAME, px4::wq_configurations::nav_and_controllers),
	_attitude_sp_pub(vtol ? ORB_ID(fw_virtual_attitude_setpoint) : ORB_ID(vehicle_attitude_setpoint)),
	_loop_perf(perf_alloc(PC_ELAPSED, MODULE_NAME": cycle")),
	_launchDetector(this),
	_runway_takeoff(this)
{
	if (vtol) {
		_param_handle_airspeed_trans = param_find("VT_ARSP_TRANS");

		// VTOL parameter VTOL_TYPE
		int32_t vt_type = -1;
		param_get(param_find("VT_TYPE"), &vt_type);

		_vtol_tailsitter = (static_cast<vtol_type>(vt_type) == vtol_type::TAILSITTER);
	}

	// limit to 50 Hz
	_local_pos_sub.set_interval_ms(20);

	/* fetch initial parameter values */
	parameters_update();
}

FixedwingPositionControl::~FixedwingPositionControl()
{
	perf_free(_loop_perf);
}

bool
FixedwingPositionControl::init()
{
	if (!_local_pos_sub.registerCallback()) {
		PX4_ERR("vehicle local position callback registration failed!");
		return false;
	}

	return true;
}

int
FixedwingPositionControl::parameters_update()
{
	updateParams();

	// VTOL parameter VT_ARSP_TRANS
	if (_param_handle_airspeed_trans != PARAM_INVALID) {
		param_get(_param_handle_airspeed_trans, &_param_airspeed_trans);
	}

	// L1 control parameters
	_l1_control.set_l1_damping(_param_fw_l1_damping.get());
	_l1_control.set_l1_period(_param_fw_l1_period.get());
	_l1_control.set_l1_roll_limit(radians(_param_fw_r_lim.get()));
	_l1_control.set_roll_slew_rate(radians(_param_fw_l1_r_slew_max.get()));

	// TECS parameters
	_tecs.set_max_climb_rate(_param_fw_t_clmb_max.get());
	_tecs.set_max_sink_rate(_param_fw_t_sink_max.get());
	_tecs.set_speed_weight(_param_fw_t_spdweight.get());
	_tecs.set_indicated_airspeed_cruise(_param_fw_airspd_cruise.get());
	_tecs.set_indicated_airspeed_min(_param_fw_airspd_min.get());
	_tecs.set_indicated_airspeed_max(_param_fw_airspd_max.get());
	_tecs.set_min_sink_rate(_param_fw_t_sink_min.get());
	_tecs.set_throttle_damp(_param_fw_t_thr_damp.get());
	_tecs.set_integrator_gain_throttle(_param_fw_t_I_gain_thr.get());
	_tecs.set_integrator_gain_pitch(_param_fw_t_I_gain_pit.get());
	_tecs.set_throttle_slewrate(_param_fw_thr_slew_max.get());
	_tecs.set_vertical_accel_limit(_param_fw_t_vert_acc.get());
	_tecs.set_speed_comp_filter_omega(_param_fw_t_spd_omega.get());
	_tecs.set_roll_throttle_compensation(_param_fw_t_rll2thr.get());
	_tecs.set_pitch_damping(_param_fw_t_ptch_damp.get());
	_tecs.set_height_error_time_constant(_param_fw_t_h_error_tc.get());
	_tecs.set_heightrate_ff(_param_fw_t_hrate_ff.get());
	_tecs.set_airspeed_error_time_constant(_param_fw_t_tas_error_tc.get());
	_tecs.set_ste_rate_time_const(_param_ste_rate_time_const.get());
	_tecs.set_speed_derivative_time_constant(_param_tas_rate_time_const.get());


	// Landing slope
	/* check if negative value for 2/3 of flare altitude is set for throttle cut */
	float land_thrust_lim_alt_relative = _param_fw_lnd_tlalt.get();

	if (land_thrust_lim_alt_relative < 0.0f) {
		land_thrust_lim_alt_relative = 0.66f * _param_fw_lnd_flalt.get();
	}

	_landingslope.update(radians(_param_fw_lnd_ang.get()), _param_fw_lnd_flalt.get(), land_thrust_lim_alt_relative,
			     _param_fw_lnd_hvirt.get());

	landing_status_publish();

	// sanity check parameters
	if (_param_fw_airspd_max.get() < _param_fw_airspd_min.get() ||
	    _param_fw_airspd_max.get() < 5.0f ||
	    _param_fw_airspd_min.get() > 100.0f ||
	    _param_fw_airspd_cruise.get() < _param_fw_airspd_min.get() ||
	    _param_fw_airspd_cruise.get() > _param_fw_airspd_max.get() ||
	    _param_fw_airspd_stall.get() > _param_fw_airspd_min.get() ||
	    (_param_fw_wind_thld_h.get() < _param_fw_wind_thld_l.get() &&
	     _param_fw_wind_thld_h.get() > FLT_EPSILON && _param_fw_wind_thld_l.get() > FLT_EPSILON)) {

		mavlink_log_critical(&_mavlink_log_pub, "Airspeed parameters invalid");

		return PX4_ERROR;
	}

	return PX4_OK;
}

void
FixedwingPositionControl::vehicle_control_mode_poll()
{
	if (_control_mode_sub.updated()) {
		const bool was_armed = _control_mode.flag_armed;

		if (_control_mode_sub.copy(&_control_mode)) {

			// reset state when arming
			if (!was_armed && _control_mode.flag_armed) {
				reset_takeoff_state(true);
				reset_landing_state();
			}
		}
	}
}

void
FixedwingPositionControl::vehicle_command_poll()
{
	if (_vehicle_command_sub.updated()) {
		_vehicle_command_sub.copy(&_vehicle_command);
		handle_command();
	}
}

void
FixedwingPositionControl::airspeed_poll()
{
	bool airspeed_valid = _airspeed_valid;

	if ((_param_fw_arsp_mode.get() == 0) && _airspeed_validated_sub.update()) {

		const airspeed_validated_s &airspeed_validated = _airspeed_validated_sub.get();
		_eas2tas = 1.0f; //this is the default value, taken in case of invalid airspeed

		if (PX4_ISFINITE(airspeed_validated.calibrated_airspeed_m_s)
		    && PX4_ISFINITE(airspeed_validated.true_airspeed_m_s)
		    && (airspeed_validated.calibrated_airspeed_m_s > 0.0f)) {

			airspeed_valid = true;

			_airspeed_last_valid = airspeed_validated.timestamp;
			_airspeed = airspeed_validated.calibrated_airspeed_m_s;

			_eas2tas = constrain(airspeed_validated.true_airspeed_m_s / airspeed_validated.calibrated_airspeed_m_s, 0.9f, 2.0f);
		}

	} else {
		// no airspeed updates for one second
		if (airspeed_valid && (hrt_elapsed_time(&_airspeed_last_valid) > 1_s)) {
			airspeed_valid = false;
		}
	}

	// update TECS if validity changed
	if (airspeed_valid != _airspeed_valid) {
		_tecs.enable_airspeed(airspeed_valid);
		_airspeed_valid = airspeed_valid;
	}
}

void
FixedwingPositionControl::manual_control_setpoint_poll()
{
	_manual_control_setpoint_sub.update(&_manual_control_setpoint);

	_manual_control_setpoint_altitude = _manual_control_setpoint.x;
<<<<<<< HEAD
	_manual_control_setpoint_airspeed = _manual_control_setpoint.z; // _manual_control_setpoint.z range = [0,1]

	if (_param_fw_pos_stk_conf.get() & STICK_CONFIG_SWAP_STICKS_BIT) {
=======
	_manual_control_setpoint_airspeed = _manual_control_setpoint.z;

	if (_param_fw_posctl_inv_st.get()) {
>>>>>>> 48f125f1
		/* Alternate stick allocation (similar concept as for multirotor systems:
		 * demanding up/down with the throttle stick, and move faster/break with the pitch one.
		 */
		_manual_control_setpoint_altitude = -(_manual_control_setpoint.z * 2.f - 1.f);
		_manual_control_setpoint_airspeed = _manual_control_setpoint.x / 2.f + 0.5f;
	}
<<<<<<< HEAD

	// send neutral setpoints if no update for 1 s
	if (hrt_elapsed_time(&_manual_control_setpoint.timestamp) > 1_s) {
		_manual_control_setpoint_altitude = 0.f;
		_manual_control_setpoint_airspeed = 0.5f;
	}
=======
>>>>>>> 48f125f1
}


void
FixedwingPositionControl::vehicle_attitude_poll()
{
	if (_vehicle_attitude_sub.update(&_att)) {
		/* set rotation matrix and euler angles */
		_R_nb = Quatf(_att.q);

		// if the vehicle is a tailsitter we have to rotate the attitude by the pitch offset
		// between multirotor and fixed wing flight
		if (_vtol_tailsitter) {
			Dcmf R_offset = Eulerf(0, M_PI_2_F, 0);
			_R_nb = _R_nb * R_offset;
		}

		const Eulerf euler_angles(_R_nb);
		_roll    = euler_angles(0);
		_pitch   = euler_angles(1);
		_yaw     = euler_angles(2);
	}
}

void
FixedwingPositionControl::update_wind_mode()
{
	/* If the corresponding wind threshold values are set, the wind state will change if these values are
	 * passed for a certain amount of time. The wind state is then used to increase airspeed (high wind),
	 * resp. decrease (low wind). It takes longer to move to a lower wind state than to a higher,
	 * as in general higher airspeed is safer. */

<<<<<<< HEAD
	wind_estimate_s wind_estimate;

	if (_wind_estimate_sub.update(&wind_estimate)) {
		const matrix::Vector2f wind(wind_estimate.windspeed_north, wind_estimate.windspeed_east);
		FW_WIND_MODE fw_wind_mode_detected(FW_WIND_MODE_NORMAL);

		if (_param_fw_wind_thld_h.get() > FLT_EPSILON && wind.length() > _param_fw_wind_thld_h.get()) {
			fw_wind_mode_detected = FW_WIND_MODE_HIGH;

		} else if (_param_fw_wind_thld_l.get() > FLT_EPSILON && wind.length() < _param_fw_wind_thld_l.get()) {
			fw_wind_mode_detected = FW_WIND_MODE_LOW;
		}
=======
	// neutral throttle corresponds to trim airspeed
	if (_manual_control_setpoint_airspeed < 0.5f) {
		// lower half of throttle is min to trim airspeed
		altctrl_airspeed = _param_fw_airspd_min.get() +
				   (_param_fw_airspd_trim.get() - _param_fw_airspd_min.get()) *
				   _manual_control_setpoint_airspeed * 2;

	} else {
		// upper half of throttle is trim to max airspeed
		altctrl_airspeed = _param_fw_airspd_trim.get() +
				   (_param_fw_airspd_max.get() - _param_fw_airspd_trim.get()) *
				   (_manual_control_setpoint_airspeed * 2 - 1);
	}
>>>>>>> 48f125f1

		if (fw_wind_mode_detected != _fw_wind_mode_detected_prev) {
			_first_time_current_mode_detected = hrt_absolute_time();
		}

		const float min_time_detection_mode_down = 60.0f; // min time to switch to lower wind state
		const float time_since_new_mode_detected = hrt_elapsed_time(&_first_time_current_mode_detected) * 1e-6f;

		// immediately switch to higher wind mode after detection, but require minimum time within lower wind to switch to lower mode
		if (fw_wind_mode_detected > _fw_wind_mode_current) {
			_fw_wind_mode_current = fw_wind_mode_detected;

		} else if (fw_wind_mode_detected < _fw_wind_mode_current
			   && time_since_new_mode_detected > min_time_detection_mode_down) {
			_fw_wind_mode_current = fw_wind_mode_detected;
		}

		_fw_wind_mode_detected_prev = fw_wind_mode_detected;
	}
}

float
FixedwingPositionControl::get_cruise_airspeed_setpoint(const hrt_abstime &now, const float pos_sp_cru_airspeed,
		const Vector2f &ground_speed)
{
	float airspeed_setpoint = _param_fw_airspd_cruise.get();

	// Adapt cruise airspeed setpoint based on wind estimate (disable in airspeed-less mode)
	bool do_wind_based_airspeed_scaling = _airspeed_valid
					      && (_param_fw_wind_thld_h.get() > FLT_EPSILON || _param_fw_wind_thld_l.get() > FLT_EPSILON);

	if (do_wind_based_airspeed_scaling) {
		FixedwingPositionControl::update_wind_mode();

		switch (_fw_wind_mode_current) {
		case FW_WIND_MODE_HIGH:
			airspeed_setpoint += _param_fw_wind_arsp_of.get();
			break;

		case FW_WIND_MODE_LOW:
			airspeed_setpoint -= _param_fw_wind_arsp_of.get();
			break;

		default:
			break;
		}

	} else {
		_fw_wind_mode_current = FW_WIND_MODE_NORMAL;
		_fw_wind_mode_detected_prev = FW_WIND_MODE_NORMAL;
	}

	// Adapt cruise airspeed setpoint if given from other source (e.g. position setpoint)
	if (PX4_ISFINITE(pos_sp_cru_airspeed) && pos_sp_cru_airspeed > 0.1f) {
		airspeed_setpoint = constrain(pos_sp_cru_airspeed, _param_fw_airspd_min.get(), _param_fw_airspd_max.get());

	} else if (!_control_mode.flag_control_offboard_enabled && !_control_mode.flag_control_auto_enabled &&
		   (_param_fw_pos_stk_conf.get() & STICK_CONFIG_ENABLE_AIRSPEED_SP_MANUAL_BIT)) {
		// No airspeed setpoint is given through position setpoint. The FW_POS_STK_CONF parameter defines if the use of
		// stick input for airspeed setpoint change in manual mode is enabled.
		// The airspeed setpoint from the sticks overwrites wind-based airspeed adaptions.

		if (_manual_control_setpoint_airspeed < 0.5f) {
			// lower half of throttle is min to cruise airspeed
			airspeed_setpoint = _param_fw_airspd_min.get() +
					    (_param_fw_airspd_cruise.get() - _param_fw_airspd_min.get()) *
					    _manual_control_setpoint_airspeed * 2;

		} else {
			// upper half of throttle is cruise to max airspeed
			airspeed_setpoint = _param_fw_airspd_cruise.get() +
					    (_param_fw_airspd_max.get() - _param_fw_airspd_cruise.get()) *
					    (_manual_control_setpoint_airspeed * 2 - 1);
		}

	}

	// Adapt cruise airspeed when otherwise the min groundspeed couldn't be maintained
	if (!_l1_control.circle_mode()) {

		// rotate ground speed vector with current attitude
		Vector2f yaw_vector(_R_nb(0, 0), _R_nb(1, 0));
		yaw_vector.normalize();

		const float ground_speed_body = yaw_vector * ground_speed;

		/*
		 * This error value ensures that a plane (as long as its throttle capability is
		 * not exceeded) travels towards a waypoint (and is not pushed more and more away
		 * by wind). Not countering this would lead to a fly-away. Only non-zero in presence
		 * of sufficient wind. "minimum ground speed undershoot".
		 */
		if (ground_speed_body < _param_fw_gnd_spd_min.get()) {
			airspeed_setpoint += max(_param_fw_gnd_spd_min.get() - ground_speed_body, 0.0f);
		}
	}

	// Constrain cruise airspeed to be in valid and safe range

	/*
	 * Calculate accelerated stall airspeed factor from commanded bank angle and use it to increase minimum airspeed.
	 *
	 * Increase lift vector to balance additional weight in bank
	 * cos(bank angle) = W/L = 1/n, n is the load factor
	 *
	 * lift is proportional to airspeed^2 so the increase in stall speed is Vsacc = Vs * sqrt(n)
	 */

	float adjusted_min_airspeed = _param_fw_airspd_min.get();

	if (_airspeed_valid && PX4_ISFINITE(_att_sp.roll_body)) {

		adjusted_min_airspeed = constrain(_param_fw_airspd_stall.get() / sqrtf(cosf(_att_sp.roll_body)),
						  _param_fw_airspd_min.get(), _param_fw_airspd_max.get());
	}

	return constrain(airspeed_setpoint, adjusted_min_airspeed, _param_fw_airspd_max.get());
}

void
FixedwingPositionControl::tecs_status_publish()
{
	tecs_status_s t = {};

	switch (_tecs.tecs_mode()) {
	case TECS::ECL_TECS_MODE_NORMAL:
		t.mode = tecs_status_s::TECS_MODE_NORMAL;
		break;

	case TECS::ECL_TECS_MODE_UNDERSPEED:
		t.mode = tecs_status_s::TECS_MODE_UNDERSPEED;
		break;

	case TECS::ECL_TECS_MODE_BAD_DESCENT:
		t.mode = tecs_status_s::TECS_MODE_BAD_DESCENT;
		break;

	case TECS::ECL_TECS_MODE_CLIMBOUT:
		t.mode = tecs_status_s::TECS_MODE_CLIMBOUT;
		break;
	}

	t.altitude_sp = _tecs.hgt_setpoint_adj();
	t.altitude_filtered = _tecs.vert_pos_state();

	t.airspeed_sp = _tecs.TAS_setpoint_adj();
	t.airspeed_filtered = _tecs.tas_state();

	t.height_rate_setpoint = _tecs.hgt_rate_setpoint();
	t.height_rate = _tecs.vert_vel_state();

	t.airspeed_derivative_sp = _tecs.TAS_rate_setpoint();
	t.airspeed_derivative = _tecs.speed_derivative();

	t.total_energy_error = _tecs.STE_error();
	t.total_energy_rate_error = _tecs.STE_rate_error();

	t.energy_distribution_error = _tecs.SEB_error();
	t.energy_distribution_rate_error = _tecs.SEB_rate_error();

	t.total_energy = _tecs.STE();
	t.total_energy_rate = _tecs.STE_rate();
	t.total_energy_balance = _tecs.SEB();
	t.total_energy_balance_rate = _tecs.SEB_rate();

	t.total_energy_sp = _tecs.STE_setpoint();
	t.total_energy_rate_sp = _tecs.STE_rate_setpoint();
	t.total_energy_balance_sp = _tecs.SEB_setpoint();
	t.total_energy_balance_rate_sp = _tecs.SEB_rate_setpoint();

	t.throttle_integ = _tecs.throttle_integ_state();
	t.pitch_integ = _tecs.pitch_integ_state();

	t.throttle_sp = _tecs.get_throttle_setpoint();

	t.timestamp = hrt_absolute_time();

	_tecs_status_pub.publish(t);
}

void
FixedwingPositionControl::status_publish()
{
	position_controller_status_s pos_ctrl_status = {};

	pos_ctrl_status.nav_roll = _att_sp.roll_body;
	pos_ctrl_status.nav_pitch = _att_sp.pitch_body;

	if (_l1_control.has_guidance_updated()) {
		pos_ctrl_status.nav_bearing = _l1_control.nav_bearing();

		pos_ctrl_status.target_bearing = _l1_control.target_bearing();
		pos_ctrl_status.xtrack_error = _l1_control.crosstrack_error();

	} else {
		pos_ctrl_status.nav_bearing = NAN;
		pos_ctrl_status.target_bearing = NAN;
		pos_ctrl_status.xtrack_error = NAN;

	}

	pos_ctrl_status.wp_dist = get_distance_to_next_waypoint(_current_latitude, _current_longitude,
				  _pos_sp_triplet.current.lat, _pos_sp_triplet.current.lon);

	pos_ctrl_status.acceptance_radius = _l1_control.switch_distance(500.0f);

	pos_ctrl_status.yaw_acceptance = NAN;

	pos_ctrl_status.timestamp = hrt_absolute_time();

	pos_ctrl_status.type = _type;

	_pos_ctrl_status_pub.publish(pos_ctrl_status);
}

void
FixedwingPositionControl::landing_status_publish()
{
	position_controller_landing_status_s pos_ctrl_landing_status = {};

	pos_ctrl_landing_status.slope_angle_rad = _landingslope.landing_slope_angle_rad();
	pos_ctrl_landing_status.horizontal_slope_displacement = _landingslope.horizontal_slope_displacement();
	pos_ctrl_landing_status.flare_length = _landingslope.flare_length();

	pos_ctrl_landing_status.abort_landing = _land_abort;

	pos_ctrl_landing_status.timestamp = hrt_absolute_time();

	_pos_ctrl_landing_status_pub.publish(pos_ctrl_landing_status);
}

void
FixedwingPositionControl::abort_landing(bool abort)
{
	// only announce changes
	if (abort && !_land_abort) {
		mavlink_log_critical(&_mavlink_log_pub, "Landing aborted");
	}

	_land_abort = abort;
	landing_status_publish();
}

void
FixedwingPositionControl::get_waypoint_heading_distance(float heading, position_setpoint_s &waypoint_prev,
		position_setpoint_s &waypoint_next, bool flag_init)
{
	position_setpoint_s temp_prev = waypoint_prev;
	position_setpoint_s temp_next = waypoint_next;

	if (flag_init) {
		// previous waypoint: HDG_HOLD_SET_BACK_DIST meters behind us
		waypoint_from_heading_and_distance(_current_latitude, _current_longitude, heading + radians(180.0f),
						   HDG_HOLD_SET_BACK_DIST, &temp_prev.lat, &temp_prev.lon);

		// next waypoint: HDG_HOLD_DIST_NEXT meters in front of us
		waypoint_from_heading_and_distance(_current_latitude, _current_longitude, heading,
						   HDG_HOLD_DIST_NEXT, &temp_next.lat, &temp_next.lon);

	} else {
		// use the existing flight path from prev to next

		// previous waypoint: shifted HDG_HOLD_REACHED_DIST + HDG_HOLD_SET_BACK_DIST
		create_waypoint_from_line_and_dist(waypoint_next.lat, waypoint_next.lon, waypoint_prev.lat, waypoint_prev.lon,
						   HDG_HOLD_REACHED_DIST + HDG_HOLD_SET_BACK_DIST, &temp_prev.lat, &temp_prev.lon);

		// next waypoint: shifted -(HDG_HOLD_DIST_NEXT + HDG_HOLD_REACHED_DIST)
		create_waypoint_from_line_and_dist(waypoint_next.lat, waypoint_next.lon, waypoint_prev.lat, waypoint_prev.lon,
						   -(HDG_HOLD_REACHED_DIST + HDG_HOLD_DIST_NEXT), &temp_next.lat, &temp_next.lon);
	}

	waypoint_prev = temp_prev;
	waypoint_prev.alt = _hold_alt;
	waypoint_prev.valid = true;

	waypoint_next = temp_next;
	waypoint_next.alt = _hold_alt;
	waypoint_next.valid = true;
}

float
FixedwingPositionControl::get_terrain_altitude_takeoff(float takeoff_alt)
{
	float terrain_alt = _local_pos.ref_alt - (_local_pos.dist_bottom + _local_pos.z);

	if (PX4_ISFINITE(terrain_alt) && _local_pos.dist_bottom_valid) {
		return terrain_alt;
	}

	return takeoff_alt;
}

void
FixedwingPositionControl::update_desired_altitude(float dt)
{
	/*
	 * The complete range is -1..+1, so this is 6%
	 * of the up or down range or 3% of the total range.
	 */
	const float deadBand = 0.06f;

	/*
	 * The correct scaling of the complete range needs
	 * to account for the missing part of the slope
	 * due to the deadband
	 */
	const float factor = 1.0f - deadBand;

	/*
	 * Reset the hold altitude to the current altitude if the uncertainty
	 * changes significantly.
	 * This is to guard against uncommanded altitude changes
	 * when the altitude certainty increases or decreases.
	 */

	if (fabsf(_althold_epv - _local_pos.epv) > ALTHOLD_EPV_RESET_THRESH) {
		_hold_alt = _current_altitude;
		_althold_epv = _local_pos.epv;
	}

	/*
	 * Manual control has as convention the rotation around
	 * an axis. Positive X means to rotate positively around
	 * the X axis in NED frame, which is pitching down
	 */
	if (_manual_control_setpoint_altitude > deadBand) {
		/* pitching down */
		float pitch = -(_manual_control_setpoint_altitude - deadBand) / factor;
		_hold_alt += (_param_fw_t_sink_max.get() * dt) * pitch;
		_was_in_deadband = false;

	} else if (_manual_control_setpoint_altitude < - deadBand) {
		/* pitching up */
		float pitch = -(_manual_control_setpoint_altitude + deadBand) / factor;
		_hold_alt += (_param_fw_t_clmb_max.get() * dt) * pitch;
		_was_in_deadband = false;

	} else if (!_was_in_deadband) {
		/* store altitude at which manual.x was inside deadBand
		 * The aircraft should immediately try to fly at this altitude
		 * as this is what the pilot expects when he moves the stick to the center */
		_hold_alt = _current_altitude;
		_althold_epv = _local_pos.epv;
		_was_in_deadband = true;
	}

	if (_vehicle_status.is_vtol) {
		if (_vehicle_status.vehicle_type == vehicle_status_s::VEHICLE_TYPE_ROTARY_WING || _vehicle_status.in_transition_mode) {
			_hold_alt = _current_altitude;
		}
	}

}

bool
FixedwingPositionControl::in_takeoff_situation()
{
	// a VTOL does not need special takeoff handling
	if (_vehicle_status.is_vtol) {
		return false;
	}

	// in air for < 10s
	return (hrt_elapsed_time(&_time_went_in_air) < 10_s)
	       && (_current_altitude <= _takeoff_ground_alt + _param_fw_clmbout_diff.get());
}

void
FixedwingPositionControl::do_takeoff_help(float *hold_altitude, float *pitch_limit_min)
{
	/* demand "climbout_diff" m above ground if user switched into this mode during takeoff */
	if (in_takeoff_situation()) {
		*hold_altitude = _takeoff_ground_alt + _param_fw_clmbout_diff.get();
		*pitch_limit_min = radians(10.0f);
	}
}

bool
FixedwingPositionControl::control_position(const hrt_abstime &now, const Vector2f &curr_pos,
		const Vector2f &ground_speed,
		const position_setpoint_s &pos_sp_prev, const position_setpoint_s &pos_sp_curr, const position_setpoint_s &pos_sp_next)
{
	const float dt = math::constrain((now - _control_position_last_called) * 1e-6f, 0.01f, 0.05f);
	_control_position_last_called = now;

	_l1_control.set_dt(dt);

	/* only run position controller in fixed-wing mode and during transitions for VTOL */
	if (_vehicle_status.vehicle_type == vehicle_status_s::VEHICLE_TYPE_ROTARY_WING && !_vehicle_status.in_transition_mode) {
		_control_mode_current = FW_POSCTRL_MODE_OTHER;
		return false;
	}

	bool setpoint = true;

	_att_sp.fw_control_yaw = false;		// by default we don't want yaw to be contoller directly with rudder
	_att_sp.apply_flaps = vehicle_attitude_setpoint_s::FLAPS_OFF;		// by default we don't use flaps

	Vector2f nav_speed_2d{ground_speed};

	if (_airspeed_valid) {
		// l1 navigation logic breaks down when wind speed exceeds max airspeed
		// compute 2D groundspeed from airspeed-heading projection
		const Vector2f air_speed_2d{_airspeed * cosf(_yaw), _airspeed * sinf(_yaw)};

		// angle between air_speed_2d and ground_speed
		const float air_gnd_angle = acosf((air_speed_2d * ground_speed) / (air_speed_2d.length() * ground_speed.length()));

		// if angle > 90 degrees or groundspeed is less than threshold, replace groundspeed with airspeed projection
		if ((fabsf(air_gnd_angle) > M_PI_2_F) || (ground_speed.length() < 3.0f)) {
			nav_speed_2d = air_speed_2d;
		}
	}

	/* no throttle limit as default */
	float throttle_max = 1.0f;

	/* save time when airplane is in air */
	if (!_was_in_air && !_vehicle_land_detected.landed) {
		_was_in_air = true;
		_time_went_in_air = now;
		_takeoff_ground_alt = _current_altitude;
	}

	/* reset flag when airplane landed */
	if (_vehicle_land_detected.landed) {
		_was_in_air = false;
	}

	/* Reset integrators if switching to this mode from a other mode in which posctl was not active */
	if (_control_mode_current == FW_POSCTRL_MODE_OTHER) {
		/* reset integrators */
		_tecs.reset_state();
	}

	if (((_control_mode.flag_control_auto_enabled && _control_mode.flag_control_position_enabled) ||
	     _control_mode.flag_control_offboard_enabled) && pos_sp_curr.valid) {
		/* AUTONOMOUS FLIGHT */

		_control_mode_current = FW_POSCTRL_MODE_AUTO;

		/* reset hold altitude */
		_hold_alt = _current_altitude;

		/* reset hold yaw */
		_hdg_hold_yaw = _yaw;

		/* get circle mode */
		bool was_circle_mode = _l1_control.circle_mode();

		/* restore TECS parameters, in case changed intermittently (e.g. in landing handling) */
		_tecs.set_speed_weight(_param_fw_t_spdweight.get());
		_tecs.set_height_error_time_constant(_param_fw_t_h_error_tc.get());

		Vector2f curr_wp{0.0f, 0.0f};
		Vector2f prev_wp{0.0f, 0.0f};

		if (_vehicle_status.in_transition_to_fw) {

			if (!PX4_ISFINITE(_transition_waypoint(0))) {
				double lat_transition, lon_transition;
				// create a virtual waypoint HDG_HOLD_DIST_NEXT meters in front of the vehicle which the L1 controller can track
				// during the transition
				waypoint_from_heading_and_distance(_current_latitude, _current_longitude, _yaw, HDG_HOLD_DIST_NEXT, &lat_transition,
								   &lon_transition);

				_transition_waypoint(0) = (float)lat_transition;
				_transition_waypoint(1) = (float)lon_transition;
			}


			curr_wp = prev_wp = _transition_waypoint;

		} else {
			/* current waypoint (the one currently heading for) */
			curr_wp = Vector2f((float)pos_sp_curr.lat, (float)pos_sp_curr.lon);

			if (pos_sp_prev.valid) {
				prev_wp(0) = (float)pos_sp_prev.lat;
				prev_wp(1) = (float)pos_sp_prev.lon;

			} else {
				/*
				 * No valid previous waypoint, go for the current wp.
				 * This is automatically handled by the L1 library.
				 */
				prev_wp(0) = (float)pos_sp_curr.lat;
				prev_wp(1) = (float)pos_sp_curr.lon;
			}


			/* reset transition waypoint, will be set upon entering front transition */
			_transition_waypoint.setNaN();
		}

		/* Initialize attitude controller integrator reset flags to 0 */
		_att_sp.roll_reset_integral = false;
		_att_sp.pitch_reset_integral = false;
		_att_sp.yaw_reset_integral = false;

		float mission_throttle = _param_fw_thr_cruise.get();

		if (PX4_ISFINITE(pos_sp_curr.cruising_throttle) &&
		    pos_sp_curr.cruising_throttle >= 0.0f) {
			mission_throttle = pos_sp_curr.cruising_throttle;
		}

		float tecs_fw_thr_min;
		float tecs_fw_thr_max;
		float tecs_fw_mission_throttle;

		if (mission_throttle < _param_fw_thr_min.get()) {
			/* enable gliding with this waypoint */
			_tecs.set_speed_weight(2.0f);
			tecs_fw_thr_min = 0.0;
			tecs_fw_thr_max = 0.0;
			tecs_fw_mission_throttle = 0.0;

		} else {
			tecs_fw_thr_min = _param_fw_thr_min.get();
			tecs_fw_thr_max = _param_fw_thr_max.get();
			tecs_fw_mission_throttle = mission_throttle;
		}

		const float acc_rad = _l1_control.switch_distance(500.0f);

		uint8_t position_sp_type = pos_sp_curr.type;

		if (pos_sp_curr.type == position_setpoint_s::SETPOINT_TYPE_TAKEOFF) {
			// TAKEOFF: handle like a regular POSITION setpoint if already flying
			if (!in_takeoff_situation() && (_airspeed >= _param_fw_airspd_min.get() || !_airspeed_valid)) {
				// SETPOINT_TYPE_TAKEOFF -> SETPOINT_TYPE_POSITION
				position_sp_type = position_setpoint_s::SETPOINT_TYPE_POSITION;
			}

		} else if (pos_sp_curr.type == position_setpoint_s::SETPOINT_TYPE_POSITION
			   || pos_sp_curr.type == position_setpoint_s::SETPOINT_TYPE_LOITER) {

			float dist_xy = -1.f;
			float dist_z = -1.f;

			const float dist = get_distance_to_point_global_wgs84(
						   (double)curr_wp(0), (double)curr_wp(1), pos_sp_curr.alt,
						   _current_latitude, _current_longitude, _current_altitude,
						   &dist_xy, &dist_z);

			if (pos_sp_curr.type == position_setpoint_s::SETPOINT_TYPE_POSITION) {
				// POSITION: achieve position setpoint altitude via loiter
				// close to waypoint, but altitude error greater than twice acceptance
				if ((dist >= 0.f)
				    && (dist_z > 2.f * _param_fw_clmbout_diff.get())
				    && (dist_xy < 2.f * math::max(acc_rad, fabsf(pos_sp_curr.loiter_radius)))) {
					// SETPOINT_TYPE_POSITION -> SETPOINT_TYPE_LOITER
					position_sp_type = position_setpoint_s::SETPOINT_TYPE_LOITER;
				}

			} else if (pos_sp_curr.type == position_setpoint_s::SETPOINT_TYPE_LOITER) {
				// LOITER: use SETPOINT_TYPE_POSITION to get to SETPOINT_TYPE_LOITER
				if ((dist >= 0.f)
<<<<<<< HEAD
=======
				    && (dist_z > 2.f * _param_fw_clmbout_diff.get())
>>>>>>> 48f125f1
				    && (dist_xy > 2.f * math::max(acc_rad, fabsf(pos_sp_curr.loiter_radius)))) {
					// SETPOINT_TYPE_LOITER -> SETPOINT_TYPE_POSITION
					position_sp_type = position_setpoint_s::SETPOINT_TYPE_POSITION;
				}
			}
		}

		_type = position_sp_type;


		if (position_sp_type == position_setpoint_s::SETPOINT_TYPE_IDLE) {
			_att_sp.thrust_body[0] = 0.0f;
			_att_sp.roll_body = 0.0f;
			_att_sp.pitch_body = 0.0f;

		} else if (position_sp_type == position_setpoint_s::SETPOINT_TYPE_POSITION) {
			// waypoint is a plain navigation waypoint
			float position_sp_alt = pos_sp_curr.alt;

			// Altitude first order hold (FOH)
			if (pos_sp_prev.valid && PX4_ISFINITE(pos_sp_prev.alt) &&
			    ((pos_sp_prev.type == position_setpoint_s::SETPOINT_TYPE_POSITION) ||
			     (pos_sp_prev.type == position_setpoint_s::SETPOINT_TYPE_LOITER) ||
			     (pos_sp_prev.type == position_setpoint_s::SETPOINT_TYPE_TAKEOFF))
			   ) {
				const float d_curr_prev = get_distance_to_next_waypoint((double)curr_wp(0), (double)curr_wp(1),
							  pos_sp_prev.lat, pos_sp_prev.lon);

				// Do not try to find a solution if the last waypoint is inside the acceptance radius of the current one
				if (d_curr_prev > math::max(acc_rad, fabsf(pos_sp_curr.loiter_radius))) {
					// Calculate distance to current waypoint
					const float d_curr = get_distance_to_next_waypoint((double)curr_wp(0), (double)curr_wp(1),
							     _current_latitude, _current_longitude);

					// Save distance to waypoint if it is the smallest ever achieved, however make sure that
					// _min_current_sp_distance_xy is never larger than the distance between the current and the previous wp
					_min_current_sp_distance_xy = math::min(math::min(d_curr, _min_current_sp_distance_xy), d_curr_prev);

					// if the minimal distance is smaller than the acceptance radius, we should be at waypoint alt
					// navigator will soon switch to the next waypoint item (if there is one) as soon as we reach this altitude
					if (_min_current_sp_distance_xy > math::max(acc_rad, fabsf(pos_sp_curr.loiter_radius))) {
						// The setpoint is set linearly and such that the system reaches the current altitude at the acceptance
						// radius around the current waypoint
						const float delta_alt = (pos_sp_curr.alt - pos_sp_prev.alt);
						const float grad = -delta_alt / (d_curr_prev - math::max(acc_rad, fabsf(pos_sp_curr.loiter_radius)));
						const float a = pos_sp_prev.alt - grad * d_curr_prev;

						position_sp_alt = a + grad * _min_current_sp_distance_xy;
					}
				}
			}

			_l1_control.navigate_waypoints(prev_wp, curr_wp, curr_pos, nav_speed_2d);
			_att_sp.roll_body = _l1_control.get_roll_setpoint();
			_att_sp.yaw_body = _l1_control.nav_bearing();

<<<<<<< HEAD
			float adapted_mission_airspeed = 0.0f;

			if (PX4_ISFINITE(pos_sp_curr.cruising_speed) && pos_sp_curr.cruising_speed > 0.1f) {
				adapted_mission_airspeed = pos_sp_curr.cruising_speed;
			}

			tecs_update_pitch_throttle(now, position_sp_alt,
						   get_cruise_airspeed_setpoint(now, adapted_mission_airspeed, ground_speed),
=======
			tecs_update_pitch_throttle(now, position_sp_alt,
						   calculate_target_airspeed(mission_airspeed, ground_speed),
>>>>>>> 48f125f1
						   radians(_param_fw_p_lim_min.get()) - radians(_param_fw_psp_off.get()),
						   radians(_param_fw_p_lim_max.get()) - radians(_param_fw_psp_off.get()),
						   tecs_fw_thr_min,
						   tecs_fw_thr_max,
						   tecs_fw_mission_throttle,
						   false,
						   radians(_param_fw_p_lim_min.get()));


		} else if (position_sp_type == position_setpoint_s::SETPOINT_TYPE_LOITER) {
			/* waypoint is a loiter waypoint */
			float loiter_radius = pos_sp_curr.loiter_radius;
			int8_t loiter_direction = pos_sp_curr.loiter_direction;

			if (fabsf(pos_sp_curr.loiter_radius) < FLT_EPSILON) {
				loiter_radius = _param_nav_loiter_rad.get();
				loiter_direction = (loiter_radius > 0) ? 1 : -1;

			}

			orbit_status_s orbit_status{};
			orbit_status.timestamp = hrt_absolute_time();
			orbit_status.radius = static_cast<float>(loiter_direction) * loiter_radius;
			orbit_status.frame = 0; // MAV_FRAME::MAV_FRAME_GLOBAL
			orbit_status.x = static_cast<double>(curr_wp(0));
			orbit_status.y = static_cast<double>(curr_wp(1));
			orbit_status.z = pos_sp_curr.alt;
			orbit_status.yaw_behaviour = orbit_status_s::ORBIT_YAW_BEHAVIOUR_HOLD_FRONT_TANGENT_TO_CIRCLE;
			_orbit_status_pub.publish(orbit_status);

			_l1_control.navigate_loiter(curr_wp, curr_pos, loiter_radius, loiter_direction, nav_speed_2d);

			_att_sp.roll_body = _l1_control.get_roll_setpoint();
			_att_sp.yaw_body = _l1_control.nav_bearing();

			float alt_sp = pos_sp_curr.alt;
			float adapted_mission_airspeed = 0.0f;

			if (PX4_ISFINITE(pos_sp_curr.cruising_speed) && pos_sp_curr.cruising_speed > 0.1f) {
				adapted_mission_airspeed = pos_sp_curr.cruising_speed;
			}

			if (pos_sp_next.type == position_setpoint_s::SETPOINT_TYPE_LAND && pos_sp_next.valid
			    && _l1_control.circle_mode() && _param_fw_lnd_earlycfg.get()) {
				// We're in a loiter directly before a landing WP. Enable our landing configuration (flaps,
				// landing airspeed and potentially tighter altitude control) already such that we don't
				// have to do this switch (which can cause significant altitude errors) close to the ground.

				_tecs.set_height_error_time_constant(_param_fw_thrtc_sc.get() * _param_fw_t_h_error_tc.get());
				adapted_mission_airspeed = _param_fw_lnd_airspd_sc.get() * _param_fw_airspd_min.get();

				_att_sp.apply_flaps = true;
			}

			if (in_takeoff_situation()) {
				alt_sp = max(alt_sp, _takeoff_ground_alt + _param_fw_clmbout_diff.get());
				_att_sp.roll_body = constrain(_att_sp.roll_body, radians(-5.0f), radians(5.0f));
			}

			if (_land_abort) {
				if (pos_sp_curr.alt - _current_altitude  < _param_fw_clmbout_diff.get()) {
					// aborted landing complete, normal loiter over landing point
					abort_landing(false);

				} else {
					// continue straight until vehicle has sufficient altitude
					_att_sp.roll_body = 0.0f;
				}

<<<<<<< HEAD
				_tecs.set_height_error_time_constant(_param_fw_thrtc_sc.get() * _param_fw_t_h_error_tc.get());
=======
				_tecs.set_time_const_throt(_param_fw_thrtc_sc.get() * _param_fw_t_thro_const.get());
>>>>>>> 48f125f1
			}

			tecs_update_pitch_throttle(now, alt_sp,
						   get_cruise_airspeed_setpoint(now, adapted_mission_airspeed, ground_speed),
						   radians(_param_fw_p_lim_min.get()) - radians(_param_fw_psp_off.get()),
						   radians(_param_fw_p_lim_max.get()) - radians(_param_fw_psp_off.get()),
						   tecs_fw_thr_min,
						   tecs_fw_thr_max,
						   tecs_fw_mission_throttle,
						   false,
						   radians(_param_fw_p_lim_min.get()));

		} else if (position_sp_type == position_setpoint_s::SETPOINT_TYPE_LAND) {
			control_landing(now, curr_pos, ground_speed, pos_sp_prev, pos_sp_curr);

		} else if (position_sp_type == position_setpoint_s::SETPOINT_TYPE_TAKEOFF) {
			control_takeoff(now, curr_pos, ground_speed, pos_sp_prev, pos_sp_curr);
		}

		/* reset landing state */
		if (position_sp_type != position_setpoint_s::SETPOINT_TYPE_LAND) {
			reset_landing_state();
		}

		/* reset takeoff/launch state */
		if (position_sp_type != position_setpoint_s::SETPOINT_TYPE_TAKEOFF) {
			reset_takeoff_state();
		}

		if (was_circle_mode && !_l1_control.circle_mode()) {
			/* just kicked out of loiter, reset roll integrals */
			_att_sp.roll_reset_integral = true;
		}

	} else if (_control_mode.flag_control_velocity_enabled &&
		   _control_mode.flag_control_altitude_enabled &&
		   _control_mode.flag_control_manual_enabled) {
		/* POSITION CONTROL: pitch stick moves altitude setpoint, throttle stick sets airspeed,
		   heading is set to a distant waypoint */

		if (_control_mode_current != FW_POSCTRL_MODE_POSITION) {
			/* Need to init because last loop iteration was in a different mode */
			_hold_alt = _current_altitude;
			_hdg_hold_yaw = _yaw;
			_hdg_hold_enabled = false; // this makes sure the waypoints are reset below
			_yaw_lock_engaged = false;

			/* reset setpoints from other modes (auto) otherwise we won't
			 * level out without new manual input */
			_att_sp.roll_body = _manual_control_setpoint.y * radians(_param_fw_man_r_max.get());
			_att_sp.yaw_body = 0;
		}

		_control_mode_current = FW_POSCTRL_MODE_POSITION;

		/* update desired altitude based on user pitch stick input */
		update_desired_altitude(dt);

		// if we assume that user is taking off then help by demanding altitude setpoint well above ground
		// and set limit to pitch angle to prevent steering into ground
		// this will only affect planes and not VTOL
		float pitch_limit_min = _param_fw_p_lim_min.get();
		do_takeoff_help(&_hold_alt, &pitch_limit_min);

		/* throttle limiting */
		throttle_max = _param_fw_thr_max.get();

		if (_vehicle_land_detected.landed && (fabsf(_manual_control_setpoint_airspeed) < THROTTLE_THRESH)) {
			throttle_max = 0.0f;
		}

		tecs_update_pitch_throttle(now, _hold_alt,
					   get_cruise_airspeed_setpoint(now, 0.0f, ground_speed),
					   radians(_param_fw_p_lim_min.get()),
					   radians(_param_fw_p_lim_max.get()),
					   _param_fw_thr_min.get(),
					   throttle_max,
					   _param_fw_thr_cruise.get(),
					   false,
					   pitch_limit_min,
					   tecs_status_s::TECS_MODE_NORMAL);

		/* heading control */
		if (fabsf(_manual_control_setpoint.y) < HDG_HOLD_MAN_INPUT_THRESH &&
		    fabsf(_manual_control_setpoint.r) < HDG_HOLD_MAN_INPUT_THRESH) {

			/* heading / roll is zero, lock onto current heading */
			if (fabsf(_vehicle_rates_sub.get().xyz[2]) < HDG_HOLD_YAWRATE_THRESH && !_yaw_lock_engaged) {
				// little yaw movement, lock to current heading
				_yaw_lock_engaged = true;

			}

			/* user tries to do a takeoff in heading hold mode, reset the yaw setpoint on every iteration
			  to make sure the plane does not start rolling
			*/
			if (in_takeoff_situation()) {
				_hdg_hold_enabled = false;
				_yaw_lock_engaged = true;
			}

			if (_yaw_lock_engaged) {

				/* just switched back from non heading-hold to heading hold */
				if (!_hdg_hold_enabled) {
					_hdg_hold_enabled = true;
					_hdg_hold_yaw = _yaw;

					get_waypoint_heading_distance(_hdg_hold_yaw, _hdg_hold_prev_wp, _hdg_hold_curr_wp, true);
				}

				/* we have a valid heading hold position, are we too close? */
				float dist = get_distance_to_next_waypoint(_current_latitude, _current_longitude, _hdg_hold_curr_wp.lat,
						_hdg_hold_curr_wp.lon);

				if (dist < HDG_HOLD_REACHED_DIST) {
					get_waypoint_heading_distance(_hdg_hold_yaw, _hdg_hold_prev_wp, _hdg_hold_curr_wp, false);
				}

				Vector2f prev_wp{(float)_hdg_hold_prev_wp.lat, (float)_hdg_hold_prev_wp.lon};
				Vector2f curr_wp{(float)_hdg_hold_curr_wp.lat, (float)_hdg_hold_curr_wp.lon};

				/* populate l1 control setpoint */
				_l1_control.navigate_waypoints(prev_wp, curr_wp, curr_pos, ground_speed);

				_att_sp.roll_body = _l1_control.get_roll_setpoint();
				_att_sp.yaw_body = _l1_control.nav_bearing();

				if (in_takeoff_situation()) {
					/* limit roll motion to ensure enough lift */
					_att_sp.roll_body = constrain(_att_sp.roll_body, radians(-15.0f), radians(15.0f));
				}
			}
		}

		if (!_yaw_lock_engaged || fabsf(_manual_control_setpoint.y) >= HDG_HOLD_MAN_INPUT_THRESH ||
		    fabsf(_manual_control_setpoint.r) >= HDG_HOLD_MAN_INPUT_THRESH) {

			_hdg_hold_enabled = false;
			_yaw_lock_engaged = false;
			_att_sp.roll_body = _manual_control_setpoint.y * radians(_param_fw_man_r_max.get());
			_att_sp.yaw_body = 0;
		}

	} else if (_control_mode.flag_control_altitude_enabled && _control_mode.flag_control_manual_enabled) {
		/* ALTITUDE CONTROL: pitch stick moves altitude setpoint, throttle stick sets airspeed */

		if (_control_mode_current != FW_POSCTRL_MODE_POSITION && _control_mode_current != FW_POSCTRL_MODE_ALTITUDE) {
			/* Need to init because last loop iteration was in a different mode */
			_hold_alt = _current_altitude;
		}

		_control_mode_current = FW_POSCTRL_MODE_ALTITUDE;

		/* update desired altitude based on user pitch stick input */
		update_desired_altitude(dt);

		// if we assume that user is taking off then help by demanding altitude setpoint well above ground
		// and set limit to pitch angle to prevent steering into ground
		// this will only affect planes and not VTOL
		float pitch_limit_min = _param_fw_p_lim_min.get();
		do_takeoff_help(&_hold_alt, &pitch_limit_min);

		/* throttle limiting */
		throttle_max = _param_fw_thr_max.get();

		if (_vehicle_land_detected.landed && (fabsf(_manual_control_setpoint_airspeed) < THROTTLE_THRESH)) {
			throttle_max = 0.0f;
		}

		tecs_update_pitch_throttle(now, _hold_alt,
					   get_cruise_airspeed_setpoint(now, 0.0f, ground_speed),
					   radians(_param_fw_p_lim_min.get()),
					   radians(_param_fw_p_lim_max.get()),
					   _param_fw_thr_min.get(),
					   throttle_max,
					   _param_fw_thr_cruise.get(),
					   false,
					   pitch_limit_min,
					   tecs_status_s::TECS_MODE_NORMAL);

		_att_sp.roll_body = _manual_control_setpoint.y * radians(_param_fw_man_r_max.get());

		_att_sp.yaw_body = 0.f;

	} else if (_control_mode.flag_control_altitude_enabled && !_control_mode.flag_control_manual_enabled) {
		// if in Auto flight and position not valid, set fixed roll setpoint (GPS failure mode)
		_control_mode_current = FW_POSCTRL_MODE_AUTO_ALTITUDE;

		if (_control_mode_current != FW_POSCTRL_MODE_AUTO_ALTITUDE) {
			/* Need to init because last loop iteration was in a different mode */
			_hold_alt = _current_altitude;
		}

		tecs_update_pitch_throttle(now, _hold_alt,
					   get_cruise_airspeed_setpoint(now, 0.0f, ground_speed),
					   radians(_param_fw_p_lim_min.get()),
					   radians(_param_fw_p_lim_max.get()),
					   _param_fw_thr_min.get(),
					   _param_fw_thr_max.get(),
					   _param_fw_thr_cruise.get(),
					   false,
					   _param_fw_p_lim_min.get(),
					   tecs_status_s::TECS_MODE_NORMAL);


		_att_sp.roll_body = math::radians(_param_fw_gpsf_r.get()); // open loop loiter bank angle
		_att_sp.yaw_body = 0.f;

	} else if (_control_mode.flag_control_climb_rate_enabled && !_control_mode.flag_control_altitude_enabled) {
		/* DESCEND mode, without position and altitude control, just descend rate is controlled.
		   Descend rate is st to FW_T_SINK_MIN. */

		_control_mode_current = FW_POSCTRL_MODE_CLIMBRATE;

		tecs_update_pitch_throttle(now, _hold_alt,
					   get_cruise_airspeed_setpoint(now, 0.0f, ground_speed),
					   radians(_param_fw_p_lim_min.get()),
					   radians(_param_fw_p_lim_max.get()),
					   _param_fw_thr_min.get(),
					   throttle_max,
					   _param_fw_thr_cruise.get(),
					   false,
					   _param_fw_p_lim_min.get(),
					   tecs_status_s::TECS_MODE_NORMAL, _param_fw_t_sink_min.get());
		_att_sp.roll_body = math::radians(_param_fw_gpsf_r.get()); // open loop loiter bank angle
		_att_sp.yaw_body = 0.f;

	} else {
		_control_mode_current = FW_POSCTRL_MODE_OTHER;

		/* do not publish the setpoint */
		setpoint = false;

		// reset hold altitude
		_hold_alt = _current_altitude;

		/* reset landing and takeoff state */
		if (!_last_manual) {
			reset_landing_state();
			reset_takeoff_state();
		}
	}

	/* Copy thrust output for publication */
	if (_control_mode_current == FW_POSCTRL_MODE_AUTO && // launchdetector only available in auto
	    pos_sp_curr.type == position_setpoint_s::SETPOINT_TYPE_TAKEOFF &&
	    _launch_detection_state != LAUNCHDETECTION_RES_DETECTED_ENABLEMOTORS &&
	    !_runway_takeoff.runwayTakeoffEnabled()) {

		/* making sure again that the correct thrust is used,
		 * without depending on library calls for safety reasons.
		   the pre-takeoff throttle and the idle throttle normally map to the same parameter. */
		_att_sp.thrust_body[0] = _param_fw_thr_idle.get();

	} else if (_control_mode_current == FW_POSCTRL_MODE_AUTO &&
		   pos_sp_curr.type == position_setpoint_s::SETPOINT_TYPE_TAKEOFF &&
		   _runway_takeoff.runwayTakeoffEnabled()) {

		_att_sp.thrust_body[0] = _runway_takeoff.getThrottle(now, min(get_tecs_thrust(), throttle_max));

	} else if (_control_mode_current == FW_POSCTRL_MODE_AUTO &&
		   pos_sp_curr.type == position_setpoint_s::SETPOINT_TYPE_IDLE) {

		_att_sp.thrust_body[0] = 0.0f;

	} else if (_control_mode_current == FW_POSCTRL_MODE_OTHER) {
		_att_sp.thrust_body[0] = min(_att_sp.thrust_body[0], _param_fw_thr_max.get());

	} else {
		/* Copy thrust and pitch values from tecs */
		if (_vehicle_land_detected.landed) {
			// when we are landed state we want the motor to spin at idle speed
			_att_sp.thrust_body[0] = min(_param_fw_thr_idle.get(), throttle_max);

		} else {
			_att_sp.thrust_body[0] = min(get_tecs_thrust(), throttle_max);
		}
	}

	// decide when to use pitch setpoint from TECS because in some cases pitch
	// setpoint is generated by other means
	bool use_tecs_pitch = true;

	// auto runway takeoff
	use_tecs_pitch &= !(_control_mode_current == FW_POSCTRL_MODE_AUTO &&
			    pos_sp_curr.type == position_setpoint_s::SETPOINT_TYPE_TAKEOFF &&
			    (_launch_detection_state == LAUNCHDETECTION_RES_NONE || _runway_takeoff.runwayTakeoffEnabled()));

	// flaring during landing
	use_tecs_pitch &= !(pos_sp_curr.type == position_setpoint_s::SETPOINT_TYPE_LAND && _land_noreturn_vertical);

	// manual attitude control
	use_tecs_pitch &= !(_control_mode_current == FW_POSCTRL_MODE_OTHER);

	if (use_tecs_pitch) {
		_att_sp.pitch_body = get_tecs_pitch();
	}

	if (_control_mode.flag_control_position_enabled) {
		_last_manual = false;

	} else {
		_last_manual = true;
	}

	return setpoint;
}

void
FixedwingPositionControl::control_takeoff(const hrt_abstime &now, const Vector2f &curr_pos,
		const Vector2f &ground_speed, const position_setpoint_s &pos_sp_prev, const position_setpoint_s &pos_sp_curr)
{
	/* current waypoint (the one currently heading for) */
	Vector2f curr_wp((float)pos_sp_curr.lat, (float)pos_sp_curr.lon);
	Vector2f prev_wp{0.0f, 0.0f}; /* previous waypoint */

	if (pos_sp_prev.valid) {
		prev_wp(0) = (float)pos_sp_prev.lat;
		prev_wp(1) = (float)pos_sp_prev.lon;

	} else {
		/*
		 * No valid previous waypoint, go for the current wp.
		 * This is automatically handled by the L1 library.
		 */
		prev_wp(0) = (float)pos_sp_curr.lat;
		prev_wp(1) = (float)pos_sp_curr.lon;
	}

	// apply flaps for takeoff according to the corresponding scale factor set
	// via FW_FLAPS_TO_SCL
	_att_sp.apply_flaps = vehicle_attitude_setpoint_s::FLAPS_TAKEOFF;

	// continuously reset launch detection and runway takeoff until armed
	if (!_control_mode.flag_armed) {
		_launchDetector.reset();
		_launch_detection_state = LAUNCHDETECTION_RES_NONE;
		_launch_detection_notify = 0;
	}

	if (_runway_takeoff.runwayTakeoffEnabled()) {
		if (!_runway_takeoff.isInitialized()) {
			Eulerf euler(Quatf(_att.q));
			_runway_takeoff.init(now, euler.psi(), _current_latitude, _current_longitude);

			/* need this already before takeoff is detected
			 * doesn't matter if it gets reset when takeoff is detected eventually */
			_takeoff_ground_alt = _current_altitude;

			mavlink_log_info(&_mavlink_log_pub, "Takeoff on runway");
		}

		float terrain_alt = get_terrain_altitude_takeoff(_takeoff_ground_alt);

		// update runway takeoff helper
		_runway_takeoff.update(now, _airspeed, _current_altitude - terrain_alt,
				       _current_latitude, _current_longitude, &_mavlink_log_pub);

		/*
		 * Update navigation: _runway_takeoff returns the start WP according to mode and phase.
		 * If we use the navigator heading or not is decided later.
		 */
		_l1_control.navigate_waypoints(_runway_takeoff.getStartWP(), curr_wp, curr_pos, ground_speed);

		// update tecs
		const float takeoff_pitch_max_deg = _runway_takeoff.getMaxPitch(_param_fw_p_lim_max.get());

		tecs_update_pitch_throttle(now, pos_sp_curr.alt,
					   get_cruise_airspeed_setpoint(now, _runway_takeoff.getMinAirspeedScaling() * _param_fw_airspd_min.get(), ground_speed),
					   radians(_param_fw_p_lim_min.get()),
					   radians(takeoff_pitch_max_deg),
					   _param_fw_thr_min.get(),
					   _param_fw_thr_max.get(), // XXX should we also set runway_takeoff_throttle here?
					   _param_fw_thr_cruise.get(),
					   _runway_takeoff.climbout(),
					   radians(_runway_takeoff.getMinPitch(pos_sp_curr.pitch_min, 10.0f, _param_fw_p_lim_min.get())),
					   tecs_status_s::TECS_MODE_TAKEOFF);

		// assign values
		_att_sp.roll_body = _runway_takeoff.getRoll(_l1_control.get_roll_setpoint());
		_att_sp.yaw_body = _runway_takeoff.getYaw(_l1_control.nav_bearing());
		_att_sp.fw_control_yaw = _runway_takeoff.controlYaw();
		_att_sp.pitch_body = _runway_takeoff.getPitch(get_tecs_pitch());

		// reset integrals except yaw (which also counts for the wheel controller)
		_att_sp.roll_reset_integral = _runway_takeoff.resetIntegrators();
		_att_sp.pitch_reset_integral = _runway_takeoff.resetIntegrators();

	} else {
		/* Perform launch detection */
		if (_launchDetector.launchDetectionEnabled() &&
		    _launch_detection_state != LAUNCHDETECTION_RES_DETECTED_ENABLEMOTORS) {

			if (_control_mode.flag_armed) {
				/* Perform launch detection */

				/* Inform user that launchdetection is running every 4s */
				if ((now - _launch_detection_notify) > 4_s) {
					mavlink_log_critical(&_mavlink_log_pub, "Launch detection running");
					_launch_detection_notify = now;
				}

				/* Detect launch using body X (forward) acceleration */
				_launchDetector.update(now, _vehicle_acceleration_sub.get().xyz[0]);

				/* update our copy of the launch detection state */
				_launch_detection_state = _launchDetector.getLaunchDetected();
			}

		} else	{
			/* no takeoff detection --> fly */
			_launch_detection_state = LAUNCHDETECTION_RES_DETECTED_ENABLEMOTORS;
		}

		/* Set control values depending on the detection state */
		if (_launch_detection_state != LAUNCHDETECTION_RES_NONE) {
			/* Launch has been detected, hence we have to control the plane. */

			_l1_control.navigate_waypoints(prev_wp, curr_wp, curr_pos, ground_speed);
			_att_sp.roll_body = _l1_control.get_roll_setpoint();
			_att_sp.yaw_body = _l1_control.nav_bearing();

			/* Select throttle: only in LAUNCHDETECTION_RES_DETECTED_ENABLEMOTORS we want to use
			 * full throttle, otherwise we use idle throttle */
			float takeoff_throttle = _param_fw_thr_max.get();

			if (_launch_detection_state != LAUNCHDETECTION_RES_DETECTED_ENABLEMOTORS) {
				takeoff_throttle = _param_fw_thr_idle.get();
			}

			/* select maximum pitch: the launchdetector may impose another limit for the pitch
			 * depending on the state of the launch */
			const float takeoff_pitch_max_deg = _launchDetector.getPitchMax(_param_fw_p_lim_max.get());
			const float altitude_error = pos_sp_curr.alt - _current_altitude;

			/* apply minimum pitch and limit roll if target altitude is not within climbout_diff meters */
			if (_param_fw_clmbout_diff.get() > 0.0f && altitude_error > _param_fw_clmbout_diff.get()) {
				/* enforce a minimum of 10 degrees pitch up on takeoff, or take parameter */
				tecs_update_pitch_throttle(now, pos_sp_curr.alt,
							   _param_fw_airspd_cruise.get(),
							   radians(_param_fw_p_lim_min.get()),
							   radians(takeoff_pitch_max_deg),
							   _param_fw_thr_min.get(),
							   takeoff_throttle,
							   _param_fw_thr_cruise.get(),
							   true,
							   max(radians(pos_sp_curr.pitch_min), radians(10.0f)),
							   tecs_status_s::TECS_MODE_TAKEOFF);

				/* limit roll motion to ensure enough lift */
				_att_sp.roll_body = constrain(_att_sp.roll_body, radians(-15.0f), radians(15.0f));

			} else {
				tecs_update_pitch_throttle(now, pos_sp_curr.alt,
							   get_cruise_airspeed_setpoint(now, _param_fw_airspd_cruise.get(), ground_speed),
							   radians(_param_fw_p_lim_min.get()),
							   radians(_param_fw_p_lim_max.get()),
							   _param_fw_thr_min.get(),
							   takeoff_throttle,
							   _param_fw_thr_cruise.get(),
							   false,
							   radians(_param_fw_p_lim_min.get()));
			}

		} else {
			/* Tell the attitude controller to stop integrating while we are waiting
			 * for the launch */
			_att_sp.roll_reset_integral = true;
			_att_sp.pitch_reset_integral = true;
			_att_sp.yaw_reset_integral = true;

			/* Set default roll and pitch setpoints during detection phase */
			_att_sp.roll_body = 0.0f;
			_att_sp.pitch_body = max(radians(pos_sp_curr.pitch_min), radians(10.0f));
		}
	}
}

void
FixedwingPositionControl::control_landing(const hrt_abstime &now, const Vector2f &curr_pos,
		const Vector2f &ground_speed, const position_setpoint_s &pos_sp_prev, const position_setpoint_s &pos_sp_curr)
{
	/* current waypoint (the one currently heading for) */
	Vector2f curr_wp((float)pos_sp_curr.lat, (float)pos_sp_curr.lon);
	Vector2f prev_wp{0.0f, 0.0f}; /* previous waypoint */

	if (pos_sp_prev.valid) {
		prev_wp(0) = (float)pos_sp_prev.lat;
		prev_wp(1) = (float)pos_sp_prev.lon;

	} else {
		/*
		 * No valid previous waypoint, go for the current wp.
		 * This is automatically handled by the L1 library.
		 */
		prev_wp(0) = (float)pos_sp_curr.lat;
		prev_wp(1) = (float)pos_sp_curr.lon;
	}

	// apply full flaps for landings. this flag will also trigger the use of flaperons
	// if they have been enabled using the corresponding parameter
	_att_sp.apply_flaps = vehicle_attitude_setpoint_s::FLAPS_LAND;

	// Enable tighter altitude control for landings
	_tecs.set_height_error_time_constant(_param_fw_thrtc_sc.get() * _param_fw_t_h_error_tc.get());

	// save time at which we started landing and reset abort_landing
	if (_time_started_landing == 0) {
		reset_landing_state();
		_time_started_landing = now;
	}

	const float bearing_airplane_currwp = get_bearing_to_next_waypoint((double)curr_pos(0), (double)curr_pos(1),
					      (double)curr_wp(0), (double)curr_wp(1));

	float bearing_lastwp_currwp = bearing_airplane_currwp;

	if (pos_sp_prev.valid) {
		bearing_lastwp_currwp = get_bearing_to_next_waypoint((double)prev_wp(0), (double)prev_wp(1), (double)curr_wp(0),
					(double)curr_wp(1));
	}

	/* Horizontal landing control */
	/* switch to heading hold for the last meters, continue heading hold after */
	float wp_distance = get_distance_to_next_waypoint((double)curr_pos(0), (double)curr_pos(1), (double)curr_wp(0),
			    (double)curr_wp(1));

	/* calculate a waypoint distance value which is 0 when the aircraft is behind the waypoint */
	float wp_distance_save = wp_distance;

	if (fabsf(wrap_pi(bearing_airplane_currwp - bearing_lastwp_currwp)) >= radians(90.0f)) {
		wp_distance_save = 0.0f;
	}

	// create virtual waypoint which is on the desired flight path but
	// some distance behind landing waypoint. This will make sure that the plane
	// will always follow the desired flight path even if we get close or past
	// the landing waypoint
	if (pos_sp_prev.valid) {
		double lat = pos_sp_curr.lat;
		double lon = pos_sp_curr.lon;

		create_waypoint_from_line_and_dist(pos_sp_curr.lat, pos_sp_curr.lon,
						   pos_sp_prev.lat, pos_sp_prev.lon, -1000.0f, &lat, &lon);

		curr_wp(0) = (float)lat;
		curr_wp(1) = (float)lon;
	}

	// we want the plane to keep tracking the desired flight path until we start flaring
	// if we go into heading hold mode earlier then we risk to be pushed away from the runway by cross winds
	if ((_param_fw_lnd_hhdist.get() > 0.0f) && !_land_noreturn_horizontal &&
	    ((wp_distance < _param_fw_lnd_hhdist.get()) || _land_noreturn_vertical)) {

		if (pos_sp_prev.valid) {
			/* heading hold, along the line connecting this and the last waypoint */
			_target_bearing = bearing_lastwp_currwp;

		} else {
			_target_bearing = _yaw;
		}

		_land_noreturn_horizontal = true;
		mavlink_log_info(&_mavlink_log_pub, "Landing, heading hold");
	}

	if (_land_noreturn_horizontal) {
		// heading hold
		_l1_control.navigate_heading(_target_bearing, _yaw, ground_speed);

	} else {
		// normal navigation
		_l1_control.navigate_waypoints(prev_wp, curr_wp, curr_pos, ground_speed);
	}

	_att_sp.roll_body = _l1_control.get_roll_setpoint();
	_att_sp.yaw_body = _l1_control.nav_bearing();

	if (_land_noreturn_horizontal) {
		/* limit roll motion to prevent wings from touching the ground first */
		_att_sp.roll_body = constrain(_att_sp.roll_body, radians(-10.0f), radians(10.0f));
	}

	/* Vertical landing control */
	/* apply minimum pitch (flare) and limit roll if close to touch down, altitude error is negative (going down) */

	// default to no terrain estimation, just use landing waypoint altitude
	float terrain_alt = pos_sp_curr.alt;

	if (_param_fw_lnd_useter.get() == 1) {
		if (_local_pos.dist_bottom_valid) {
			// all good, have valid terrain altitude
			float terrain_vpos = _local_pos.dist_bottom + _local_pos.z;
			terrain_alt = (_local_pos.ref_alt - terrain_vpos);
			_t_alt_prev_valid = terrain_alt;
			_time_last_t_alt = now;

		} else if (_time_last_t_alt == 0) {
			// we have started landing phase but don't have valid terrain
			// wait for some time, maybe we will soon get a valid estimate
			// until then just use the altitude of the landing waypoint
			if ((now - _time_started_landing) < 10_s) {
				terrain_alt = pos_sp_curr.alt;

			} else {
				// still no valid terrain, abort landing
				terrain_alt = pos_sp_curr.alt;
				abort_landing(true);
			}

		} else if ((!_local_pos.dist_bottom_valid && (now - _time_last_t_alt) < T_ALT_TIMEOUT)
			   || _land_noreturn_vertical) {
			// use previous terrain estimate for some time and hope to recover
			// if we are already flaring (land_noreturn_vertical) then just
			//  go with the old estimate
			terrain_alt = _t_alt_prev_valid;

		} else {
			// terrain alt was not valid for long time, abort landing
			terrain_alt = _t_alt_prev_valid;
			abort_landing(true);
		}
	}

	/* Check if we should start flaring with a vertical and a
	 * horizontal limit (with some tolerance)
	 * The horizontal limit is only applied when we are in front of the wp
	 */
	if ((_current_altitude < terrain_alt + _landingslope.flare_relative_alt()) ||
	    _land_noreturn_vertical) {  //checking for land_noreturn to avoid unwanted climb out

		/* land with minimal speed */

		/* force TECS to only control speed with pitch, altitude is only implicitly controlled now */
		// _tecs.set_speed_weight(2.0f);

		/* kill the throttle if param requests it */
		float throttle_max = _param_fw_thr_max.get();

		/* enable direct yaw control using rudder/wheel */
		if (_land_noreturn_horizontal) {
			_att_sp.yaw_body = _target_bearing;
			_att_sp.fw_control_yaw = true;
		}

		if (((_current_altitude < terrain_alt + _landingslope.motor_lim_relative_alt()) &&
		     (wp_distance_save < _landingslope.flare_length() + 5.0f)) || // Only kill throttle when close to WP
		    _land_motor_lim) {
			throttle_max = min(throttle_max, _param_fw_thr_lnd_max.get());

			if (!_land_motor_lim) {
				_land_motor_lim  = true;
				mavlink_log_info(&_mavlink_log_pub, "Landing, limiting throttle");
			}
		}

		float flare_curve_alt_rel = _landingslope.getFlareCurveRelativeAltitudeSave(wp_distance, bearing_lastwp_currwp,
					    bearing_airplane_currwp);

		/* avoid climbout */
		if ((_flare_curve_alt_rel_last < flare_curve_alt_rel && _land_noreturn_vertical) || _land_stayonground) {
			flare_curve_alt_rel = 0.0f; // stay on ground
			_land_stayonground = true;
		}

		const float airspeed_land = _param_fw_lnd_airspd_sc.get() * _param_fw_airspd_min.get();
		const float throttle_land = _param_fw_thr_min.get() + (_param_fw_thr_max.get() - _param_fw_thr_min.get()) * 0.1f;

		tecs_update_pitch_throttle(now, terrain_alt + flare_curve_alt_rel,
					   get_cruise_airspeed_setpoint(now, airspeed_land, ground_speed),
					   radians(_param_fw_lnd_fl_pmin.get()),
					   radians(_param_fw_lnd_fl_pmax.get()),
					   0.0f,
					   throttle_max,
					   throttle_land,
					   false,
					   _land_motor_lim ? radians(_param_fw_lnd_fl_pmin.get()) : radians(_param_fw_p_lim_min.get()),
					   _land_motor_lim ? tecs_status_s::TECS_MODE_LAND_THROTTLELIM : tecs_status_s::TECS_MODE_LAND);

		if (!_land_noreturn_vertical) {
			// just started with the flaring phase
			_flare_pitch_sp = 0.0f;
			_flare_height = _current_altitude - terrain_alt;
			mavlink_log_info(&_mavlink_log_pub, "Landing, flaring");
			_land_noreturn_vertical = true;

		} else {
			if (_local_pos.vz > 0.1f) {
				_flare_pitch_sp = radians(_param_fw_lnd_fl_pmin.get()) *
						  constrain((_flare_height - (_current_altitude - terrain_alt)) / _flare_height, 0.0f, 1.0f);
			}

			// otherwise continue using previous _flare_pitch_sp
		}

		_att_sp.pitch_body = _flare_pitch_sp;
		_flare_curve_alt_rel_last = flare_curve_alt_rel;

	} else {

		/* intersect glide slope:
		 * minimize speed to approach speed
		 * if current position is higher than the slope follow the glide slope (sink to the
		 * glide slope)
		 * also if the system captures the slope it should stay
		 * on the slope (bool land_onslope)
		 * if current position is below the slope continue at previous wp altitude
		 * until the intersection with slope
		 * */

		float altitude_desired = terrain_alt;

		const float landing_slope_alt_rel_desired = _landingslope.getLandingSlopeRelativeAltitudeSave(wp_distance,
				bearing_lastwp_currwp, bearing_airplane_currwp);

		if (_current_altitude > terrain_alt + landing_slope_alt_rel_desired || _land_onslope) {
			/* stay on slope */
			altitude_desired = terrain_alt + landing_slope_alt_rel_desired;

			if (!_land_onslope) {
				mavlink_log_info(&_mavlink_log_pub, "Landing, on slope");
				_land_onslope = true;
			}

		} else {
			/* continue horizontally */
			if (pos_sp_prev.valid) {
				altitude_desired = pos_sp_prev.alt;

			} else {
				altitude_desired = _current_altitude;
			}
		}

		const float airspeed_approach = _param_fw_lnd_airspd_sc.get() * _param_fw_airspd_min.get();

		tecs_update_pitch_throttle(now, altitude_desired,
					   get_cruise_airspeed_setpoint(now, airspeed_approach, ground_speed),
					   radians(_param_fw_p_lim_min.get()),
					   radians(_param_fw_p_lim_max.get()),
					   _param_fw_thr_min.get(),
					   _param_fw_thr_max.get(),
					   _param_fw_thr_cruise.get(),
					   false,
					   radians(_param_fw_p_lim_min.get()));
	}
}

float
FixedwingPositionControl::get_tecs_pitch()
{
	if (_is_tecs_running) {
		return _tecs.get_pitch_setpoint();
	}

	// return 0 to prevent stale tecs state when it's not running
	return 0.0f;
}

float
FixedwingPositionControl::get_tecs_thrust()
{
	if (_is_tecs_running) {
		return _tecs.get_throttle_setpoint();
	}

	// return 0 to prevent stale tecs state when it's not running
	return 0.0f;
}

void
FixedwingPositionControl::handle_command()
{
	if (_vehicle_command.command == vehicle_command_s::VEHICLE_CMD_DO_GO_AROUND) {
		// only abort landing before point of no return (horizontal and vertical)
		if (_control_mode.flag_control_auto_enabled &&
		    _pos_sp_triplet.current.valid &&
		    _pos_sp_triplet.current.type == position_setpoint_s::SETPOINT_TYPE_LAND) {

			abort_landing(true);
		}
	}
}

void
FixedwingPositionControl::Run()
{
	if (should_exit()) {
		_local_pos_sub.unregisterCallback();
		exit_and_cleanup();
		return;
	}

	perf_begin(_loop_perf);

	/* only run controller if position changed */

	if (_local_pos_sub.update(&_local_pos)) {

		// check for parameter updates
		if (_parameter_update_sub.updated()) {
			// clear update
			parameter_update_s pupdate;
			_parameter_update_sub.copy(&pupdate);

			// update parameters from storage
			parameters_update();
		}

		vehicle_global_position_s gpos;

		if (_global_pos_sub.update(&gpos)) {
			_current_latitude = gpos.lat;
			_current_longitude = gpos.lon;
		}

		_current_altitude = -_local_pos.z + _local_pos.ref_alt; // Altitude AMSL in meters

		// handle estimator reset events. we only adjust setpoins for manual modes
		if (_control_mode.flag_control_manual_enabled) {
			if (_control_mode.flag_control_altitude_enabled && _local_pos.vz_reset_counter != _alt_reset_counter) {
				_hold_alt += -_local_pos.delta_z;
				// make TECS accept step in altitude and demanded altitude
				_tecs.handle_alt_step(-_local_pos.delta_z, _current_altitude);
			}

			// adjust navigation waypoints in position control mode
			if (_control_mode.flag_control_altitude_enabled && _control_mode.flag_control_velocity_enabled
			    && _local_pos.vxy_reset_counter != _pos_reset_counter) {

				// reset heading hold flag, which will re-initialise position control
				_hdg_hold_enabled = false;
			}
		}

		// update the reset counters in any case
		_alt_reset_counter = _local_pos.vz_reset_counter;
		_pos_reset_counter = _local_pos.vxy_reset_counter;

		if (_pos_sp_triplet_sub.update(&_pos_sp_triplet)) {
			// reset the altitude foh (first order hold) logic
			_min_current_sp_distance_xy = FLT_MAX;
		}

		airspeed_poll();
		manual_control_setpoint_poll();
<<<<<<< HEAD

		if (_pos_sp_triplet_sub.update(&_pos_sp_triplet)) {
			// reset the altitude foh (first order hold) logic
			_min_current_sp_distance_xy = FLT_MAX;
		}

=======
>>>>>>> 48f125f1
		vehicle_attitude_poll();
		vehicle_command_poll();
		vehicle_control_mode_poll();
		_vehicle_land_detected_sub.update(&_vehicle_land_detected);
		_vehicle_status_sub.update(&_vehicle_status);
		_vehicle_acceleration_sub.update();
		_vehicle_rates_sub.update();

		Vector2f curr_pos((float)_current_latitude, (float)_current_longitude);
		Vector2f ground_speed(_local_pos.vx, _local_pos.vy);

		//Convert Local setpoints to global setpoints
		if (_control_mode.flag_control_offboard_enabled) {
			if (!globallocalconverter_initialized()) {
				globallocalconverter_init(_local_pos.ref_lat, _local_pos.ref_lon,
							  _local_pos.ref_alt, _local_pos.ref_timestamp);

			} else {
				globallocalconverter_toglobal(_pos_sp_triplet.current.x, _pos_sp_triplet.current.y, _pos_sp_triplet.current.z,
							      &_pos_sp_triplet.current.lat, &_pos_sp_triplet.current.lon, &_pos_sp_triplet.current.alt);
			}
		}

		/*
		 * Attempt to control position, on success (= sensors present and not in manual mode),
		 * publish setpoint.
		 */
		if (control_position(_local_pos.timestamp, curr_pos, ground_speed, _pos_sp_triplet.previous, _pos_sp_triplet.current,
				     _pos_sp_triplet.next)) {


			// add attitude setpoint offsets
			_att_sp.roll_body += radians(_param_fw_rsp_off.get());
			_att_sp.pitch_body += radians(_param_fw_psp_off.get());

			if (_control_mode.flag_control_manual_enabled) {
				_att_sp.roll_body = constrain(_att_sp.roll_body, -radians(_param_fw_man_r_max.get()),
							      radians(_param_fw_man_r_max.get()));
				_att_sp.pitch_body = constrain(_att_sp.pitch_body, -radians(_param_fw_man_p_max.get()),
							       radians(_param_fw_man_p_max.get()));
			}

			if (_control_mode.flag_control_offboard_enabled ||
			    _control_mode.flag_control_position_enabled ||
			    _control_mode.flag_control_velocity_enabled ||
			    _control_mode.flag_control_acceleration_enabled ||
			    _control_mode.flag_control_altitude_enabled ||
			    _control_mode.flag_control_climb_rate_enabled) {

				const Quatf q(Eulerf(_att_sp.roll_body, _att_sp.pitch_body, _att_sp.yaw_body));
				q.copyTo(_att_sp.q_d);

				_att_sp.timestamp = hrt_absolute_time();
				_attitude_sp_pub.publish(_att_sp);

				// only publish status in full FW mode
				if (_vehicle_status.vehicle_type == vehicle_status_s::VEHICLE_TYPE_FIXED_WING
				    || _vehicle_status.in_transition_mode) {
					status_publish();

				}
			}

			_l1_control.reset_has_guidance_updated();
		}

		perf_end(_loop_perf);
	}
}

void
FixedwingPositionControl::reset_takeoff_state(bool force)
{
	// only reset takeoff if !armed or just landed
	if (!_control_mode.flag_armed || (_was_in_air && _vehicle_land_detected.landed) || force) {

		_runway_takeoff.reset();

		_launchDetector.reset();
		_launch_detection_state = LAUNCHDETECTION_RES_NONE;
		_launch_detection_notify = 0;

	} else {
		_launch_detection_state = LAUNCHDETECTION_RES_DETECTED_ENABLEMOTORS;
	}
}

void
FixedwingPositionControl::reset_landing_state()
{
	_time_started_landing = 0;

	// reset terrain estimation relevant values
	_time_last_t_alt = 0;

	_land_noreturn_horizontal = false;
	_land_noreturn_vertical = false;
	_land_stayonground = false;
	_land_motor_lim = false;
	_land_onslope = false;

	// reset abort land, unless loitering after an abort
	if (_land_abort && (_pos_sp_triplet.current.type != position_setpoint_s::SETPOINT_TYPE_LOITER)) {

		abort_landing(false);
	}
}

void
FixedwingPositionControl::tecs_update_pitch_throttle(const hrt_abstime &now, float alt_sp, float airspeed_sp,
		float pitch_min_rad, float pitch_max_rad,
		float throttle_min, float throttle_max, float throttle_cruise,
		bool climbout_mode, float climbout_pitch_min_rad,
		uint8_t mode, float hgt_rate_sp)
{
	const float dt = math::constrain((now - _last_tecs_update) * 1e-6f, 0.01f, 0.05f);
	_last_tecs_update = now;

	// do not run TECS if we are not in air
	bool run_tecs = !_vehicle_land_detected.landed;

	// do not run TECS if vehicle is a VTOL and we are in rotary wing mode or in transition
	// (it should also not run during VTOL blending because airspeed is too low still)
	if (_vehicle_status.is_vtol) {
		if (_vehicle_status.vehicle_type == vehicle_status_s::VEHICLE_TYPE_ROTARY_WING || _vehicle_status.in_transition_mode) {
			run_tecs = false;
		}

		if (_vehicle_status.in_transition_mode) {
			// we're in transition
			_was_in_transition = true;

			// set this to transition airspeed to init tecs correctly
			if (_param_fw_arsp_mode.get() == 1 && PX4_ISFINITE(_param_airspeed_trans)) {
				// some vtols fly without airspeed sensor
				_asp_after_transition = _param_airspeed_trans;

			} else {
				_asp_after_transition = _airspeed;
			}

			_asp_after_transition = constrain(_asp_after_transition, _param_fw_airspd_min.get(), _param_fw_airspd_max.get());

		} else if (_was_in_transition) {
			// after transition we ramp up desired airspeed from the speed we had coming out of the transition
			_asp_after_transition += dt * 2; // increase 2m/s

			if (_asp_after_transition < airspeed_sp && _airspeed < airspeed_sp) {
				airspeed_sp = max(_asp_after_transition, _airspeed);

			} else {
				_was_in_transition = false;
				_asp_after_transition = 0;
			}
		}
	}

	_is_tecs_running = run_tecs;

	if (!run_tecs) {
		// next time we run TECS we should reinitialize states
		_reinitialize_tecs = true;
		return;
	}

	if (_reinitialize_tecs) {
		_tecs.reset_state();
		_reinitialize_tecs = false;
	}

	if (_vehicle_status.engine_failure) {
		/* Force the slow downwards spiral */
		pitch_min_rad = M_DEG_TO_RAD_F * -1.0f;
		pitch_max_rad = M_DEG_TO_RAD_F * 5.0f;
	}

	/* No underspeed protection in landing mode */
	_tecs.set_detect_underspeed_enabled(!(mode == tecs_status_s::TECS_MODE_LAND
					      || mode == tecs_status_s::TECS_MODE_LAND_THROTTLELIM));

	/* Using tecs library */
	float pitch_for_tecs = _pitch - radians(_param_fw_psp_off.get());

	/* filter speed and altitude for controller */
	Vector3f accel_body(_vehicle_acceleration_sub.get().xyz);

	// tailsitters use the multicopter frame as reference, in fixed wing
	// we need to use the fixed wing frame
	if (_vtol_tailsitter) {
		float tmp = accel_body(0);
		accel_body(0) = -accel_body(2);
		accel_body(2) = tmp;
	}

	/* tell TECS to update its state, but let it know when it cannot actually control the plane */
	bool in_air_alt_control = (!_vehicle_land_detected.landed &&
				   (_control_mode.flag_control_auto_enabled ||
				    _control_mode.flag_control_offboard_enabled ||
				    _control_mode.flag_control_velocity_enabled ||
				    _control_mode.flag_control_altitude_enabled ||
				    _control_mode.flag_control_climb_rate_enabled));

	/* update TECS vehicle state estimates */
	_tecs.update_vehicle_state_estimates(_airspeed, _R_nb,
					     accel_body, (_local_pos.timestamp > 0), in_air_alt_control,
					     _current_altitude, _local_pos.vz);

	/* scale throttle cruise by baro pressure */
	if (_param_fw_thr_alt_scl.get() > FLT_EPSILON) {
		vehicle_air_data_s air_data;

		if (_vehicle_air_data_sub.copy(&air_data)) {
			if (PX4_ISFINITE(air_data.baro_pressure_pa) && PX4_ISFINITE(_param_fw_thr_alt_scl.get())) {
				// scale throttle as a function of sqrt(p0/p) (~ EAS -> TAS at low speeds and altitudes ignoring temperature)
				const float eas2tas = sqrtf(CONSTANTS_STD_PRESSURE_PA / air_data.baro_pressure_pa);
				const float scale = constrain((eas2tas - 1.0f) * _param_fw_thr_alt_scl.get() + 1.f, 1.f, 2.f);

				throttle_max = constrain(throttle_max * scale, throttle_min, 1.0f);
				throttle_cruise = constrain(throttle_cruise * scale, throttle_min + 0.01f, throttle_max - 0.01f);
			}
		}
	}

	_tecs.update_pitch_throttle(_R_nb, pitch_for_tecs,
				    _current_altitude, alt_sp,
				    airspeed_sp, _airspeed, _eas2tas,
				    climbout_mode, climbout_pitch_min_rad,
				    throttle_min, throttle_max, throttle_cruise,
				    pitch_min_rad, pitch_max_rad, hgt_rate_sp);

	tecs_status_publish();
}

int FixedwingPositionControl::task_spawn(int argc, char *argv[])
{
	bool vtol = false;

	if (argc > 1) {
		if (strcmp(argv[1], "vtol") == 0) {
			vtol = true;
		}
	}

	FixedwingPositionControl *instance = new FixedwingPositionControl(vtol);

	if (instance) {
		_object.store(instance);
		_task_id = task_id_is_work_queue;

		if (instance->init()) {
			return PX4_OK;
		}

	} else {
		PX4_ERR("alloc failed");
	}

	delete instance;
	_object.store(nullptr);
	_task_id = -1;

	return PX4_ERROR;
}

int FixedwingPositionControl::custom_command(int argc, char *argv[])
{
	return print_usage("unknown command");
}

int FixedwingPositionControl::print_usage(const char *reason)
{
	if (reason) {
		PX4_WARN("%s\n", reason);
	}

	PRINT_MODULE_DESCRIPTION(
		R"DESCR_STR(
### Description
fw_pos_control_l1 is the fixed wing position controller.

)DESCR_STR");

	PRINT_MODULE_USAGE_NAME("fw_pos_control_l1", "controller");
	PRINT_MODULE_USAGE_COMMAND("start");
	PRINT_MODULE_USAGE_ARG("vtol", "VTOL mode", true);
	PRINT_MODULE_USAGE_DEFAULT_COMMANDS();

	return 0;
}

extern "C" __EXPORT int fw_pos_control_l1_main(int argc, char *argv[])
{
	return FixedwingPositionControl::main(argc, argv);
}<|MERGE_RESOLUTION|>--- conflicted
+++ resolved
@@ -214,30 +214,21 @@
 	_manual_control_setpoint_sub.update(&_manual_control_setpoint);
 
 	_manual_control_setpoint_altitude = _manual_control_setpoint.x;
-<<<<<<< HEAD
-	_manual_control_setpoint_airspeed = _manual_control_setpoint.z; // _manual_control_setpoint.z range = [0,1]
+	_manual_control_setpoint_airspeed = _manual_control_setpoint.z;
 
 	if (_param_fw_pos_stk_conf.get() & STICK_CONFIG_SWAP_STICKS_BIT) {
-=======
-	_manual_control_setpoint_airspeed = _manual_control_setpoint.z;
-
-	if (_param_fw_posctl_inv_st.get()) {
->>>>>>> 48f125f1
 		/* Alternate stick allocation (similar concept as for multirotor systems:
 		 * demanding up/down with the throttle stick, and move faster/break with the pitch one.
 		 */
 		_manual_control_setpoint_altitude = -(_manual_control_setpoint.z * 2.f - 1.f);
 		_manual_control_setpoint_airspeed = _manual_control_setpoint.x / 2.f + 0.5f;
 	}
-<<<<<<< HEAD
 
 	// send neutral setpoints if no update for 1 s
 	if (hrt_elapsed_time(&_manual_control_setpoint.timestamp) > 1_s) {
 		_manual_control_setpoint_altitude = 0.f;
 		_manual_control_setpoint_airspeed = 0.5f;
 	}
-=======
->>>>>>> 48f125f1
 }
 
 
@@ -270,7 +261,6 @@
 	 * resp. decrease (low wind). It takes longer to move to a lower wind state than to a higher,
 	 * as in general higher airspeed is safer. */
 
-<<<<<<< HEAD
 	wind_estimate_s wind_estimate;
 
 	if (_wind_estimate_sub.update(&wind_estimate)) {
@@ -283,21 +273,6 @@
 		} else if (_param_fw_wind_thld_l.get() > FLT_EPSILON && wind.length() < _param_fw_wind_thld_l.get()) {
 			fw_wind_mode_detected = FW_WIND_MODE_LOW;
 		}
-=======
-	// neutral throttle corresponds to trim airspeed
-	if (_manual_control_setpoint_airspeed < 0.5f) {
-		// lower half of throttle is min to trim airspeed
-		altctrl_airspeed = _param_fw_airspd_min.get() +
-				   (_param_fw_airspd_trim.get() - _param_fw_airspd_min.get()) *
-				   _manual_control_setpoint_airspeed * 2;
-
-	} else {
-		// upper half of throttle is trim to max airspeed
-		altctrl_airspeed = _param_fw_airspd_trim.get() +
-				   (_param_fw_airspd_max.get() - _param_fw_airspd_trim.get()) *
-				   (_manual_control_setpoint_airspeed * 2 - 1);
-	}
->>>>>>> 48f125f1
 
 		if (fw_wind_mode_detected != _fw_wind_mode_detected_prev) {
 			_first_time_current_mode_detected = hrt_absolute_time();
@@ -857,10 +832,7 @@
 			} else if (pos_sp_curr.type == position_setpoint_s::SETPOINT_TYPE_LOITER) {
 				// LOITER: use SETPOINT_TYPE_POSITION to get to SETPOINT_TYPE_LOITER
 				if ((dist >= 0.f)
-<<<<<<< HEAD
-=======
 				    && (dist_z > 2.f * _param_fw_clmbout_diff.get())
->>>>>>> 48f125f1
 				    && (dist_xy > 2.f * math::max(acc_rad, fabsf(pos_sp_curr.loiter_radius)))) {
 					// SETPOINT_TYPE_LOITER -> SETPOINT_TYPE_POSITION
 					position_sp_type = position_setpoint_s::SETPOINT_TYPE_POSITION;
@@ -917,7 +889,6 @@
 			_att_sp.roll_body = _l1_control.get_roll_setpoint();
 			_att_sp.yaw_body = _l1_control.nav_bearing();
 
-<<<<<<< HEAD
 			float adapted_mission_airspeed = 0.0f;
 
 			if (PX4_ISFINITE(pos_sp_curr.cruising_speed) && pos_sp_curr.cruising_speed > 0.1f) {
@@ -926,10 +897,6 @@
 
 			tecs_update_pitch_throttle(now, position_sp_alt,
 						   get_cruise_airspeed_setpoint(now, adapted_mission_airspeed, ground_speed),
-=======
-			tecs_update_pitch_throttle(now, position_sp_alt,
-						   calculate_target_airspeed(mission_airspeed, ground_speed),
->>>>>>> 48f125f1
 						   radians(_param_fw_p_lim_min.get()) - radians(_param_fw_psp_off.get()),
 						   radians(_param_fw_p_lim_max.get()) - radians(_param_fw_psp_off.get()),
 						   tecs_fw_thr_min,
@@ -999,11 +966,7 @@
 					_att_sp.roll_body = 0.0f;
 				}
 
-<<<<<<< HEAD
 				_tecs.set_height_error_time_constant(_param_fw_thrtc_sc.get() * _param_fw_t_h_error_tc.get());
-=======
-				_tecs.set_time_const_throt(_param_fw_thrtc_sc.get() * _param_fw_t_thro_const.get());
->>>>>>> 48f125f1
 			}
 
 			tecs_update_pitch_throttle(now, alt_sp,
@@ -1851,15 +1814,6 @@
 
 		airspeed_poll();
 		manual_control_setpoint_poll();
-<<<<<<< HEAD
-
-		if (_pos_sp_triplet_sub.update(&_pos_sp_triplet)) {
-			// reset the altitude foh (first order hold) logic
-			_min_current_sp_distance_xy = FLT_MAX;
-		}
-
-=======
->>>>>>> 48f125f1
 		vehicle_attitude_poll();
 		vehicle_command_poll();
 		vehicle_control_mode_poll();
