/****************************************************************************
 *
 *   Copyright (c) 2016 PX4 Development Team. All rights reserved.
 *
 * Redistribution and use in source and binary forms, with or without
 * modification, are permitted provided that the following conditions
 * are met:
 *
 * 1. Redistributions of source code must retain the above copyright
 *    notice, this list of conditions and the following disclaimer.
 * 2. Redistributions in binary form must reproduce the above copyright
 *    notice, this list of conditions and the following disclaimer in
 *    the documentation and/or other materials provided with the
 *    distribution.
 * 3. Neither the name PX4 nor the names of its contributors may be
 *    used to endorse or promote products derived from this software
 *    without specific prior written permission.
 *
 * THIS SOFTWARE IS PROVIDED BY THE COPYRIGHT HOLDERS AND CONTRIBUTORS
 * "AS IS" AND ANY EXPRESS OR IMPLIED WARRANTIES, INCLUDING, BUT NOT
 * LIMITED TO, THE IMPLIED WARRANTIES OF MERCHANTABILITY AND FITNESS
 * FOR A PARTICULAR PURPOSE ARE DISCLAIMED. IN NO EVENT SHALL THE
 * COPYRIGHT OWNER OR CONTRIBUTORS BE LIABLE FOR ANY DIRECT, INDIRECT,
 * INCIDENTAL, SPECIAL, EXEMPLARY, OR CONSEQUENTIAL DAMAGES (INCLUDING,
 * BUT NOT LIMITED TO, PROCUREMENT OF SUBSTITUTE GOODS OR SERVICES; LOSS
 * OF USE, DATA, OR PROFITS; OR BUSINESS INTERRUPTION) HOWEVER CAUSED
 * AND ON ANY THEORY OF LIABILITY, WHETHER IN CONTRACT, STRICT
 * LIABILITY, OR TORT (INCLUDING NEGLIGENCE OR OTHERWISE) ARISING IN
 * ANY WAY OUT OF THE USE OF THIS SOFTWARE, EVEN IF ADVISED OF THE
 * POSSIBILITY OF SUCH DAMAGE.
 *
 ****************************************************************************/

#include <px4_platform_common/px4_config.h>
#include <px4_platform_common/console_buffer.h>
#include "logged_topics.h"
#include "logger.h"
#include "messages.h"
#include "watchdog.h"

#include <dirent.h>
#include <sys/stat.h>
#include <errno.h>
#include <string.h>
#include <stdlib.h>
#include <time.h>

#include <uORB/PublicationQueued.hpp>
#include <uORB/uORBTopics.h>
#include <uORB/topics/parameter_update.h>
#include <uORB/topics/vehicle_command_ack.h>
#include <uORB/topics/battery_status.h>

#include <drivers/drv_hrt.h>
#include <mathlib/math/Limits.hpp>
#include <px4_platform_common/getopt.h>
#include <px4_platform_common/log.h>
#include <px4_platform_common/posix.h>
#include <px4_platform_common/sem.h>
#include <px4_platform_common/shutdown.h>
#include <px4_platform_common/tasks.h>
#include <systemlib/mavlink_log.h>
#include <replay/definitions.hpp>
#include <version/version.h>

//#define DBGPRINT //write status output every few seconds

#if defined(DBGPRINT)
// needed for mallinfo
#if defined(__PX4_POSIX) && !defined(__PX4_DARWIN)
#include <malloc.h>
#endif /* __PX4_POSIX */

// struct mallinfo not available on OSX?
#if defined(__PX4_DARWIN)
#undef DBGPRINT
#endif /* defined(__PX4_DARWIN) */
#endif /* defined(DBGPRINT) */

using namespace px4::logger;
using namespace time_literals;


struct timer_callback_data_s {
	px4_sem_t semaphore;

	watchdog_data_t watchdog_data;
	volatile bool watchdog_triggered = false;
};

/* This is used to schedule work for the logger (periodic scan for updated topics) */
static void timer_callback(void *arg)
{
	/* Note: we are in IRQ context here (on NuttX) */

	timer_callback_data_s *data = (timer_callback_data_s *)arg;

	if (watchdog_update(data->watchdog_data)) {
		data->watchdog_triggered = true;
	}

	/* check the value of the semaphore: if the logger cannot keep up with running it's main loop as fast
	 * as the timer_callback here increases the semaphore count, the counter would increase unbounded,
	 * leading to an overflow at some point. This case we want to avoid here, so we check the current
	 * value against a (somewhat arbitrary) threshold, and avoid calling sem_post() if it's exceeded.
	 * (it's not a problem if the threshold is a bit too large, it just means the logger will do
	 * multiple iterations at once, the next time it's scheduled). */
	int semaphore_value;

	if (px4_sem_getvalue(&data->semaphore, &semaphore_value) == 0 && semaphore_value > 1) {
		return;
	}

	px4_sem_post(&data->semaphore);

}


int logger_main(int argc, char *argv[])
{
	// logger currently assumes little endian
	int num = 1;

	if (*(char *)&num != 1) {
		PX4_ERR("Logger only works on little endian!\n");
		return 1;
	}

	return Logger::main(argc, argv);
}

namespace px4
{
namespace logger
{

constexpr const char *Logger::LOG_ROOT[(int)LogType::Count];

int Logger::custom_command(int argc, char *argv[])
{
	if (!is_running()) {
		print_usage("logger not running");
		return 1;
	}

	if (!strcmp(argv[0], "on")) {
		get_instance()->set_arm_override(true);
		return 0;
	}

	if (!strcmp(argv[0], "off")) {
		get_instance()->set_arm_override(false);
		return 0;
	}

	return print_usage("unknown command");
}

int Logger::task_spawn(int argc, char *argv[])
{
	_task_id = px4_task_spawn_cmd("logger",
				      SCHED_DEFAULT,
				      SCHED_PRIORITY_LOG_CAPTURE,
				      3700,
				      (px4_main_t)&run_trampoline,
				      (char *const *)argv);

	if (_task_id < 0) {
		_task_id = -1;
		return -errno;
	}

	return 0;
}

int Logger::print_status()
{
	PX4_INFO("Running in mode: %s", configured_backend_mode());
	PX4_INFO("Number of subscriptions: %i (%i bytes)", _num_subscriptions,
		 (int)(_num_subscriptions * sizeof(LoggerSubscription)));

	bool is_logging = false;

	if (_writer.is_started(LogType::Full, LogWriter::BackendFile)) {
		PX4_INFO("Full File Logging Running:");
		print_statistics(LogType::Full);
		is_logging = true;
	}

	if (_writer.is_started(LogType::Mission, LogWriter::BackendFile)) {
		PX4_INFO("Mission File Logging Running:");
		print_statistics(LogType::Mission);
		is_logging = true;
	}

	if (_writer.is_started(LogType::Full, LogWriter::BackendMavlink)) {
		PX4_INFO("Mavlink Logging Running (Full log)");
		is_logging = true;
	}

	if (!is_logging) {
		PX4_INFO("Not logging");
	}

	return 0;
}

void Logger::print_statistics(LogType type)
{
	if (!_writer.is_started(type, LogWriter::BackendFile)) { //currently only statistics for file logging
		return;
	}

	Statistics &stats = _statistics[(int)type];

	/* this is only for the file backend */
	float kibibytes = _writer.get_total_written_file(type) / 1024.0f;
	float mebibytes = kibibytes / 1024.0f;
	float seconds = ((float)(hrt_absolute_time() - stats.start_time_file)) / 1000000.0f;

	PX4_INFO("Log file: %s/%s/%s", LOG_ROOT[(int)type], _file_name[(int)type].log_dir, _file_name[(int)type].log_file_name);

	if (mebibytes < 0.1f) {
		PX4_INFO("Wrote %4.2f KiB (avg %5.2f KiB/s)", (double)kibibytes, (double)(kibibytes / seconds));

	} else {
		PX4_INFO("Wrote %4.2f MiB (avg %5.2f KiB/s)", (double)mebibytes, (double)(kibibytes / seconds));
	}

	PX4_INFO("Since last status: dropouts: %zu (max len: %.3f s), max used buffer: %zu / %zu B",
		 stats.write_dropouts, (double)stats.max_dropout_duration, stats.high_water, _writer.get_buffer_size_file(type));
	stats.high_water = 0;
	stats.write_dropouts = 0;
	stats.max_dropout_duration = 0.f;
}

Logger *Logger::instantiate(int argc, char *argv[])
{
	uint32_t log_interval = 3500;
	int log_buffer_size = 12 * 1024;
	bool log_on_start = false;
	bool log_until_shutdown = false;
	Logger::LogMode log_mode = Logger::LogMode::while_armed;
	bool error_flag = false;
	bool log_name_timestamp = false;
	LogWriter::Backend backend = LogWriter::BackendAll;
	const char *poll_topic = nullptr;

	int myoptind = 1;
	int ch;
	const char *myoptarg = nullptr;

	while ((ch = px4_getopt(argc, argv, "r:b:etfm:p:x", &myoptind, &myoptarg)) != EOF) {
		switch (ch) {
		case 'r': {
				unsigned long r = strtoul(myoptarg, nullptr, 10);

				if (r <= 0) {
					r = 1e6;
				}

				log_interval = 1e6 / r;
			}
			break;

		case 'x':
			log_mode = Logger::LogMode::rc_aux1;
			break;

		case 'e':
			log_on_start = true;
			break;

		case 'b': {
				unsigned long s = strtoul(myoptarg, nullptr, 10);

				if (s < 1) {
					s = 1;
				}

				log_buffer_size = 1024 * s;
			}
			break;

		case 't':
			log_name_timestamp = true;
			break;

		case 'f':
			log_on_start = true;
			log_until_shutdown = true;
			break;

		case 'm':
			if (!strcmp(myoptarg, "file")) {
				backend = LogWriter::BackendFile;

			} else if (!strcmp(myoptarg, "mavlink")) {
				backend = LogWriter::BackendMavlink;

			} else if (!strcmp(myoptarg, "all")) {
				backend = LogWriter::BackendAll;

			} else {
				PX4_ERR("unknown mode: %s", myoptarg);
				error_flag = true;
			}

			break;

		case 'p':
			poll_topic = myoptarg;
			break;

		case '?':
			error_flag = true;
			break;

		default:
			PX4_WARN("unrecognized flag");
			error_flag = true;
			break;
		}
	}

	if (log_on_start) {
		if (log_until_shutdown) {
			log_mode = Logger::LogMode::boot_until_shutdown;

		} else {
			log_mode = Logger::LogMode::boot_until_disarm;
		}
	}

	if (error_flag) {
		return nullptr;
	}

	Logger *logger = new Logger(backend, log_buffer_size, log_interval, poll_topic, log_mode, log_name_timestamp);

#if defined(DBGPRINT) && defined(__PX4_NUTTX)
	struct mallinfo alloc_info = mallinfo();
	PX4_INFO("largest free chunk: %d bytes", alloc_info.mxordblk);
	PX4_INFO("remaining free heap: %d bytes", alloc_info.fordblks);
#endif /* DBGPRINT */

	if (logger == nullptr) {
		PX4_ERR("alloc failed");

	} else {
#ifndef __PX4_NUTTX
		//check for replay mode
		const char *logfile = getenv(px4::replay::ENV_FILENAME);

		if (logfile) {
			logger->setReplayFile(logfile);
		}

#endif /* __PX4_NUTTX */

	}

	return logger;
}


Logger::Logger(LogWriter::Backend backend, size_t buffer_size, uint32_t log_interval, const char *poll_topic_name,
	       LogMode log_mode, bool log_name_timestamp) :
	_log_mode(log_mode),
	_log_name_timestamp(log_name_timestamp),
	_writer(backend, buffer_size),
	_log_interval(log_interval)
{
	_log_utc_offset = param_find("SDLOG_UTC_OFFSET");
	_log_dirs_max = param_find("SDLOG_DIRS_MAX");
	_sdlog_profile_handle = param_find("SDLOG_PROFILE");
	_mission_log = param_find("SDLOG_MISSION");
	_boot_bat_only = param_find("SDLOG_BOOT_BAT");

	if (poll_topic_name) {
		const orb_metadata *const *topics = orb_get_topics();

		for (size_t i = 0; i < orb_topics_count(); i++) {
			if (strcmp(poll_topic_name, topics[i]->o_name) == 0) {
				_polling_topic_meta = topics[i];
				break;
			}
		}

		if (!_polling_topic_meta) {
			PX4_ERR("Failed to find topic %s", poll_topic_name);
		}
	}
}

Logger::~Logger()
{
	if (_replay_file_name) {
		free(_replay_file_name);
	}

	delete[](_msg_buffer);
	delete[](_subscriptions);
}

bool Logger::request_stop_static()
{
	if (is_running()) {
		get_instance()->request_stop();
		return false;
	}

	return true;
}

bool Logger::copy_if_updated(int sub_idx, void *buffer, bool try_to_subscribe)
{
	LoggerSubscription &sub = _subscriptions[sub_idx];

	bool updated = false;

	if (sub.valid()) {
		updated = sub.update(buffer);

	} else if (try_to_subscribe) {
		if (sub.subscribe()) {
			write_add_logged_msg(LogType::Full, sub);

			if (sub_idx < _num_mission_subs) {
				write_add_logged_msg(LogType::Mission, sub);
			}

			// copy first data
			updated = sub.copy(buffer);
		}
	}

	return updated;
}

<<<<<<< HEAD
void Logger::add_default_topics()
{
	add_topic("actuator_controls_0", 100);
	add_topic("actuator_controls_1", 100);
	add_topic("airspeed", 200);
	add_topic("airspeed_validated", 200);
	add_topic("camera_capture");
	add_topic("camera_trigger");
	add_topic("camera_trigger_secondary");
	add_topic("cellular_status", 200);
	add_topic("cpuload");
	add_topic("ekf2_innovations", 200);
	add_topic("ekf_gps_drift");
	add_topic("esc_status", 250);
	add_topic("estimator_status", 200);
	add_topic("home_position");
	add_topic("input_rc", 200);
	add_topic("log_message_incoming");
	add_topic("manual_control_setpoint", 200);
	add_topic("mission");
	add_topic("mission_result");
	add_topic("optical_flow", 50);
	add_topic("position_controller_status", 500);
	add_topic("position_setpoint_triplet", 200);
	add_topic("radio_status");
	add_topic("rate_ctrl_status", 200);
	add_topic("sensor_combined", 100);
	add_topic("sensor_preflight", 200);
	add_topic("system_power", 500);
	add_topic("tecs_status", 200);
	add_topic("trajectory_setpoint", 200);
	add_topic("vehicle_air_data", 200);
	add_topic("vehicle_angular_velocity", 20);
	add_topic("vehicle_attitude", 50);
	add_topic("vehicle_attitude_setpoint", 100);
	add_topic("vehicle_command");
	add_topic("vehicle_global_position", 200);
	add_topic("vehicle_land_detected");
	add_topic("vehicle_local_position", 100);
	add_topic("vehicle_local_position_setpoint", 100);
	add_topic("vehicle_magnetometer", 200);
	add_topic("vehicle_rates_setpoint", 20);
	add_topic("vehicle_status", 200);
	add_topic("vehicle_status_flags");
	add_topic("vtol_vehicle_status", 200);

	add_topic_multi("actuator_outputs", 100);
	add_topic_multi("battery_status", 500);
	add_topic_multi("distance_sensor", 100);
	add_topic_multi("telemetry_status");
	add_topic_multi("vehicle_gps_position");
	add_topic_multi("wind_estimate", 200);

#ifdef CONFIG_ARCH_BOARD_PX4_SITL

	add_topic("actuator_controls_virtual_fw");
	add_topic("actuator_controls_virtual_mc");
	add_topic("fw_virtual_attitude_setpoint");
	add_topic("mc_virtual_attitude_setpoint");
	add_topic("offboard_control_mode");
	add_topic("position_controller_status");
	add_topic("time_offset");
	add_topic("vehicle_angular_velocity", 10);
	add_topic("vehicle_attitude_groundtruth", 10);
	add_topic("vehicle_global_position_groundtruth", 100);
	add_topic("vehicle_local_position_groundtruth", 100);
	add_topic("vehicle_roi");

	add_topic_multi("multirotor_motor_limits");

#endif /* CONFIG_ARCH_BOARD_PX4_SITL */
}

void Logger::add_high_rate_topics()
{
	// maximum rate to analyze fast maneuvers (e.g. for racing)
	add_topic("actuator_controls_0");
	add_topic("actuator_outputs");
	add_topic("manual_control_setpoint");
	add_topic("rate_ctrl_status");
	add_topic("sensor_combined");
	add_topic("vehicle_angular_velocity");
	add_topic("vehicle_attitude");
	add_topic("vehicle_attitude_setpoint");
	add_topic("vehicle_rates_setpoint");
}

void Logger::add_debug_topics()
{
	add_topic("debug_array");
	add_topic("debug_key_value");
	add_topic("debug_value");
	add_topic("debug_vect");
}

void Logger::add_estimator_replay_topics()
{
	// for estimator replay (need to be at full rate)
	add_topic("ekf2_timestamps");
	add_topic("ekf_gps_position");

	// current EKF2 subscriptions
	add_topic("airspeed");
	add_topic("optical_flow");
	add_topic("sensor_combined");
	add_topic("sensor_selection");
	add_topic("vehicle_air_data");
	add_topic("vehicle_land_detected");
	add_topic("vehicle_magnetometer");
	add_topic("vehicle_status");
	add_topic("vehicle_visual_odometry");
	add_topic("vehicle_visual_odometry_aligned");
	add_topic_multi("distance_sensor");
	add_topic_multi("vehicle_gps_position");
}

void Logger::add_thermal_calibration_topics()
{
	add_topic_multi("sensor_accel", 100);
	add_topic_multi("sensor_baro", 100);
	add_topic_multi("sensor_gyro", 100);
}

void Logger::add_sensor_comparison_topics()
{
	add_topic_multi("sensor_accel", 100);
	add_topic_multi("sensor_baro", 100);
	add_topic_multi("sensor_gyro", 100);
	add_topic_multi("sensor_mag", 100);
}

void Logger::add_vision_and_avoidance_topics()
{
	add_topic("collision_constraints");
	add_topic("obstacle_distance_fused");
	add_topic("onboard_computer_status", 200);
	add_topic("vehicle_mocap_odometry", 30);
	add_topic("vehicle_trajectory_waypoint", 200);
	add_topic("vehicle_trajectory_waypoint_desired", 200);
	add_topic("vehicle_visual_odometry", 30);
}

void Logger::add_system_identification_topics()
{
	// for system id need to log imu and controls at full rate
	add_topic("actuator_controls_0");
	add_topic("actuator_controls_1");
	add_topic("sensor_combined");
}

int Logger::add_topics_from_file(const char *fname)
{
	int ntopics = 0;

	/* open the topic list file */
	FILE *fp = fopen(fname, "r");

	if (fp == nullptr) {
		return -1;
	}

	/* call add_topic for each topic line in the file */
	for (;;) {
		/* get a line, bail on error/EOF */
		char line[80];
		line[0] = '\0';

		if (fgets(line, sizeof(line), fp) == nullptr) {
			break;
		}

		/* skip comment lines */
		if ((strlen(line) < 2) || (line[0] == '#')) {
			continue;
		}

		// read line with format: <topic_name>[, <interval>]
		char topic_name[80];
		uint32_t interval_ms = 0;
		int nfields = sscanf(line, "%s %u", topic_name, &interval_ms);

		if (nfields > 0) {
			int name_len = strlen(topic_name);

			if (name_len > 0 && topic_name[name_len - 1] == ',') {
				topic_name[name_len - 1] = '\0';
			}

			/* add topic with specified interval_ms */
			if (add_topic(topic_name, interval_ms)) {
				ntopics++;

			} else {
				PX4_ERR("Failed to add topic %s", topic_name);
			}
		}
	}

	fclose(fp);
	return ntopics;
}

=======
>>>>>>> 8505dddb
const char *Logger::configured_backend_mode() const
{
	switch (_writer.backend()) {
	case LogWriter::BackendFile: return "file";

	case LogWriter::BackendMavlink: return "mavlink";

	case LogWriter::BackendAll: return "all";

	default: return "several";
	}
}

bool Logger::initialize_topics(MissionLogType mission_log_mode)
{
	// get the logging profile
	SDLogProfileMask sdlog_profile = SDLogProfileMask::DEFAULT;

	if (_sdlog_profile_handle != PARAM_INVALID) {
		param_get(_sdlog_profile_handle, (int32_t *)&sdlog_profile);
	}

	if ((int32_t)sdlog_profile == 0) {
		PX4_WARN("No logging profile selected. Using default set");
		sdlog_profile = SDLogProfileMask::DEFAULT;
	}

	LoggedTopics logged_topics;

	// initialize mission topics
	logged_topics.initialize_mission_topics(mission_log_mode);
	_num_mission_subs = logged_topics.numMissionSubscriptions();

	if (_num_mission_subs > 0) {
		if (_num_mission_subs >= MAX_MISSION_TOPICS_NUM) {
			PX4_ERR("Max num mission topics exceeded (%i)", _num_mission_subs);
			_num_mission_subs = MAX_MISSION_TOPICS_NUM;
		}

		for (int i = 0; i < _num_mission_subs; ++i) {
			_mission_subscriptions[i].min_delta_ms = logged_topics.subscriptions().sub[i].interval_ms;
			_mission_subscriptions[i].next_write_time = 0;
		}

		int mkdir_ret = mkdir(LOG_ROOT[(int)LogType::Mission], S_IRWXU | S_IRWXG | S_IRWXO);

		if (mkdir_ret != 0 && errno != EEXIST) {
			PX4_ERR("failed creating log root dir: %s (%i)", LOG_ROOT[(int)LogType::Mission], errno);
		}
	}

	if (!logged_topics.initialize_logged_topics(sdlog_profile)) {
		return false;
	}

	delete[](_subscriptions);
	_subscriptions = nullptr;

	if (logged_topics.subscriptions().count > 0) {
		_subscriptions = new LoggerSubscription[logged_topics.subscriptions().count];

		if (!_subscriptions) {
			PX4_ERR("alloc failed");
			return false;
		}

		for (int i = 0; i < logged_topics.subscriptions().count; ++i) {
			const LoggedTopics::RequestedSubscription &sub = logged_topics.subscriptions().sub[i];
			// if we poll on a topic, we don't use the interval and let the polled topic define the maximum interval
			uint16_t interval_ms = _polling_topic_meta ? 0 : sub.interval_ms;
			_subscriptions[i] = LoggerSubscription(sub.topic, interval_ms, sub.instance);
		}
	}

	_num_subscriptions = logged_topics.subscriptions().count;
	return true;
}

void Logger::run()
{
	PX4_INFO("logger started (mode=%s)", configured_backend_mode());

	if (_writer.backend() & LogWriter::BackendFile) {
		int mkdir_ret = mkdir(LOG_ROOT[(int)LogType::Full], S_IRWXU | S_IRWXG | S_IRWXO);

		if (mkdir_ret == 0) {
			PX4_INFO("log root dir created: %s", LOG_ROOT[(int)LogType::Full]);

		} else if (errno != EEXIST) {
			PX4_ERR("failed creating log root dir: %s (%i)", LOG_ROOT[(int)LogType::Full], errno);

			if ((_writer.backend() & ~LogWriter::BackendFile) == 0) {
				return;
			}
		}

		int32_t max_log_dirs_to_keep = 0;

		if (_log_dirs_max != PARAM_INVALID) {
			param_get(_log_dirs_max, &max_log_dirs_to_keep);
		}

		if (util::check_free_space(LOG_ROOT[(int)LogType::Full], max_log_dirs_to_keep, _mavlink_log_pub,
					   _file_name[(int)LogType::Full].sess_dir_index) == 1) {
			return;
		}
	}

	uORB::Subscription parameter_update_sub(ORB_ID(parameter_update));

	int32_t mission_log_mode = 0;

	if (_mission_log != PARAM_INVALID) {
		param_get(_mission_log, &mission_log_mode);
	}

	if (!initialize_topics((MissionLogType)mission_log_mode)) {
		return;
	}

	//all topics added. Get required message buffer size
	int max_msg_size = 0;

	for (int sub = 0; sub < _num_subscriptions; ++sub) {
		//use o_size, because that's what orb_copy will use
		if (_subscriptions[sub].get_topic()->o_size > max_msg_size) {
			max_msg_size = _subscriptions[sub].get_topic()->o_size;
		}
	}

	max_msg_size += sizeof(ulog_message_data_header_s);

	if (sizeof(ulog_message_logging_s) > (size_t)max_msg_size) {
		max_msg_size = sizeof(ulog_message_logging_s);
	}

	if (_polling_topic_meta && _polling_topic_meta->o_size > max_msg_size) {
		max_msg_size = _polling_topic_meta->o_size;
	}

	if (max_msg_size > _msg_buffer_len) {
		if (_msg_buffer) {
			delete[](_msg_buffer);
		}

		_msg_buffer_len = max_msg_size;
		_msg_buffer = new uint8_t[_msg_buffer_len];

		if (!_msg_buffer) {
			PX4_ERR("failed to alloc message buffer");
			return;
		}
	}


	if (!_writer.init()) {
		PX4_ERR("writer init failed");
		return;
	}

	/* debug stats */
	hrt_abstime	timer_start = 0;
	uint32_t	total_bytes = 0;

	px4_register_shutdown_hook(&Logger::request_stop_static);

	const bool disable_boot_logging = get_disable_boot_logging();

	if ((_log_mode == LogMode::boot_until_disarm || _log_mode == LogMode::boot_until_shutdown) && !disable_boot_logging) {
		start_log_file(LogType::Full);
	}

	/* init the update timer */
	struct hrt_call timer_call {};
	timer_callback_data_s timer_callback_data;
	px4_sem_init(&timer_callback_data.semaphore, 0, 0);
	/* timer_semaphore use case is a signal */
	px4_sem_setprotocol(&timer_callback_data.semaphore, SEM_PRIO_NONE);

	int polling_topic_sub = -1;

	if (_polling_topic_meta) {
		polling_topic_sub = orb_subscribe(_polling_topic_meta);

		if (polling_topic_sub < 0) {
			PX4_ERR("Failed to subscribe (%i)", errno);
		}

	} else {

		if (_writer.backend() & LogWriter::BackendFile) {

			const pid_t pid_self = getpid();
			const pthread_t writer_thread = _writer.thread_id_file();

			// sched_note_start is already called from pthread_create and task_create,
			// which means we can expect to find the tasks in system_load.tasks, as required in watchdog_initialize
			watchdog_initialize(pid_self, writer_thread, timer_callback_data.watchdog_data);
		}

		hrt_call_every(&timer_call, _log_interval, _log_interval, timer_callback, &timer_callback_data);
	}

	// check for new subscription data
	hrt_abstime next_subscribe_check = 0;
	int next_subscribe_topic_index = -1; // this is used to distribute the checks over time

	while (!should_exit()) {

		// Start/stop logging (depending on logging mode, by default when arming/disarming)
		const bool logging_started = start_stop_logging((MissionLogType)mission_log_mode);

		if (logging_started) {
#ifdef DBGPRINT
			timer_start = hrt_absolute_time();
			total_bytes = 0;
#endif /* DBGPRINT */
		}

		/* check for logging command from MAVLink (start/stop streaming) */
		handle_vehicle_command_update();

		if (timer_callback_data.watchdog_triggered) {
			timer_callback_data.watchdog_triggered = false;
			initialize_load_output(PrintLoadReason::Watchdog);
		}


		const hrt_abstime loop_time = hrt_absolute_time();

		if (_writer.is_started(LogType::Full)) { // mission log only runs when full log is also started

			/* check if we need to output the process load */
			if (_next_load_print != 0 && loop_time >= _next_load_print) {
				_next_load_print = 0;
				write_load_output();

				if (_should_stop_file_log) {
					_should_stop_file_log = false;
					stop_log_file(LogType::Full);
					continue; // skip to next loop iteration
				}
			}

			/* Check if parameters have changed */
			if (!_should_stop_file_log) { // do not record param changes after disarming
				if (parameter_update_sub.updated()) {
					// clear update
					parameter_update_s pupdate;
					parameter_update_sub.copy(&pupdate);

					write_changed_parameters(LogType::Full);
				}
			}

			/* wait for lock on log buffer */
			_writer.lock();

			for (int sub_idx = 0; sub_idx < _num_subscriptions; ++sub_idx) {
				LoggerSubscription &sub = _subscriptions[sub_idx];
				/* if this topic has been updated, copy the new data into the message buffer
				 * and write a message to the log
				 */
				const bool try_to_subscribe = (sub_idx == next_subscribe_topic_index);

				if (copy_if_updated(sub_idx, _msg_buffer + sizeof(ulog_message_data_header_s), try_to_subscribe)) {
					// each message consists of a header followed by an orb data object
					const size_t msg_size = sizeof(ulog_message_data_header_s) + sub.get_topic()->o_size_no_padding;
					const uint16_t write_msg_size = static_cast<uint16_t>(msg_size - ULOG_MSG_HEADER_LEN);
					const uint16_t write_msg_id = sub.msg_id;

					//write one byte after another (necessary because of alignment)
					_msg_buffer[0] = (uint8_t)write_msg_size;
					_msg_buffer[1] = (uint8_t)(write_msg_size >> 8);
					_msg_buffer[2] = static_cast<uint8_t>(ULogMessageType::DATA);
					_msg_buffer[3] = (uint8_t)write_msg_id;
					_msg_buffer[4] = (uint8_t)(write_msg_id >> 8);

					// PX4_INFO("topic: %s, size = %zu, out_size = %zu", sub.get_topic()->o_name, sub.get_topic()->o_size, msg_size);

					// full log
					if (write_message(LogType::Full, _msg_buffer, msg_size)) {

#ifdef DBGPRINT
						total_bytes += msg_size;
#endif /* DBGPRINT */
					}

					// mission log
					if (sub_idx < _num_mission_subs) {
						if (_writer.is_started(LogType::Mission)) {
							if (_mission_subscriptions[sub_idx].next_write_time < (loop_time / 100000)) {
								unsigned delta_time = _mission_subscriptions[sub_idx].min_delta_ms;

								if (delta_time > 0) {
									_mission_subscriptions[sub_idx].next_write_time = (loop_time / 100000) + delta_time / 100;
								}

								write_message(LogType::Mission, _msg_buffer, msg_size);
							}
						}
					}
				}
			}

			// check for new logging message(s)
			log_message_s log_message;

			if (_log_message_sub.update(&log_message)) {
				const char *message = (const char *)log_message.text;
				int message_len = strlen(message);

				if (message_len > 0) {
					uint16_t write_msg_size = sizeof(ulog_message_logging_s) - sizeof(ulog_message_logging_s::message)
								  - ULOG_MSG_HEADER_LEN + message_len;
					_msg_buffer[0] = (uint8_t)write_msg_size;
					_msg_buffer[1] = (uint8_t)(write_msg_size >> 8);
					_msg_buffer[2] = static_cast<uint8_t>(ULogMessageType::LOGGING);
					_msg_buffer[3] = log_message.severity + '0';
					memcpy(_msg_buffer + 4, &log_message.timestamp, sizeof(ulog_message_logging_s::timestamp));
					strncpy((char *)(_msg_buffer + 12), message, sizeof(ulog_message_logging_s::message));

					write_message(LogType::Full, _msg_buffer, write_msg_size + ULOG_MSG_HEADER_LEN);
				}
			}

			// Add sync magic
			if (loop_time - _last_sync_time > 500_ms) {
				uint16_t write_msg_size = static_cast<uint16_t>(sizeof(ulog_message_sync_s) - ULOG_MSG_HEADER_LEN);
				_msg_buffer[0] = (uint8_t)write_msg_size;
				_msg_buffer[1] = (uint8_t)(write_msg_size >> 8);
				_msg_buffer[2] = static_cast<uint8_t>(ULogMessageType::SYNC);

				// sync byte sequence
				_msg_buffer[3] = 0x2F;
				_msg_buffer[4] = 0x73;
				_msg_buffer[5] = 0x13;
				_msg_buffer[6] = 0x20;
				_msg_buffer[7] = 0x25;
				_msg_buffer[8] = 0x0C;
				_msg_buffer[9] = 0xBB;
				_msg_buffer[10] = 0x12;

				write_message(LogType::Full, _msg_buffer, write_msg_size + ULOG_MSG_HEADER_LEN);
				_last_sync_time = loop_time;
			}

			// update buffer statistics
			for (int i = 0; i < (int)LogType::Count; ++i) {
				if (!_statistics[i].dropout_start && (_writer.get_buffer_fill_count_file((LogType)i) > _statistics[i].high_water)) {
					_statistics[i].high_water = _writer.get_buffer_fill_count_file((LogType)i);
				}
			}

			/* release the log buffer */
			_writer.unlock();

			/* notify the writer thread */
			_writer.notify();

			/* subscription update */
			if (next_subscribe_topic_index != -1) {
				if (++next_subscribe_topic_index >= _num_subscriptions) {
					next_subscribe_topic_index = -1;
					next_subscribe_check = loop_time + TRY_SUBSCRIBE_INTERVAL;
				}

			} else if (loop_time > next_subscribe_check) {
				next_subscribe_topic_index = 0;
			}

			debug_print_buffer(total_bytes, timer_start);

		} else { // not logging

			// try to subscribe to new topics, even if we don't log, so that:
			// - we avoid subscribing to many topics at once, when logging starts
			// - we'll get the data immediately once we start logging (no need to wait for the next subscribe timeout)
			if (next_subscribe_topic_index != -1) {
				if (!_subscriptions[next_subscribe_topic_index].valid()) {
					_subscriptions[next_subscribe_topic_index].subscribe();
				}

				if (++next_subscribe_topic_index >= _num_subscriptions) {
					next_subscribe_topic_index = -1;
					next_subscribe_check = loop_time + TRY_SUBSCRIBE_INTERVAL;
				}

			} else if (loop_time > next_subscribe_check) {
				next_subscribe_topic_index = 0;
			}
		}

		// wait for next loop iteration...
		if (polling_topic_sub >= 0) {
			px4_pollfd_struct_t fds[1];
			fds[0].fd = polling_topic_sub;
			fds[0].events = POLLIN;
			int pret = px4_poll(fds, 1, 1000);

			if (pret < 0) {
				PX4_ERR("poll failed (%i)", pret);

			} else if (pret != 0) {
				if (fds[0].revents & POLLIN) {
					// need to to an orb_copy so that the next poll will not return immediately
					orb_copy(_polling_topic_meta, polling_topic_sub, _msg_buffer);
				}
			}

		} else {
			/*
			 * We wait on the semaphore, which periodically gets updated by a high-resolution timer.
			 * The simpler alternative would be:
			 *   usleep(max(300, _log_interval - elapsed_time_since_loop_start));
			 * And on linux this is quite accurate as well, but under NuttX it is not accurate,
			 * because usleep() has only a granularity of CONFIG_MSEC_PER_TICK (=1ms).
			 */
			while (px4_sem_wait(&timer_callback_data.semaphore) != 0) {}
		}
	}

	stop_log_file(LogType::Full);
	stop_log_file(LogType::Mission);

	hrt_cancel(&timer_call);
	px4_sem_destroy(&timer_callback_data.semaphore);

	// stop the writer thread
	_writer.thread_stop();

	if (polling_topic_sub >= 0) {
		orb_unsubscribe(polling_topic_sub);
	}

	if (_mavlink_log_pub) {
		orb_unadvertise(_mavlink_log_pub);
		_mavlink_log_pub = nullptr;
	}

	px4_unregister_shutdown_hook(&Logger::request_stop_static);
}

void Logger::debug_print_buffer(uint32_t &total_bytes, hrt_abstime &timer_start)
{
#ifdef DBGPRINT
	double deltat = (double)(hrt_absolute_time() - timer_start)  * 1e-6;

	if (deltat > 4.0) {
		struct mallinfo alloc_info = mallinfo();
		double throughput = total_bytes / deltat;
		PX4_INFO("%8.1f kB/s, %zu highWater,  %d dropouts, %5.3f sec max, free heap: %d",
			 throughput / 1.e3, _statistics[0].high_water, _statistics[0].write_dropouts,
			 (double)_statistics[0].max_dropout_duration, alloc_info.fordblks);

		_statistics[0].high_water = 0;
		_statistics[0].max_dropout_duration = 0.f;
		total_bytes = 0;
		timer_start = hrt_absolute_time();
	}

#endif /* DBGPRINT */
}

bool Logger::get_disable_boot_logging()
{
	int32_t boot_logging_bat_only = 0;

	if (_boot_bat_only != PARAM_INVALID) {
		param_get(_boot_bat_only, &boot_logging_bat_only);
	}

	if (boot_logging_bat_only) {
		battery_status_s battery_status;
		uORB::Subscription battery_status_sub{ORB_ID(battery_status)};

		if (battery_status_sub.copy(&battery_status)) {
			if (!battery_status.connected) {
				return true;
			}

		} else {
			PX4_WARN("battery_status not published. Logging anyway");
		}
	}

	return false;
}

bool Logger::start_stop_logging(MissionLogType mission_log_type)
{
	bool updated = false;
	bool desired_state = false;

	if (_log_mode == LogMode::rc_aux1) {
		// aux1-based logging
		manual_control_setpoint_s manual_sp;

		if (_manual_control_sp_sub.update(&manual_sp)) {

			desired_state = (manual_sp.aux1 > 0.3f);
			updated = true;
		}

	} else if (_log_mode != LogMode::boot_until_shutdown) {
		// arming-based logging
		vehicle_status_s vehicle_status;

		if (_vehicle_status_sub.update(&vehicle_status)) {

			desired_state = (vehicle_status.arming_state == vehicle_status_s::ARMING_STATE_ARMED);
			updated = true;
		}
	}

	desired_state = desired_state || _manually_logging_override;

	// only start/stop if this is a state transition
	if (updated && _prev_state != desired_state) {
		_prev_state = desired_state;

		if (desired_state) {
			if (_should_stop_file_log) { // happens on quick stop/start toggling
				_should_stop_file_log = false;
				stop_log_file(LogType::Full);
			}

			start_log_file(LogType::Full);

			if (mission_log_type != MissionLogType::Disabled) {
				start_log_file(LogType::Mission);
			}

			return true;

		} else {
			// delayed stop: we measure the process loads and then stop
			initialize_load_output(PrintLoadReason::Postflight);
			_should_stop_file_log = true;

			if (mission_log_type != MissionLogType::Disabled) {
				stop_log_file(LogType::Mission);
			}
		}
	}

	return false;
}

void Logger::handle_vehicle_command_update()
{
	vehicle_command_s command;

	if (_vehicle_command_sub.update(&command)) {

		if (command.command == vehicle_command_s::VEHICLE_CMD_LOGGING_START) {

			if ((int)(command.param1 + 0.5f) != 0) {
				ack_vehicle_command(&command, vehicle_command_s::VEHICLE_CMD_RESULT_UNSUPPORTED);

			} else if (can_start_mavlink_log()) {
				ack_vehicle_command(&command, vehicle_command_s::VEHICLE_CMD_RESULT_ACCEPTED);
				start_log_mavlink();

			} else {
				ack_vehicle_command(&command, vehicle_command_s::VEHICLE_CMD_RESULT_TEMPORARILY_REJECTED);
			}

		} else if (command.command == vehicle_command_s::VEHICLE_CMD_LOGGING_STOP) {
			stop_log_mavlink();
			ack_vehicle_command(&command, vehicle_command_s::VEHICLE_CMD_RESULT_ACCEPTED);
		}
	}
}

bool Logger::write_message(LogType type, void *ptr, size_t size)
{
	Statistics &stats = _statistics[(int)type];

	if (_writer.write_message(type, ptr, size, stats.dropout_start) != -1) {

		if (stats.dropout_start) {
			float dropout_duration = (float)(hrt_elapsed_time(&stats.dropout_start) / 1000) / 1.e3f;

			if (dropout_duration > stats.max_dropout_duration) {
				stats.max_dropout_duration = dropout_duration;
			}

			stats.dropout_start = 0;
		}

		return true;
	}

	if (!stats.dropout_start) {
		stats.dropout_start = hrt_absolute_time();
		++stats.write_dropouts;
		stats.high_water = 0;
	}

	return false;
}

int Logger::create_log_dir(LogType type, tm *tt, char *log_dir, int log_dir_len)
{
	LogFileName &file_name = _file_name[(int)type];

	/* create dir on sdcard if needed */
	int n = snprintf(log_dir, log_dir_len, "%s/", LOG_ROOT[(int)type]);

	if (n >= log_dir_len) {
		PX4_ERR("log path too long");
		return -1;
	}

	if (tt) {
		strftime(file_name.log_dir, sizeof(LogFileName::log_dir), "%Y-%m-%d", tt);
		strncpy(log_dir + n, file_name.log_dir, log_dir_len - n);
		int mkdir_ret = mkdir(log_dir, S_IRWXU | S_IRWXG | S_IRWXO);

		if (mkdir_ret != OK && errno != EEXIST) {
			PX4_ERR("failed creating new dir: %s", log_dir);
			return -1;
		}

	} else {
		uint16_t dir_number = file_name.sess_dir_index;

		if (file_name.has_log_dir) {
			strncpy(log_dir + n, file_name.log_dir, log_dir_len - n);
		}

		/* look for the next dir that does not exist */
		while (!file_name.has_log_dir) {
			/* format log dir: e.g. /fs/microsd/log/sess001 */
			int n2 = snprintf(file_name.log_dir, sizeof(LogFileName::log_dir), "sess%03u", dir_number);

			if (n2 >= (int)sizeof(LogFileName::log_dir)) {
				PX4_ERR("log path too long (%i)", n);
				return -1;
			}

			strncpy(log_dir + n, file_name.log_dir, log_dir_len - n);
			int mkdir_ret = mkdir(log_dir, S_IRWXU | S_IRWXG | S_IRWXO);

			if (mkdir_ret == 0) {
				PX4_DEBUG("log dir created: %s", log_dir);
				file_name.has_log_dir = true;

			} else if (errno != EEXIST) {
				PX4_ERR("failed creating new dir: %s (%i)", log_dir, errno);
				return -1;
			}

			/* dir exists already */
			dir_number++;
		}

		file_name.has_log_dir = true;
	}

	return strlen(log_dir);
}

int Logger::get_log_file_name(LogType type, char *file_name, size_t file_name_size)
{
	tm tt = {};
	bool time_ok = false;

	if (_log_name_timestamp) {
		int32_t utc_offset = 0;

		if (_log_utc_offset != PARAM_INVALID) {
			param_get(_log_utc_offset, &utc_offset);
		}

		/* use RTC time for log file naming, e.g. /fs/microsd/log/2014-01-19/19_37_52.ulg */
		time_ok = util::get_log_time(&tt, utc_offset * 60, false);
	}

	const char *replay_suffix = "";

	if (_replay_file_name) {
		replay_suffix = "_replayed";
	}

	char *log_file_name = _file_name[(int)type].log_file_name;

	if (time_ok) {
		int n = create_log_dir(type, &tt, file_name, file_name_size);

		if (n < 0) {
			return -1;
		}

		char log_file_name_time[16] = "";
		strftime(log_file_name_time, sizeof(log_file_name_time), "%H_%M_%S", &tt);
		snprintf(log_file_name, sizeof(LogFileName::log_file_name), "%s%s.ulg", log_file_name_time, replay_suffix);
		snprintf(file_name + n, file_name_size - n, "/%s", log_file_name);

	} else {
		int n = create_log_dir(type, nullptr, file_name, file_name_size);

		if (n < 0) {
			return -1;
		}

		uint16_t file_number = 1; // start with file log001

		/* look for the next file that does not exist */
		while (file_number <= MAX_NO_LOGFILE) {
			/* format log file path: e.g. /fs/microsd/log/sess001/log001.ulg */
			snprintf(log_file_name, sizeof(LogFileName::log_file_name), "log%03u%s.ulg", file_number, replay_suffix);
			snprintf(file_name + n, file_name_size - n, "/%s", log_file_name);

			if (!util::file_exist(file_name)) {
				break;
			}

			file_number++;
		}

		if (file_number > MAX_NO_LOGFILE) {
			/* we should not end up here, either we have more than MAX_NO_LOGFILE on the SD card, or another problem */
			return -1;
		}
	}

	return 0;
}

void Logger::setReplayFile(const char *file_name)
{
	if (_replay_file_name) {
		free(_replay_file_name);
	}

	_replay_file_name = strdup(file_name);
}

void Logger::start_log_file(LogType type)
{
	if (_writer.is_started(type, LogWriter::BackendFile) || (_writer.backend() & LogWriter::BackendFile) == 0) {
		return;
	}

	PX4_INFO("Start file log (type: %s)", log_type_str(type));

	char file_name[LOG_DIR_LEN] = "";

	if (get_log_file_name(type, file_name, sizeof(file_name))) {
		PX4_ERR("failed to get log file name");
		return;
	}

	if (type == LogType::Full) {
		/* print logging path, important to find log file later */
		mavlink_log_info(&_mavlink_log_pub, "[logger] file: %s", file_name);
	}

	_writer.start_log_file(type, file_name);
	_writer.select_write_backend(LogWriter::BackendFile);
	_writer.set_need_reliable_transfer(true);
	write_header(type);
	write_version(type);
	write_formats(type);

	if (type == LogType::Full) {
		write_parameters(type);
		write_perf_data(true);
		write_console_output();
	}

	write_all_add_logged_msg(type);
	_writer.set_need_reliable_transfer(false);
	_writer.unselect_write_backend();
	_writer.notify();

	if (type == LogType::Full) {
		/* reset performance counters to get in-flight min and max values in post flight log */
		perf_reset_all();

		initialize_load_output(PrintLoadReason::Preflight);
	}

	_statistics[(int)type].start_time_file = hrt_absolute_time();

}

void Logger::stop_log_file(LogType type)
{
	if (!_writer.is_started(type, LogWriter::BackendFile)) {
		return;
	}

	if (type == LogType::Full) {
		_writer.set_need_reliable_transfer(true);
		write_perf_data(false);
		_writer.set_need_reliable_transfer(false);
	}

	_writer.stop_log_file(type);
}

void Logger::start_log_mavlink()
{
	if (!can_start_mavlink_log()) {
		return;
	}

	PX4_INFO("Start mavlink log");

	_writer.start_log_mavlink();
	_writer.select_write_backend(LogWriter::BackendMavlink);
	_writer.set_need_reliable_transfer(true);
	write_header(LogType::Full);
	write_version(LogType::Full);
	write_formats(LogType::Full);
	write_parameters(LogType::Full);
	write_perf_data(true);
	write_console_output();
	write_all_add_logged_msg(LogType::Full);
	_writer.set_need_reliable_transfer(false);
	_writer.unselect_write_backend();
	_writer.notify();

	initialize_load_output(PrintLoadReason::Preflight);
}

void Logger::stop_log_mavlink()
{
	// don't write perf data since a client does not expect more data after a stop command
	PX4_INFO("Stop mavlink log");
	_writer.stop_log_mavlink();
}

struct perf_callback_data_t {
	Logger *logger;
	int counter;
	bool preflight;
	char *buffer;
};

void Logger::perf_iterate_callback(perf_counter_t handle, void *user)
{
	perf_callback_data_t *callback_data = (perf_callback_data_t *)user;
	const int buffer_length = 220;
	char buffer[buffer_length];
	const char *perf_name;

	perf_print_counter_buffer(buffer, buffer_length, handle);

	if (callback_data->preflight) {
		perf_name = "perf_counter_preflight";

	} else {
		perf_name = "perf_counter_postflight";
	}

	callback_data->logger->write_info_multiple(LogType::Full, perf_name, buffer, callback_data->counter != 0);
	++callback_data->counter;
}

void Logger::write_perf_data(bool preflight)
{
	perf_callback_data_t callback_data = {};
	callback_data.logger = this;
	callback_data.counter = 0;
	callback_data.preflight = preflight;

	// write the perf counters
	perf_iterate_all(perf_iterate_callback, &callback_data);
}


void Logger::print_load_callback(void *user)
{
	perf_callback_data_t *callback_data = (perf_callback_data_t *)user;
	const char *perf_name;

	if (!callback_data->buffer) {
		return;
	}

	switch (callback_data->logger->_print_load_reason) {
	case PrintLoadReason::Preflight:
		perf_name = "perf_top_preflight";
		break;

	case PrintLoadReason::Postflight:
		perf_name = "perf_top_postflight";
		break;

	case PrintLoadReason::Watchdog:
		perf_name = "perf_top_watchdog";
		break;

	default:
		perf_name = "perf_top";
		break;
	}

	callback_data->logger->write_info_multiple(LogType::Full, perf_name, callback_data->buffer,
			callback_data->counter != 0);
	++callback_data->counter;
}

void Logger::initialize_load_output(PrintLoadReason reason)
{
	perf_callback_data_t callback_data;
	callback_data.logger = this;
	callback_data.counter = 0;
	callback_data.buffer = nullptr;
	char buffer[140];
	hrt_abstime curr_time = hrt_absolute_time();
	init_print_load_s(curr_time, &_load);
	// this will not yet print anything
	print_load_buffer(curr_time, buffer, sizeof(buffer), print_load_callback, &callback_data, &_load);
	_next_load_print = curr_time + 1000000;
	_print_load_reason = reason;
}

void Logger::write_load_output()
{
	if (_print_load_reason == PrintLoadReason::Watchdog) {
		PX4_ERR("Writing watchdog data"); // this is just that we see it easily in the log
	}

	perf_callback_data_t callback_data = {};
	char buffer[140];
	callback_data.logger = this;
	callback_data.counter = 0;
	callback_data.buffer = buffer;
	hrt_abstime curr_time = hrt_absolute_time();
	_writer.set_need_reliable_transfer(true);
	// TODO: maybe we should restrict the output to a selected backend (eg. when file logging is running
	// and mavlink log is started, this will be added to the file as well)
	print_load_buffer(curr_time, buffer, sizeof(buffer), print_load_callback, &callback_data, &_load);
	_writer.set_need_reliable_transfer(false);
}

void Logger::write_console_output()
{
	const int buffer_length = 220;
	char buffer[buffer_length];
	int size = px4_console_buffer_size();
	int offset = -1;
	bool first = true;

	while (size > 0) {
		int read_size = px4_console_buffer_read(buffer, buffer_length - 1, &offset);

		if (read_size <= 0) { break; }

		buffer[math::min(read_size, size)] = '\0';
		write_info_multiple(LogType::Full, "boot_console_output", buffer, !first);

		size -= read_size;
		first = false;
	}

}

void Logger::write_format(LogType type, const orb_metadata &meta, WrittenFormats &written_formats,
			  ulog_message_format_s &msg, int subscription_index, int level)
{
	if (level > 3) {
		// precaution: limit recursion level. If we land here it's either a bug or nested topic definitions. In the
		// latter case, increase the maximum level.
		PX4_ERR("max recursion level reached (%i)", level);
		return;
	}

	// check if we already wrote the format: either if at a previous _subscriptions index or in written_formats
	for (const auto &written_format : written_formats) {
		if (written_format == &meta) {
			PX4_DEBUG("already added: %s", meta.o_name);
			return;
		}
	}

	for (int i = 0; i < subscription_index; ++i) {
		if (_subscriptions[i].get_topic() == &meta) {
			PX4_DEBUG("already in _subscriptions: %s", meta.o_name);
			return;
		}
	}

	PX4_DEBUG("writing format for %s", meta.o_name);

	// Write the current format (we don't need to check if we already added it to written_formats)
	int format_len = snprintf(msg.format, sizeof(msg.format), "%s:%s", meta.o_name, meta.o_fields);
	size_t msg_size = sizeof(msg) - sizeof(msg.format) + format_len;
	msg.msg_size = msg_size - ULOG_MSG_HEADER_LEN;

	write_message(type, &msg, msg_size);

	if (level > 1 && !written_formats.push_back(&meta)) {
		PX4_ERR("Array too small");
	}

	// Now go through the fields and check for nested type usages.
	// o_fields looks like this for example: "uint64_t timestamp;uint8_t[5] array;"
	const char *fmt = meta.o_fields;

	while (fmt && *fmt) {
		// extract the type name
		char type_name[64];
		const char *space = strchr(fmt, ' ');

		if (!space) {
			PX4_ERR("invalid format %s", fmt);
			break;
		}

		const char *array_start = strchr(fmt, '['); // check for an array

		int type_length;

		if (array_start && array_start < space) {
			type_length = array_start - fmt;

		} else {
			type_length = space - fmt;
		}

		if (type_length >= (int)sizeof(type_name)) {
			PX4_ERR("buf len too small");
			break;
		}

		memcpy(type_name, fmt, type_length);
		type_name[type_length] = '\0';

		// ignore built-in types
		if (strcmp(type_name, "int8_t") != 0 &&
		    strcmp(type_name, "uint8_t") != 0 &&
		    strcmp(type_name, "int16_t") != 0 &&
		    strcmp(type_name, "uint16_t") != 0 &&
		    strcmp(type_name, "int16_t") != 0 &&
		    strcmp(type_name, "uint16_t") != 0 &&
		    strcmp(type_name, "int32_t") != 0 &&
		    strcmp(type_name, "uint32_t") != 0 &&
		    strcmp(type_name, "int64_t") != 0 &&
		    strcmp(type_name, "uint64_t") != 0 &&
		    strcmp(type_name, "float") != 0 &&
		    strcmp(type_name, "double") != 0 &&
		    strcmp(type_name, "bool") != 0 &&
		    strcmp(type_name, "char") != 0) {

			// find orb meta for type
			const orb_metadata *const *topics = orb_get_topics();
			const orb_metadata *found_topic = nullptr;

			for (size_t i = 0; i < orb_topics_count(); i++) {
				if (strcmp(topics[i]->o_name, type_name) == 0) {
					found_topic = topics[i];
				}
			}

			if (found_topic) {

				write_format(type, *found_topic, written_formats, msg, subscription_index, level + 1);

			} else {
				PX4_ERR("No definition for topic %s found", fmt);
			}
		}

		fmt = strchr(fmt, ';');

		if (fmt) { ++fmt; }
	}
}

void Logger::write_formats(LogType type)
{
	_writer.lock();

	// both of these are large and thus we need to be careful in terms of stack size requirements
	ulog_message_format_s msg;
	WrittenFormats written_formats;

	// write all subscribed formats
	int sub_count = _num_subscriptions;

	if (type == LogType::Mission) {
		sub_count = _num_mission_subs;
	}

	for (int i = 0; i < sub_count; ++i) {
		const LoggerSubscription &sub = _subscriptions[i];
		write_format(type, *sub.get_topic(), written_formats, msg, i);
	}

	_writer.unlock();
}

void Logger::write_all_add_logged_msg(LogType type)
{
	_writer.lock();

	int sub_count = _num_subscriptions;

	if (type == LogType::Mission) {
		sub_count = _num_mission_subs;
	}

	for (int i = 0; i < sub_count; ++i) {
		LoggerSubscription &sub = _subscriptions[i];

		if (sub.valid()) {
			write_add_logged_msg(type, sub);
		}
	}

	_writer.unlock();
}

void Logger::write_add_logged_msg(LogType type, LoggerSubscription &subscription)
{
	ulog_message_add_logged_s msg;

	if (subscription.msg_id == MSG_ID_INVALID) {
		if (_next_topic_id == MSG_ID_INVALID) {
			// if we land here an uint8 is too small -> switch to uint16
			PX4_ERR("limit for _next_topic_id reached");
			return;
		}

		subscription.msg_id = _next_topic_id++;
	}

	msg.msg_id = subscription.msg_id;
	msg.multi_id = subscription.get_instance();

	int message_name_len = strlen(subscription.get_topic()->o_name);

	memcpy(msg.message_name, subscription.get_topic()->o_name, message_name_len);

	size_t msg_size = sizeof(msg) - sizeof(msg.message_name) + message_name_len;
	msg.msg_size = msg_size - ULOG_MSG_HEADER_LEN;

	bool prev_reliable = _writer.need_reliable_transfer();
	_writer.set_need_reliable_transfer(true);
	write_message(type, &msg, msg_size);
	_writer.set_need_reliable_transfer(prev_reliable);
}

void Logger::write_info(LogType type, const char *name, const char *value)
{
	_writer.lock();
	ulog_message_info_header_s msg = {};
	uint8_t *buffer = reinterpret_cast<uint8_t *>(&msg);
	msg.msg_type = static_cast<uint8_t>(ULogMessageType::INFO);

	/* construct format key (type and name) */
	size_t vlen = strlen(value);
	msg.key_len = snprintf(msg.key, sizeof(msg.key), "char[%zu] %s", vlen, name);
	size_t msg_size = sizeof(msg) - sizeof(msg.key) + msg.key_len;

	/* copy string value directly to buffer */
	if (vlen < (sizeof(msg) - msg_size)) {
		memcpy(&buffer[msg_size], value, vlen);
		msg_size += vlen;

		msg.msg_size = msg_size - ULOG_MSG_HEADER_LEN;

		write_message(type, buffer, msg_size);
	}

	_writer.unlock();
}

void Logger::write_info_multiple(LogType type, const char *name, const char *value, bool is_continued)
{
	_writer.lock();
	ulog_message_info_multiple_header_s msg;
	uint8_t *buffer = reinterpret_cast<uint8_t *>(&msg);
	msg.msg_type = static_cast<uint8_t>(ULogMessageType::INFO_MULTIPLE);
	msg.is_continued = is_continued;

	/* construct format key (type and name) */
	size_t vlen = strlen(value);
	msg.key_len = snprintf(msg.key, sizeof(msg.key), "char[%zu] %s", vlen, name);
	size_t msg_size = sizeof(msg) - sizeof(msg.key) + msg.key_len;

	/* copy string value directly to buffer */
	if (vlen < (sizeof(msg) - msg_size)) {
		memcpy(&buffer[msg_size], value, vlen);
		msg_size += vlen;

		msg.msg_size = msg_size - ULOG_MSG_HEADER_LEN;

		write_message(type, buffer, msg_size);

	} else {
		PX4_ERR("info_multiple str too long (%i), key=%s", msg.key_len, msg.key);
	}

	_writer.unlock();
}

void Logger::write_info(LogType type, const char *name, int32_t value)
{
	write_info_template<int32_t>(type, name, value, "int32_t");
}

void Logger::write_info(LogType type, const char *name, uint32_t value)
{
	write_info_template<uint32_t>(type, name, value, "uint32_t");
}


template<typename T>
void Logger::write_info_template(LogType type, const char *name, T value, const char *type_str)
{
	_writer.lock();
	ulog_message_info_header_s msg = {};
	uint8_t *buffer = reinterpret_cast<uint8_t *>(&msg);
	msg.msg_type = static_cast<uint8_t>(ULogMessageType::INFO);

	/* construct format key (type and name) */
	msg.key_len = snprintf(msg.key, sizeof(msg.key), "%s %s", type_str, name);
	size_t msg_size = sizeof(msg) - sizeof(msg.key) + msg.key_len;

	/* copy string value directly to buffer */
	memcpy(&buffer[msg_size], &value, sizeof(T));
	msg_size += sizeof(T);

	msg.msg_size = msg_size - ULOG_MSG_HEADER_LEN;

	write_message(type, buffer, msg_size);

	_writer.unlock();
}

void Logger::write_header(LogType type)
{
	ulog_file_header_s header = {};
	header.magic[0] = 'U';
	header.magic[1] = 'L';
	header.magic[2] = 'o';
	header.magic[3] = 'g';
	header.magic[4] = 0x01;
	header.magic[5] = 0x12;
	header.magic[6] = 0x35;
	header.magic[7] = 0x01; //file version 1
	header.timestamp = hrt_absolute_time();
	_writer.lock();
	write_message(type, &header, sizeof(header));

	// write the Flags message: this MUST be written right after the ulog header
	ulog_message_flag_bits_s flag_bits{};

	flag_bits.msg_size = sizeof(flag_bits) - ULOG_MSG_HEADER_LEN;
	flag_bits.msg_type = static_cast<uint8_t>(ULogMessageType::FLAG_BITS);

	write_message(type, &flag_bits, sizeof(flag_bits));

	_writer.unlock();
}

void Logger::write_version(LogType type)
{
	write_info(type, "ver_sw", px4_firmware_version_string());
	write_info(type, "ver_sw_release", px4_firmware_version());
	uint32_t vendor_version = px4_firmware_vendor_version();

	if (vendor_version > 0) {
		write_info(type, "ver_vendor_sw_release", vendor_version);
	}

	write_info(type, "ver_hw", px4_board_name());
	const char *board_sub_type = px4_board_sub_type();

	if (board_sub_type && board_sub_type[0]) {
		write_info(type, "ver_hw_subtype", board_sub_type);
	}

	write_info(type, "sys_name", "PX4");
	write_info(type, "sys_os_name", px4_os_name());
	const char *os_version = px4_os_version_string();

	const char *git_branch = px4_firmware_git_branch();

	if (git_branch && git_branch[0]) {
		write_info(type, "ver_sw_branch", git_branch);
	}

	if (os_version) {
		write_info(type, "sys_os_ver", os_version);
	}

	write_info(type, "sys_os_ver_release", px4_os_version());
	write_info(type, "sys_toolchain", px4_toolchain_name());
	write_info(type, "sys_toolchain_ver", px4_toolchain_version());

	const char *ecl_version = px4_ecl_lib_version_string();

	if (ecl_version && ecl_version[0]) {
		write_info(type, "sys_lib_ecl_ver", ecl_version);
	}

	char revision = 'U';
	const char *chip_name = nullptr;

	if (board_mcu_version(&revision, &chip_name, nullptr) >= 0) {
		char mcu_ver[64];
		snprintf(mcu_ver, sizeof(mcu_ver), "%s, rev. %c", chip_name, revision);
		write_info(type, "sys_mcu", mcu_ver);
	}

#ifndef BOARD_HAS_NO_UUID
	/* write the UUID if enabled */
	param_t write_uuid_param = param_find("SDLOG_UUID");

	if (write_uuid_param != PARAM_INVALID) {
		int32_t write_uuid;
		param_get(write_uuid_param, &write_uuid);

		if (write_uuid == 1) {
			char px4_uuid_string[PX4_GUID_FORMAT_SIZE];
			board_get_px4_guid_formated(px4_uuid_string, sizeof(px4_uuid_string));
			write_info(type, "sys_uuid", px4_uuid_string);
		}
	}

#endif /* BOARD_HAS_NO_UUID */

	int32_t utc_offset = 0;

	if (_log_utc_offset != PARAM_INVALID) {
		param_get(_log_utc_offset, &utc_offset);
		write_info(type, "time_ref_utc", utc_offset * 60);
	}

	if (_replay_file_name) {
		write_info(type, "replay", _replay_file_name);
	}

	if (type == LogType::Mission) {
		write_info(type, "log_type", "mission");
	}
}

void Logger::write_parameters(LogType type)
{
	_writer.lock();
	ulog_message_parameter_header_s msg = {};
	uint8_t *buffer = reinterpret_cast<uint8_t *>(&msg);

	msg.msg_type = static_cast<uint8_t>(ULogMessageType::PARAMETER);
	int param_idx = 0;
	param_t param = 0;

	do {
		// skip over all parameters which are not invalid and not used
		do {
			param = param_for_index(param_idx);
			++param_idx;
		} while (param != PARAM_INVALID && !param_used(param));

		// save parameters which are valid AND used
		if (param != PARAM_INVALID) {
			// get parameter type and size
			const char *type_str;
			param_type_t ptype = param_type(param);
			size_t value_size = 0;

			switch (ptype) {
			case PARAM_TYPE_INT32:
				type_str = "int32_t";
				value_size = sizeof(int32_t);
				break;

			case PARAM_TYPE_FLOAT:
				type_str = "float";
				value_size = sizeof(float);
				break;

			default:
				continue;
			}

			// format parameter key (type and name)
			msg.key_len = snprintf(msg.key, sizeof(msg.key), "%s %s", type_str, param_name(param));
			size_t msg_size = sizeof(msg) - sizeof(msg.key) + msg.key_len;

			// copy parameter value directly to buffer
			switch (ptype) {
			case PARAM_TYPE_INT32:
				param_get(param, (int32_t *)&buffer[msg_size]);
				break;

			case PARAM_TYPE_FLOAT:
				param_get(param, (float *)&buffer[msg_size]);
				break;

			default:
				continue;
			}

			msg_size += value_size;

			msg.msg_size = msg_size - ULOG_MSG_HEADER_LEN;

			write_message(type, buffer, msg_size);
		}
	} while ((param != PARAM_INVALID) && (param_idx < (int) param_count()));

	_writer.unlock();
	_writer.notify();
}

void Logger::write_changed_parameters(LogType type)
{
	_writer.lock();
	ulog_message_parameter_header_s msg = {};
	uint8_t *buffer = reinterpret_cast<uint8_t *>(&msg);

	msg.msg_type = static_cast<uint8_t>(ULogMessageType::PARAMETER);
	int param_idx = 0;
	param_t param = 0;

	do {
		// skip over all parameters which are not invalid and not used
		do {
			param = param_for_index(param_idx);
			++param_idx;
		} while (param != PARAM_INVALID && !param_used(param));

		// log parameters which are valid AND used AND unsaved
		if ((param != PARAM_INVALID) && param_value_unsaved(param)) {

			// get parameter type and size
			const char *type_str;
			param_type_t ptype = param_type(param);
			size_t value_size = 0;

			switch (ptype) {
			case PARAM_TYPE_INT32:
				type_str = "int32_t";
				value_size = sizeof(int32_t);
				break;

			case PARAM_TYPE_FLOAT:
				type_str = "float";
				value_size = sizeof(float);
				break;

			default:
				continue;
			}

			// format parameter key (type and name)
			msg.key_len = snprintf(msg.key, sizeof(msg.key), "%s %s", type_str, param_name(param));
			size_t msg_size = sizeof(msg) - sizeof(msg.key) + msg.key_len;

			// copy parameter value directly to buffer
			switch (ptype) {
			case PARAM_TYPE_INT32:
				param_get(param, (int32_t *)&buffer[msg_size]);
				break;

			case PARAM_TYPE_FLOAT:
				param_get(param, (float *)&buffer[msg_size]);
				break;

			default:
				continue;
			}

			msg_size += value_size;

			// msg_size is now 1 (msg_type) + 2 (msg_size) + 1 (key_len) + key_len + value_size
			msg.msg_size = msg_size - ULOG_MSG_HEADER_LEN;

			write_message(type, buffer, msg_size);
		}
	} while ((param != PARAM_INVALID) && (param_idx < (int) param_count()));

	_writer.unlock();
	_writer.notify();
}

void Logger::ack_vehicle_command(vehicle_command_s *cmd, uint32_t result)
{
	vehicle_command_ack_s vehicle_command_ack = {};
	vehicle_command_ack.timestamp = hrt_absolute_time();
	vehicle_command_ack.command = cmd->command;
	vehicle_command_ack.result = (uint8_t)result;
	vehicle_command_ack.target_system = cmd->source_system;
	vehicle_command_ack.target_component = cmd->source_component;

	uORB::PublicationQueued<vehicle_command_ack_s> cmd_ack_pub{ORB_ID(vehicle_command_ack)};
	cmd_ack_pub.publish(vehicle_command_ack);
}

int Logger::print_usage(const char *reason)
{
	if (reason) {
		PX4_WARN("%s\n", reason);
	}

	PRINT_MODULE_DESCRIPTION(
		R"DESCR_STR(
### Description
System logger which logs a configurable set of uORB topics and system printf messages
(`PX4_WARN` and `PX4_ERR`) to ULog files. These can be used for system and flight performance evaluation,
tuning, replay and crash analysis.

It supports 2 backends:
- Files: write ULog files to the file system (SD card)
- MAVLink: stream ULog data via MAVLink to a client (the client must support this)

Both backends can be enabled and used at the same time.

The file backend supports 2 types of log files: full (the normal log) and a mission
log. The mission log is a reduced ulog file and can be used for example for geotagging or
vehicle management. It can be enabled and configured via SDLOG_MISSION parameter.
The normal log is always a superset of the mission log.

### Implementation
The implementation uses two threads:
- The main thread, running at a fixed rate (or polling on a topic if started with -p) and checking for
  data updates
- The writer thread, writing data to the file

In between there is a write buffer with configurable size (and another fixed-size buffer for
the mission log). It should be large to avoid dropouts.

### Examples
Typical usage to start logging immediately:
$ logger start -e -t

Or if already running:
$ logger on
)DESCR_STR");

	PRINT_MODULE_USAGE_NAME("logger", "system");
	PRINT_MODULE_USAGE_COMMAND("start");
	PRINT_MODULE_USAGE_PARAM_STRING('m', "all", "file|mavlink|all", "Backend mode", true);
	PRINT_MODULE_USAGE_PARAM_FLAG('x', "Enable/disable logging via Aux1 RC channel", true);
	PRINT_MODULE_USAGE_PARAM_FLAG('e', "Enable logging right after start until disarm (otherwise only when armed)", true);
	PRINT_MODULE_USAGE_PARAM_FLAG('f', "Log until shutdown (implies -e)", true);
	PRINT_MODULE_USAGE_PARAM_FLAG('t', "Use date/time for naming log directories and files", true);
	PRINT_MODULE_USAGE_PARAM_INT('r', 280, 0, 8000, "Log rate in Hz, 0 means unlimited rate", true);
	PRINT_MODULE_USAGE_PARAM_INT('b', 12, 4, 10000, "Log buffer size in KiB", true);
	PRINT_MODULE_USAGE_PARAM_STRING('p', nullptr, "<topic_name>",
					 "Poll on a topic instead of running with fixed rate (Log rate and topic intervals are ignored if this is set)", true);
	PRINT_MODULE_USAGE_COMMAND_DESCR("on", "start logging now, override arming (logger must be running)");
	PRINT_MODULE_USAGE_COMMAND_DESCR("off", "stop logging now, override arming (logger must be running)");
	PRINT_MODULE_USAGE_DEFAULT_COMMANDS();

	return 0;
}

} // namespace logger
} // namespace px4<|MERGE_RESOLUTION|>--- conflicted
+++ resolved
@@ -438,211 +438,6 @@
 	return updated;
 }
 
-<<<<<<< HEAD
-void Logger::add_default_topics()
-{
-	add_topic("actuator_controls_0", 100);
-	add_topic("actuator_controls_1", 100);
-	add_topic("airspeed", 200);
-	add_topic("airspeed_validated", 200);
-	add_topic("camera_capture");
-	add_topic("camera_trigger");
-	add_topic("camera_trigger_secondary");
-	add_topic("cellular_status", 200);
-	add_topic("cpuload");
-	add_topic("ekf2_innovations", 200);
-	add_topic("ekf_gps_drift");
-	add_topic("esc_status", 250);
-	add_topic("estimator_status", 200);
-	add_topic("home_position");
-	add_topic("input_rc", 200);
-	add_topic("log_message_incoming");
-	add_topic("manual_control_setpoint", 200);
-	add_topic("mission");
-	add_topic("mission_result");
-	add_topic("optical_flow", 50);
-	add_topic("position_controller_status", 500);
-	add_topic("position_setpoint_triplet", 200);
-	add_topic("radio_status");
-	add_topic("rate_ctrl_status", 200);
-	add_topic("sensor_combined", 100);
-	add_topic("sensor_preflight", 200);
-	add_topic("system_power", 500);
-	add_topic("tecs_status", 200);
-	add_topic("trajectory_setpoint", 200);
-	add_topic("vehicle_air_data", 200);
-	add_topic("vehicle_angular_velocity", 20);
-	add_topic("vehicle_attitude", 50);
-	add_topic("vehicle_attitude_setpoint", 100);
-	add_topic("vehicle_command");
-	add_topic("vehicle_global_position", 200);
-	add_topic("vehicle_land_detected");
-	add_topic("vehicle_local_position", 100);
-	add_topic("vehicle_local_position_setpoint", 100);
-	add_topic("vehicle_magnetometer", 200);
-	add_topic("vehicle_rates_setpoint", 20);
-	add_topic("vehicle_status", 200);
-	add_topic("vehicle_status_flags");
-	add_topic("vtol_vehicle_status", 200);
-
-	add_topic_multi("actuator_outputs", 100);
-	add_topic_multi("battery_status", 500);
-	add_topic_multi("distance_sensor", 100);
-	add_topic_multi("telemetry_status");
-	add_topic_multi("vehicle_gps_position");
-	add_topic_multi("wind_estimate", 200);
-
-#ifdef CONFIG_ARCH_BOARD_PX4_SITL
-
-	add_topic("actuator_controls_virtual_fw");
-	add_topic("actuator_controls_virtual_mc");
-	add_topic("fw_virtual_attitude_setpoint");
-	add_topic("mc_virtual_attitude_setpoint");
-	add_topic("offboard_control_mode");
-	add_topic("position_controller_status");
-	add_topic("time_offset");
-	add_topic("vehicle_angular_velocity", 10);
-	add_topic("vehicle_attitude_groundtruth", 10);
-	add_topic("vehicle_global_position_groundtruth", 100);
-	add_topic("vehicle_local_position_groundtruth", 100);
-	add_topic("vehicle_roi");
-
-	add_topic_multi("multirotor_motor_limits");
-
-#endif /* CONFIG_ARCH_BOARD_PX4_SITL */
-}
-
-void Logger::add_high_rate_topics()
-{
-	// maximum rate to analyze fast maneuvers (e.g. for racing)
-	add_topic("actuator_controls_0");
-	add_topic("actuator_outputs");
-	add_topic("manual_control_setpoint");
-	add_topic("rate_ctrl_status");
-	add_topic("sensor_combined");
-	add_topic("vehicle_angular_velocity");
-	add_topic("vehicle_attitude");
-	add_topic("vehicle_attitude_setpoint");
-	add_topic("vehicle_rates_setpoint");
-}
-
-void Logger::add_debug_topics()
-{
-	add_topic("debug_array");
-	add_topic("debug_key_value");
-	add_topic("debug_value");
-	add_topic("debug_vect");
-}
-
-void Logger::add_estimator_replay_topics()
-{
-	// for estimator replay (need to be at full rate)
-	add_topic("ekf2_timestamps");
-	add_topic("ekf_gps_position");
-
-	// current EKF2 subscriptions
-	add_topic("airspeed");
-	add_topic("optical_flow");
-	add_topic("sensor_combined");
-	add_topic("sensor_selection");
-	add_topic("vehicle_air_data");
-	add_topic("vehicle_land_detected");
-	add_topic("vehicle_magnetometer");
-	add_topic("vehicle_status");
-	add_topic("vehicle_visual_odometry");
-	add_topic("vehicle_visual_odometry_aligned");
-	add_topic_multi("distance_sensor");
-	add_topic_multi("vehicle_gps_position");
-}
-
-void Logger::add_thermal_calibration_topics()
-{
-	add_topic_multi("sensor_accel", 100);
-	add_topic_multi("sensor_baro", 100);
-	add_topic_multi("sensor_gyro", 100);
-}
-
-void Logger::add_sensor_comparison_topics()
-{
-	add_topic_multi("sensor_accel", 100);
-	add_topic_multi("sensor_baro", 100);
-	add_topic_multi("sensor_gyro", 100);
-	add_topic_multi("sensor_mag", 100);
-}
-
-void Logger::add_vision_and_avoidance_topics()
-{
-	add_topic("collision_constraints");
-	add_topic("obstacle_distance_fused");
-	add_topic("onboard_computer_status", 200);
-	add_topic("vehicle_mocap_odometry", 30);
-	add_topic("vehicle_trajectory_waypoint", 200);
-	add_topic("vehicle_trajectory_waypoint_desired", 200);
-	add_topic("vehicle_visual_odometry", 30);
-}
-
-void Logger::add_system_identification_topics()
-{
-	// for system id need to log imu and controls at full rate
-	add_topic("actuator_controls_0");
-	add_topic("actuator_controls_1");
-	add_topic("sensor_combined");
-}
-
-int Logger::add_topics_from_file(const char *fname)
-{
-	int ntopics = 0;
-
-	/* open the topic list file */
-	FILE *fp = fopen(fname, "r");
-
-	if (fp == nullptr) {
-		return -1;
-	}
-
-	/* call add_topic for each topic line in the file */
-	for (;;) {
-		/* get a line, bail on error/EOF */
-		char line[80];
-		line[0] = '\0';
-
-		if (fgets(line, sizeof(line), fp) == nullptr) {
-			break;
-		}
-
-		/* skip comment lines */
-		if ((strlen(line) < 2) || (line[0] == '#')) {
-			continue;
-		}
-
-		// read line with format: <topic_name>[, <interval>]
-		char topic_name[80];
-		uint32_t interval_ms = 0;
-		int nfields = sscanf(line, "%s %u", topic_name, &interval_ms);
-
-		if (nfields > 0) {
-			int name_len = strlen(topic_name);
-
-			if (name_len > 0 && topic_name[name_len - 1] == ',') {
-				topic_name[name_len - 1] = '\0';
-			}
-
-			/* add topic with specified interval_ms */
-			if (add_topic(topic_name, interval_ms)) {
-				ntopics++;
-
-			} else {
-				PX4_ERR("Failed to add topic %s", topic_name);
-			}
-		}
-	}
-
-	fclose(fp);
-	return ntopics;
-}
-
-=======
->>>>>>> 8505dddb
 const char *Logger::configured_backend_mode() const
 {
 	switch (_writer.backend()) {
