--- conflicted
+++ resolved
@@ -218,11 +218,7 @@
 	_task_id = px4_task_spawn_cmd("logger",
 				      SCHED_DEFAULT,
 				      SCHED_PRIORITY_LOG_CAPTURE,
-<<<<<<< HEAD
-				      3800,
-=======
 				      3700,
->>>>>>> b6120f39
 				      (px4_main_t)&run_trampoline,
 				      (char *const *)argv);
 
