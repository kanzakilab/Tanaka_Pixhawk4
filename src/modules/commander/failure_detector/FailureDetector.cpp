/****************************************************************************
 *
 *   Copyright (c) 2018 PX4 Development Team. All rights reserved.
 *
 * Redistribution and use in source and binary forms, with or without
 * modification, are permitted provided that the following conditions
 * are met:
 *
 * 1. Redistributions of source code must retain the above copyright
 *    notice, this list of conditions and the following disclaimer.
 * 2. Redistributions in binary form must reproduce the above copyright
 *    notice, this list of conditions and the following disclaimer in
 *    the documentation and/or other materials provided with the
 *    distribution.
 * 3. Neither the name PX4 nor the names of its contributors may be
 *    used to endorse or promote products derived from this software
 *    without specific prior written permission.
 *
 * THIS SOFTWARE IS PROVIDED BY THE COPYRIGHT HOLDERS AND CONTRIBUTORS
 * "AS IS" AND ANY EXPRESS OR IMPLIED WARRANTIES, INCLUDING, BUT NOT
 * LIMITED TO, THE IMPLIED WARRANTIES OF MERCHANTABILITY AND FITNESS
 * FOR A PARTICULAR PURPOSE ARE DISCLAIMED. IN NO EVENT SHALL THE
 * COPYRIGHT OWNER OR CONTRIBUTORS BE LIABLE FOR ANY DIRECT, INDIRECT,
 * INCIDENTAL, SPECIAL, EXEMPLARY, OR CONSEQUENTIAL DAMAGES (INCLUDING,
 * BUT NOT LIMITED TO, PROCUREMENT OF SUBSTITUTE GOODS OR SERVICES; LOSS
 * OF USE, DATA, OR PROFITS; OR BUSINESS INTERRUPTION) HOWEVER CAUSED
 * AND ON ANY THEORY OF LIABILITY, WHETHER IN CONTRACT, STRICT
 * LIABILITY, OR TORT (INCLUDING NEGLIGENCE OR OTHERWISE) ARISING IN
 * ANY WAY OUT OF THE USE OF THIS SOFTWARE, EVEN IF ADVISED OF THE
 * POSSIBILITY OF SUCH DAMAGE.
 *
 ****************************************************************************/

/**
* @file FailureDetector.cpp
*
* @author Mathieu Bresciani	<brescianimathieu@gmail.com>
*
*/

#include "FailureDetector.hpp"

using namespace time_literals;

FailureDetector::FailureDetector(ModuleParams *parent) :
	ModuleParams(parent)
{
}

bool FailureDetector::resetAttitudeStatus()
{

<<<<<<< HEAD
	int attitude_fields_bitmask = _status & (FAILURE_ARM_ESCS - 1);
=======
	int attitude_fields_bitmask = _status & (FAILURE_ROLL | FAILURE_PITCH | FAILURE_ALT | FAILURE_EXT);
>>>>>>> d791c8ba
	bool status_changed(false);

	if (attitude_fields_bitmask > FAILURE_NONE) {
		_status &= ~attitude_fields_bitmask;
		status_changed = true;
	}

	return status_changed;
}

bool
FailureDetector::update(const vehicle_status_s &vehicle_status)
{

	bool updated(false);

	if (isAttitudeStabilized(vehicle_status)) {
		updated |= updateAttitudeStatus();

		if (_param_fd_ext_ats_en.get()) {
			updated |= updateExternalAtsStatus();
		}

	} else {
		updated |= resetAttitudeStatus();
	}

<<<<<<< HEAD
	if (areEscSmart()) {
=======
	if (_sub_esc_status.updated()) {
>>>>>>> d791c8ba

		if (_param_escs_en.get()) {
			updated |= updateEscsStatus(vehicle_status);
		}

	}

	return updated;
}

bool
FailureDetector::isAttitudeStabilized(const vehicle_status_s &vehicle_status)
{
	bool attitude_is_stabilized{false};
	const uint8_t vehicle_type = vehicle_status.vehicle_type;
	const uint8_t nav_state = vehicle_status.nav_state;

	if (vehicle_type == vehicle_status_s::VEHICLE_TYPE_ROTARY_WING) {
		attitude_is_stabilized =  nav_state != vehicle_status_s::NAVIGATION_STATE_ACRO &&
					  nav_state != vehicle_status_s::NAVIGATION_STATE_RATTITUDE;

	} else if (vehicle_type == vehicle_status_s::VEHICLE_TYPE_FIXED_WING) {
		attitude_is_stabilized =  nav_state != vehicle_status_s::NAVIGATION_STATE_MANUAL &&
					  nav_state != vehicle_status_s::NAVIGATION_STATE_ACRO &&
					  nav_state != vehicle_status_s::NAVIGATION_STATE_RATTITUDE;
	}

	return attitude_is_stabilized;
}

bool
FailureDetector::updateAttitudeStatus()
{
	bool updated(false);
	vehicle_attitude_s attitude;

	if (_sub_vehicule_attitude.update(&attitude)) {

		const matrix::Eulerf euler(matrix::Quatf(attitude.q));
		const float roll(euler.phi());
		const float pitch(euler.theta());

		const float max_roll_deg = _param_fd_fail_r.get();
		const float max_pitch_deg = _param_fd_fail_p.get();
		const float max_roll(fabsf(math::radians(max_roll_deg)));
		const float max_pitch(fabsf(math::radians(max_pitch_deg)));

		const bool roll_status = (max_roll > 0.0f) && (fabsf(roll) > max_roll);
		const bool pitch_status = (max_pitch > 0.0f) && (fabsf(pitch) > max_pitch);

		hrt_abstime time_now = hrt_absolute_time();

		// Update hysteresis
		_roll_failure_hysteresis.set_hysteresis_time_from(false, (hrt_abstime)(1_s * _param_fd_fail_r_ttri.get()));
		_pitch_failure_hysteresis.set_hysteresis_time_from(false, (hrt_abstime)(1_s * _param_fd_fail_p_ttri.get()));
		_roll_failure_hysteresis.set_state_and_update(roll_status, time_now);
		_pitch_failure_hysteresis.set_state_and_update(pitch_status, time_now);

		// Update bitmask
		_status &= ~(FAILURE_ROLL | FAILURE_PITCH);

		if (_roll_failure_hysteresis.get_state()) {
			_status |= FAILURE_ROLL;
		}

		if (_pitch_failure_hysteresis.get_state()) {
			_status |= FAILURE_PITCH;
		}

		updated = true;
	}

	return updated;
}

bool
FailureDetector::updateExternalAtsStatus()
{
	pwm_input_s pwm_input;
	bool updated(false);

	if (_sub_pwm_input.update(&pwm_input)) {

		uint32_t pulse_width = pwm_input.pulse_width;
		bool ats_trigger_status = (pulse_width >= (uint32_t)_param_fd_ext_ats_trig.get()) && (pulse_width < 3_ms);

		hrt_abstime time_now = hrt_absolute_time();

		// Update hysteresis
		_ext_ats_failure_hysteresis.set_hysteresis_time_from(false, 100_ms); // 5 consecutive pulses at 50hz
		_ext_ats_failure_hysteresis.set_state_and_update(ats_trigger_status, time_now);

		_status &= ~FAILURE_EXT;

		if (_ext_ats_failure_hysteresis.get_state()) {
			_status |= FAILURE_EXT;
		}

		updated = true;
	}

	return updated;
}

bool
FailureDetector::updateEscsStatus(const vehicle_status_s &vehicle_status)
{
	hrt_abstime time_now = hrt_absolute_time();
	bool updated(false);

	if (vehicle_status.arming_state == vehicle_status_s::ARMING_STATE_ARMED) {

		esc_status_s esc_status{};
		_sub_esc_status.copy(&esc_status);

		int all_escs_armed = (1 << esc_status.esc_count) - 1;


		_esc_failure_hysteresis.set_hysteresis_time_from(false, 300_ms);
		_esc_failure_hysteresis.set_state_and_update(all_escs_armed != esc_status.esc_armed_flags, time_now);

		if (_esc_failure_hysteresis.get_state() && !(_status & FAILURE_ARM_ESCS)) {
			_status |= FAILURE_ARM_ESCS;
			updated = true;
		}

	} else {
		// reset ESC bitfield
		_esc_failure_hysteresis.set_state_and_update(false, time_now);
<<<<<<< HEAD
		_status &= ~FAILURE_ARM_ESCS;
		updated = true;


=======

		if (_status & FAILURE_ARM_ESCS) {
			_status &= ~FAILURE_ARM_ESCS;
			updated = true;
		}
>>>>>>> d791c8ba
	}

	return updated;
}<|MERGE_RESOLUTION|>--- conflicted
+++ resolved
@@ -50,11 +50,7 @@
 bool FailureDetector::resetAttitudeStatus()
 {
 
-<<<<<<< HEAD
-	int attitude_fields_bitmask = _status & (FAILURE_ARM_ESCS - 1);
-=======
 	int attitude_fields_bitmask = _status & (FAILURE_ROLL | FAILURE_PITCH | FAILURE_ALT | FAILURE_EXT);
->>>>>>> d791c8ba
 	bool status_changed(false);
 
 	if (attitude_fields_bitmask > FAILURE_NONE) {
@@ -82,11 +78,7 @@
 		updated |= resetAttitudeStatus();
 	}
 
-<<<<<<< HEAD
-	if (areEscSmart()) {
-=======
 	if (_sub_esc_status.updated()) {
->>>>>>> d791c8ba
 
 		if (_param_escs_en.get()) {
 			updated |= updateEscsStatus(vehicle_status);
@@ -216,18 +208,11 @@
 	} else {
 		// reset ESC bitfield
 		_esc_failure_hysteresis.set_state_and_update(false, time_now);
-<<<<<<< HEAD
-		_status &= ~FAILURE_ARM_ESCS;
-		updated = true;
-
-
-=======
 
 		if (_status & FAILURE_ARM_ESCS) {
 			_status &= ~FAILURE_ARM_ESCS;
 			updated = true;
 		}
->>>>>>> d791c8ba
 	}
 
 	return updated;
