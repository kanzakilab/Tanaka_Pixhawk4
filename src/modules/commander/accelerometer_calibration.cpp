--- conflicted
+++ resolved
@@ -159,232 +159,7 @@
 	float		accel_ref[MAX_ACCEL_SENS][detect_orientation_side_count][3] {};
 } accel_worker_data_t;
 
-<<<<<<< HEAD
-int do_accel_calibration(orb_advert_t *mavlink_log_pub)
-{
-	calibration_log_info(mavlink_log_pub, CAL_QGC_STARTED_MSG, sensor_name);
-
-	int res = PX4_OK;
-
-	int32_t device_id[MAX_ACCEL_SENS] {};
-	int device_prio_max = 0;
-	int32_t device_id_primary = 0;
-	unsigned active_sensors = 0;
-
-	// We should not try to subscribe if the topic doesn't actually exist and can be counted.
-	const unsigned orb_accel_count = orb_group_count(ORB_ID(sensor_accel));
-
-	// Warn that we will not calibrate more than max_accels accelerometers
-	if (orb_accel_count > MAX_ACCEL_SENS) {
-		calibration_log_critical(mavlink_log_pub, "Detected %u accels, but will calibrate only %u", orb_accel_count,
-					 MAX_ACCEL_SENS);
-	}
-
-	for (uint8_t cur_accel = 0; cur_accel < orb_accel_count && cur_accel < MAX_ACCEL_SENS; cur_accel++) {
-		uORB::SubscriptionData<sensor_accel_s> accel_sub{ORB_ID(sensor_accel), cur_accel};
-		device_id[cur_accel] = accel_sub.get().device_id;
-
-		if (device_id[cur_accel] != 0) {
-			// Get priority
-			int32_t prio = accel_sub.get_priority();
-
-			if (prio > device_prio_max) {
-				device_prio_max = prio;
-				device_id_primary = device_id[cur_accel];
-			}
-
-			active_sensors++;
-
-		} else {
-			calibration_log_critical(mavlink_log_pub, "Accel #%u no device id, abort", cur_accel);
-			return PX4_ERROR;
-		}
-	}
-
-	/* measure and calculate offsets & scales */
-	Vector3f accel_offs[MAX_ACCEL_SENS] {};
-	Matrix3f accel_T[MAX_ACCEL_SENS] {};
-	calibrate_return cal_return = do_accel_calibration_measurements(mavlink_log_pub, accel_offs, accel_T, active_sensors);
-
-	if (cal_return != calibrate_return_ok) {
-		// Cancel message already displayed, nothing left to do
-		return PX4_ERROR;
-	}
-
-	if (active_sensors == 0) {
-		calibration_log_critical(mavlink_log_pub, CAL_ERROR_SENSOR_MSG);
-		return PX4_ERROR;
-	}
-
-	/* measurements completed successfully, rotate calibration values */
-	int32_t board_rotation_int = 0;
-	param_get(param_find("SENS_BOARD_ROT"), &board_rotation_int);
-	const Dcmf board_rotation = get_rot_matrix((enum Rotation)board_rotation_int);
-	const Dcmf board_rotation_t = board_rotation.transpose();
-
-	FactoryCalibrationStorage factory_storage;
-
-	if (factory_storage.open() != PX4_OK) {
-		calibration_log_critical(mavlink_log_pub, "ERROR: cannot open calibration storage");
-		return PX4_ERROR;
-	}
-
-	param_set_no_notification(param_find("CAL_ACC_PRIME"), &device_id_primary);
-
-	for (unsigned uorb_index = 0; uorb_index < MAX_ACCEL_SENS; uorb_index++) {
-
-		if (uorb_index < active_sensors) {
-			/* handle individual sensors, one by one */
-			const Vector3f accel_offs_rotated = board_rotation_t *accel_offs[uorb_index];
-			const Matrix3f accel_T_rotated = board_rotation_t *accel_T[uorb_index] * board_rotation;
-
-			PX4_INFO("found offset %d: x: %.6f, y: %.6f, z: %.6f", uorb_index,
-				 (double)accel_offs_rotated(0), (double)accel_offs_rotated(1), (double)accel_offs_rotated(2));
-
-			PX4_INFO("found scale %d: x: %.6f, y: %.6f, z: %.6f", uorb_index,
-				 (double)accel_T_rotated(0, 0), (double)accel_T_rotated(1, 1), (double)accel_T_rotated(2, 2));
-
-			char str[30] {};
-
-			// calibration offsets
-			float x_offset = accel_offs_rotated(0);
-			sprintf(str, "CAL_ACC%u_XOFF", uorb_index);
-			param_set_no_notification(param_find(str), &x_offset);
-
-			float y_offset = accel_offs_rotated(1);
-			sprintf(str, "CAL_ACC%u_YOFF", uorb_index);
-			param_set_no_notification(param_find(str), &y_offset);
-
-			float z_offset = accel_offs_rotated(2);
-			sprintf(str, "CAL_ACC%u_ZOFF", uorb_index);
-			param_set_no_notification(param_find(str), &z_offset);
-
-
-			// calibration scale
-			float x_scale = accel_T_rotated(0, 0);
-			sprintf(str, "CAL_ACC%u_XSCALE", uorb_index);
-			param_set_no_notification(param_find(str), &x_scale);
-
-			float y_scale = accel_T_rotated(1, 1);
-			sprintf(str, "CAL_ACC%u_YSCALE", uorb_index);
-			param_set_no_notification(param_find(str), &y_scale);
-
-			float z_scale = accel_T_rotated(2, 2);
-			sprintf(str, "CAL_ACC%u_ZSCALE", uorb_index);
-			param_set_no_notification(param_find(str), &z_scale);
-
-			// calibration device ID
-			sprintf(str, "CAL_ACC%u_ID", uorb_index);
-			param_set_no_notification(param_find(str), &device_id[uorb_index]);
-
-		} else {
-			char str[30] {};
-
-			// reset calibration offsets
-			sprintf(str, "CAL_ACC%u_XOFF", uorb_index);
-			param_reset(param_find(str));
-			sprintf(str, "CAL_ACC%u_YOFF", uorb_index);
-			param_reset(param_find(str));
-			sprintf(str, "CAL_ACC%u_ZOFF", uorb_index);
-			param_reset(param_find(str));
-
-			// reset calibration scale
-			sprintf(str, "CAL_ACC%u_XSCALE", uorb_index);
-			param_reset(param_find(str));
-			sprintf(str, "CAL_ACC%u_YSCALE", uorb_index);
-			param_reset(param_find(str));
-			sprintf(str, "CAL_ACC%u_ZSCALE", uorb_index);
-			param_reset(param_find(str));
-
-			// reset calibration device ID
-			sprintf(str, "CAL_ACC%u_ID", uorb_index);
-			param_reset(param_find(str));
-		}
-	}
-
-	if (res == PX4_OK && factory_storage.store() != PX4_OK) {
-		res = -1;
-	}
-
-	param_notify_changes();
-
-	if (res == PX4_OK) {
-		/* if there is a any preflight-check system response, let the barrage of messages through */
-		px4_usleep(200000);
-
-		calibration_log_info(mavlink_log_pub, CAL_QGC_DONE_MSG, sensor_name);
-
-	} else {
-		calibration_log_critical(mavlink_log_pub, CAL_QGC_FAILED_MSG, sensor_name);
-	}
-
-	/* give this message enough time to propagate */
-	px4_usleep(600000);
-
-	return res;
-}
-
-static calibrate_return accel_calibration_worker(detect_orientation_return orientation, int cancel_sub, void *data)
-{
-	const unsigned samples_num = 750;
-	accel_worker_data_t *worker_data = (accel_worker_data_t *)(data);
-
-	calibration_log_info(worker_data->mavlink_log_pub, "[cal] Hold still, measuring %s side",
-			     detect_orientation_str(orientation));
-
-	read_accelerometer_avg(worker_data->accel_ref, orientation, samples_num);
-
-	calibration_log_info(worker_data->mavlink_log_pub, "[cal] %s side result: [%8.4f %8.4f %8.4f]",
-			     detect_orientation_str(orientation),
-			     (double)worker_data->accel_ref[0][orientation][0],
-			     (double)worker_data->accel_ref[0][orientation][1],
-			     (double)worker_data->accel_ref[0][orientation][2]);
-
-	worker_data->done_count++;
-	calibration_log_info(worker_data->mavlink_log_pub, CAL_QGC_PROGRESS_MSG, 17 * worker_data->done_count);
-
-	return calibrate_return_ok;
-}
-
-static calibrate_return do_accel_calibration_measurements(orb_advert_t *mavlink_log_pub,
-		Vector3f(&accel_offs)[MAX_ACCEL_SENS], Matrix3f(&accel_T)[MAX_ACCEL_SENS], unsigned active_sensors)
-{
-	calibrate_return result = calibrate_return_ok;
-
-	accel_worker_data_t worker_data{};
-	worker_data.mavlink_log_pub = mavlink_log_pub;
-
-	bool data_collected[detect_orientation_side_count] {};
-
-	if (result == calibrate_return_ok) {
-		int cancel_sub = calibrate_cancel_subscribe();
-		result = calibrate_from_orientation(mavlink_log_pub, cancel_sub, data_collected, accel_calibration_worker, &worker_data,
-						    false);
-
-		calibrate_cancel_unsubscribe(cancel_sub);
-	}
-
-	if (result == calibrate_return_ok) {
-		/* calculate offsets and transform matrix */
-		for (unsigned i = 0; i < active_sensors; i++) {
-			result = calculate_calibration_values(i, worker_data.accel_ref, accel_T, accel_offs);
-
-			if (result != calibrate_return_ok) {
-				calibration_log_critical(mavlink_log_pub, "ERROR: calibration calculation error");
-				break;
-			}
-		}
-	}
-
-	return result;
-}
-
-/*
- * Read specified number of accelerometer samples, calculate average and dispersion.
- */
-=======
 // Read specified number of accelerometer samples, calculate average and dispersion.
->>>>>>> 95d114e9
 static calibrate_return read_accelerometer_avg(float (&accel_avg)[MAX_ACCEL_SENS][detect_orientation_side_count][3],
 		unsigned orient, unsigned samples_num)
 {
