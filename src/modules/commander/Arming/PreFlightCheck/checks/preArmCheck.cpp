/****************************************************************************
 *
 *   Copyright (c) 2019 PX4 Development Team. All rights reserved.
 *
 * Redistribution and use in source and binary forms, with or without
 * modification, are permitted provided that the following conditions
 * are met:
 *
 * 1. Redistributions of source code must retain the above copyright
 *    notice, this list of conditions and the following disclaimer.
 * 2. Redistributions in binary form must reproduce the above copyright
 *    notice, this list of conditions and the following disclaimer in
 *    the documentation and/or other materials provided with the
 *    distribution.
 * 3. Neither the name PX4 nor the names of its contributors may be
 *    used to endorse or promote products derived from this software
 *    without specific prior written permission.
 *
 * THIS SOFTWARE IS PROVIDED BY THE COPYRIGHT HOLDERS AND CONTRIBUTORS
 * "AS IS" AND ANY EXPRESS OR IMPLIED WARRANTIES, INCLUDING, BUT NOT
 * LIMITED TO, THE IMPLIED WARRANTIES OF MERCHANTABILITY AND FITNESS
 * FOR A PARTICULAR PURPOSE ARE DISCLAIMED. IN NO EVENT SHALL THE
 * COPYRIGHT OWNER OR CONTRIBUTORS BE LIABLE FOR ANY DIRECT, INDIRECT,
 * INCIDENTAL, SPECIAL, EXEMPLARY, OR CONSEQUENTIAL DAMAGES (INCLUDING,
 * BUT NOT LIMITED TO, PROCUREMENT OF SUBSTITUTE GOODS OR SERVICES; LOSS
 * OF USE, DATA, OR PROFITS; OR BUSINESS INTERRUPTION) HOWEVER CAUSED
 * AND ON ANY THEORY OF LIABILITY, WHETHER IN CONTRACT, STRICT
 * LIABILITY, OR TORT (INCLUDING NEGLIGENCE OR OTHERWISE) ARISING IN
 * ANY WAY OUT OF THE USE OF THIS SOFTWARE, EVEN IF ADVISED OF THE
 * POSSIBILITY OF SUCH DAMAGE.
 *
 ****************************************************************************/

#include "../PreFlightCheck.hpp"

#include <ArmAuthorization.h>
#include <systemlib/mavlink_log.h>
#include <uORB/topics/vehicle_command_ack.h>

bool PreFlightCheck::preArmCheck(orb_advert_t *mavlink_log_pub, const vehicle_status_flags_s &status_flags,
<<<<<<< HEAD
				 const safety_s &safety, const uint8_t arm_requirements, const vehicle_status_s &status)
=======
				 const safety_s &safety, const arm_requirements_t &arm_requirements, const vehicle_status_s &status)
>>>>>>> 8505dddb
{
	bool prearm_ok = true;

	// USB not connected
	if (!status_flags.circuit_breaker_engaged_usb_check && status_flags.usb_connected) {
		mavlink_log_critical(mavlink_log_pub, "Arming denied! Flying with USB is not safe");

		prearm_ok = false;
	}

	// battery and system power status
	if (!status_flags.circuit_breaker_engaged_power_check) {

		// Fail transition if power is not good
		if (!status_flags.condition_power_input_valid) {
			mavlink_log_critical(mavlink_log_pub, "Arming denied! Connect power module");

			prearm_ok = false;
		}

		// main battery level
		if (!status_flags.condition_battery_healthy) {
			if (prearm_ok) {
				mavlink_log_critical(mavlink_log_pub, "Arming denied! Check battery");
			}

			prearm_ok = false;
		}
	}

	// Arm Requirements: mission
	if (arm_requirements.mission) {

		if (!status_flags.condition_auto_mission_available) {
			if (prearm_ok) {
				mavlink_log_critical(mavlink_log_pub, "Arming denied! No valid mission");
			}

			prearm_ok = false;
		}

		if (!status_flags.condition_global_position_valid) {
			if (prearm_ok) {
				mavlink_log_critical(mavlink_log_pub, "Arming denied! Missions require a global position");
			}

			prearm_ok = false;
		}
	}

	// Arm Requirements: global position
	if (arm_requirements.global_position) {

		if (!status_flags.condition_global_position_valid) {
			if (prearm_ok) {
				mavlink_log_critical(mavlink_log_pub, "Arming denied! Global position required");
			}

			prearm_ok = false;
		}
	}

	// safety button
	if (safety.safety_switch_available && !safety.safety_off) {
		// Fail transition if we need safety switch press
		if (prearm_ok) {
			mavlink_log_critical(mavlink_log_pub, "Arming denied! Press safety switch first");
		}

		prearm_ok = false;
	}

	if (status_flags.avoidance_system_required && !status_flags.avoidance_system_valid) {
		if (prearm_ok) {
			mavlink_log_critical(mavlink_log_pub, "Arming denied! Avoidance system not ready");
		}

		prearm_ok = false;

	}

	if (arm_requirements.esc_check && status_flags.condition_escs_error) {
		if (prearm_ok) {
			mavlink_log_critical(mavlink_log_pub, "Arming denied! One or more ESCs are offline");
			prearm_ok = false;
		}
	}

<<<<<<< HEAD
	if (status_flags.onboard_logging_system_required && !status_flags.onboard_logging_system_valid) {
		if (prearm_ok) {
			mavlink_log_critical(mavlink_log_pub, "ARMING DENIED: Onboard logging system not ready");
		}

		prearm_ok = false;
	}

	if (status.in_transition_mode) {
=======
	if (status.is_vtol && status.in_transition_mode) {
>>>>>>> 8505dddb
		if (prearm_ok) {
			mavlink_log_critical(mavlink_log_pub, "Arming denied! Vehicle is in transition state");
			prearm_ok = false;
		}
	}

	// Arm Requirements: authorization
	// check last, and only if everything else has passed
	if (arm_requirements.arm_authorization && prearm_ok) {
		if (arm_auth_check() != vehicle_command_ack_s::VEHICLE_RESULT_ACCEPTED) {
			// feedback provided in arm_auth_check
			prearm_ok = false;
		}
	}


	return prearm_ok;
}<|MERGE_RESOLUTION|>--- conflicted
+++ resolved
@@ -38,11 +38,7 @@
 #include <uORB/topics/vehicle_command_ack.h>
 
 bool PreFlightCheck::preArmCheck(orb_advert_t *mavlink_log_pub, const vehicle_status_flags_s &status_flags,
-<<<<<<< HEAD
-				 const safety_s &safety, const uint8_t arm_requirements, const vehicle_status_s &status)
-=======
 				 const safety_s &safety, const arm_requirements_t &arm_requirements, const vehicle_status_s &status)
->>>>>>> 8505dddb
 {
 	bool prearm_ok = true;
 
@@ -131,7 +127,6 @@
 		}
 	}
 
-<<<<<<< HEAD
 	if (status_flags.onboard_logging_system_required && !status_flags.onboard_logging_system_valid) {
 		if (prearm_ok) {
 			mavlink_log_critical(mavlink_log_pub, "ARMING DENIED: Onboard logging system not ready");
@@ -141,9 +136,13 @@
 	}
 
 	if (status.in_transition_mode) {
-=======
+		if (prearm_ok) {
+			mavlink_log_critical(mavlink_log_pub, "Arming denied! Vehicle is in transition state");
+			prearm_ok = false;
+		}
+	}
+
 	if (status.is_vtol && status.in_transition_mode) {
->>>>>>> 8505dddb
 		if (prearm_ok) {
 			mavlink_log_critical(mavlink_log_pub, "Arming denied! Vehicle is in transition state");
 			prearm_ok = false;
