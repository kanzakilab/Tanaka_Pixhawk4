/****************************************************************************
 *
 *   Copyright (c) 2013-2021 PX4 Development Team. All rights reserved.
 *
 * Redistribution and use in source and binary forms, with or without
 * modification, are permitted provided that the following conditions
 * are met:
 *
 * 1. Redistributions of source code must retain the above copyright
 *    notice, this list of conditions and the following disclaimer.
 * 2. Redistributions in binary form must reproduce the above copyright
 *    notice, this list of conditions and the following disclaimer in
 *    the documentation and/or other materials provided with the
 *    distribution.
 * 3. Neither the name PX4 nor the names of its contributors may be
 *    used to endorse or promote products derived from this software
 *    without specific prior written permission.
 *
 * THIS SOFTWARE IS PROVIDED BY THE COPYRIGHT HOLDERS AND CONTRIBUTORS
 * "AS IS" AND ANY EXPRESS OR IMPLIED WARRANTIES, INCLUDING, BUT NOT
 * LIMITED TO, THE IMPLIED WARRANTIES OF MERCHANTABILITY AND FITNESS
 * FOR A PARTICULAR PURPOSE ARE DISCLAIMED. IN NO EVENT SHALL THE
 * COPYRIGHT OWNER OR CONTRIBUTORS BE LIABLE FOR ANY DIRECT, INDIRECT,
 * INCIDENTAL, SPECIAL, EXEMPLARY, OR CONSEQUENTIAL DAMAGES (INCLUDING,
 * BUT NOT LIMITED TO, PROCUREMENT OF SUBSTITUTE GOODS OR SERVICES; LOSS
 * OF USE, DATA, OR PROFITS; OR BUSINESS INTERRUPTION) HOWEVER CAUSED
 * AND ON ANY THEORY OF LIABILITY, WHETHER IN CONTRACT, STRICT
 * LIABILITY, OR TORT (INCLUDING NEGLIGENCE OR OTHERWISE) ARISING IN
 * ANY WAY OUT OF THE USE OF THIS SOFTWARE, EVEN IF ADVISED OF THE
 * POSSIBILITY OF SUCH DAMAGE.
 *
 ****************************************************************************/

/**
 * @file commander.cpp
 *
 * Main state machine / business logic
 *
 * @TODO This application is currently in a rewrite process. Main changes:
 *			- Calibration routines are moved into the event system
 *			- Commander is rewritten as class
 *			- State machines will be model driven
 */

#include "Commander.hpp"

/* commander module headers */
#include "Arming/PreFlightCheck/PreFlightCheck.hpp"
#include "Arming/ArmAuthorization/ArmAuthorization.h"
#include "Arming/HealthFlags/HealthFlags.h"
#include "commander_helper.h"
#include "esc_calibration.h"
#include "px4_custom_mode.h"
#include "state_machine_helper.h"

/* PX4 headers */
#include <dataman/dataman.h>
#include <drivers/drv_hrt.h>
#include <drivers/drv_tone_alarm.h>
#include <lib/geo/geo.h>
#include <mathlib/mathlib.h>
#include <navigator/navigation.h>
#include <px4_platform_common/events.h>
#include <px4_platform_common/px4_config.h>
#include <px4_platform_common/defines.h>
#include <px4_platform_common/external_reset_lockout.h>
#include <px4_platform_common/posix.h>
#include <px4_platform_common/shutdown.h>
#include <px4_platform_common/tasks.h>
#include <px4_platform_common/time.h>
#include <circuit_breaker/circuit_breaker.h>
#include <systemlib/mavlink_log.h>

#include <math.h>
#include <float.h>
#include <cstring>
#include <matrix/math.hpp>

#include <uORB/topics/mavlink_log.h>

typedef enum VEHICLE_MODE_FLAG {
	VEHICLE_MODE_FLAG_CUSTOM_MODE_ENABLED = 1, /* 0b00000001 Reserved for future use. | */
	VEHICLE_MODE_FLAG_TEST_ENABLED = 2, /* 0b00000010 system has a test mode enabled. This flag is intended for temporary system tests and should not be used for stable implementations. | */
	VEHICLE_MODE_FLAG_AUTO_ENABLED = 4, /* 0b00000100 autonomous mode enabled, system finds its own goal positions. Guided flag can be set or not, depends on the actual implementation. | */
	VEHICLE_MODE_FLAG_GUIDED_ENABLED = 8, /* 0b00001000 guided mode enabled, system flies MISSIONs / mission items. | */
	VEHICLE_MODE_FLAG_STABILIZE_ENABLED = 16, /* 0b00010000 system stabilizes electronically its attitude (and optionally position). It needs however further control inputs to move around. | */
	VEHICLE_MODE_FLAG_HIL_ENABLED = 32, /* 0b00100000 hardware in the loop simulation. All motors / actuators are blocked, but internal software is full operational. | */
	VEHICLE_MODE_FLAG_MANUAL_INPUT_ENABLED = 64, /* 0b01000000 remote control input is enabled. | */
	VEHICLE_MODE_FLAG_SAFETY_ARMED = 128, /* 0b10000000 MAV safety set to armed. Motors are enabled / running / can start. Ready to fly. Additional note: this flag is to be ignore when sent in the command MAV_CMD_DO_SET_MODE and MAV_CMD_COMPONENT_ARM_DISARM shall be used instead. The flag can still be used to report the armed state. | */
	VEHICLE_MODE_FLAG_ENUM_END = 129, /*  | */
} VEHICLE_MODE_FLAG;

#if defined(BOARD_HAS_POWER_CONTROL)
static orb_advert_t power_button_state_pub = nullptr;
static int power_button_state_notification_cb(board_power_button_state_notification_e request)
{
	// Note: this can be called from IRQ handlers, so we publish a message that will be handled
	// on the main thread of commander.
	power_button_state_s button_state{};
	button_state.timestamp = hrt_absolute_time();
	const int ret = PWR_BUTTON_RESPONSE_SHUT_DOWN_PENDING;

	switch (request) {
	case PWR_BUTTON_IDEL:
		button_state.event = power_button_state_s::PWR_BUTTON_STATE_IDEL;
		break;

	case PWR_BUTTON_DOWN:
		button_state.event = power_button_state_s::PWR_BUTTON_STATE_DOWN;
		break;

	case PWR_BUTTON_UP:
		button_state.event = power_button_state_s::PWR_BUTTON_STATE_UP;
		break;

	case PWR_BUTTON_REQUEST_SHUT_DOWN:
		button_state.event = power_button_state_s::PWR_BUTTON_STATE_REQUEST_SHUTDOWN;
		break;

	default:
		PX4_ERR("unhandled power button state: %i", (int)request);
		return ret;
	}

	if (power_button_state_pub != nullptr) {
		orb_publish(ORB_ID(power_button_state), power_button_state_pub, &button_state);

	} else {
		PX4_ERR("power_button_state_pub not properly initialized");
	}

	return ret;
}
#endif // BOARD_HAS_POWER_CONTROL

#ifndef CONSTRAINED_FLASH
static bool send_vehicle_command(const uint32_t cmd, const float param1 = NAN, const float param2 = NAN,
				 const float param3 = NAN,  const float param4 = NAN, const double param5 = static_cast<double>(NAN),
				 const double param6 = static_cast<double>(NAN), const float param7 = NAN)
{
	vehicle_command_s vcmd{};
	vcmd.command = cmd;
	vcmd.param1 = param1;
	vcmd.param2 = param2;
	vcmd.param3 = param3;
	vcmd.param4 = param4;
	vcmd.param5 = param5;
	vcmd.param6 = param6;
	vcmd.param7 = param7;

	uORB::SubscriptionData<vehicle_status_s> vehicle_status_sub{ORB_ID(vehicle_status)};
	vcmd.source_system = vehicle_status_sub.get().system_id;
	vcmd.target_system = vehicle_status_sub.get().system_id;
	vcmd.source_component = vehicle_status_sub.get().component_id;
	vcmd.target_component = vehicle_status_sub.get().component_id;

	uORB::Publication<vehicle_command_s> vcmd_pub{ORB_ID(vehicle_command)};
	vcmd.timestamp = hrt_absolute_time();
	return vcmd_pub.publish(vcmd);
}

static bool broadcast_vehicle_command(const uint32_t cmd, const float param1 = NAN, const float param2 = NAN,
				      const float param3 = NAN,  const float param4 = NAN, const double param5 = static_cast<double>(NAN),
				      const double param6 = static_cast<double>(NAN), const float param7 = NAN)
{
	vehicle_command_s vcmd{};
	vcmd.command = cmd;
	vcmd.param1 = param1;
	vcmd.param2 = param2;
	vcmd.param3 = param3;
	vcmd.param4 = param4;
	vcmd.param5 = param5;
	vcmd.param6 = param6;
	vcmd.param7 = param7;

	uORB::SubscriptionData<vehicle_status_s> vehicle_status_sub{ORB_ID(vehicle_status)};
	vcmd.source_system = vehicle_status_sub.get().system_id;
	vcmd.target_system = 0;
	vcmd.source_component = vehicle_status_sub.get().component_id;
	vcmd.target_component = 0;

	uORB::Publication<vehicle_command_s> vcmd_pub{ORB_ID(vehicle_command)};
	vcmd.timestamp = hrt_absolute_time();
	return vcmd_pub.publish(vcmd);
}
#endif

int Commander::custom_command(int argc, char *argv[])
{
	if (!is_running()) {
		print_usage("not running");
		return 1;
	}

#ifndef CONSTRAINED_FLASH

	if (!strcmp(argv[0], "calibrate")) {
		if (argc > 1) {
			if (!strcmp(argv[1], "gyro")) {
				// gyro calibration: param1 = 1
				send_vehicle_command(vehicle_command_s::VEHICLE_CMD_PREFLIGHT_CALIBRATION, 1.f, 0.f, 0.f, 0.f, 0.0, 0.0, 0.f);

			} else if (!strcmp(argv[1], "mag")) {
				if (argc > 2 && (strcmp(argv[2], "quick") == 0)) {
					// magnetometer quick calibration: VEHICLE_CMD_FIXED_MAG_CAL_YAW
					send_vehicle_command(vehicle_command_s::VEHICLE_CMD_FIXED_MAG_CAL_YAW);

				} else {
					// magnetometer calibration: param2 = 1
					send_vehicle_command(vehicle_command_s::VEHICLE_CMD_PREFLIGHT_CALIBRATION, 0.f, 1.f, 0.f, 0.f, 0.0, 0.0, 0.f);
				}

			} else if (!strcmp(argv[1], "accel")) {
				if (argc > 2 && (strcmp(argv[2], "quick") == 0)) {
					// accelerometer quick calibration: param5 = 3
					send_vehicle_command(vehicle_command_s::VEHICLE_CMD_PREFLIGHT_CALIBRATION, 0.f, 0.f, 0.f, 0.f, 4.0, 0.0, 0.f);

				} else {
					// accelerometer calibration: param5 = 1
					send_vehicle_command(vehicle_command_s::VEHICLE_CMD_PREFLIGHT_CALIBRATION, 0.f, 0.f, 0.f, 0.f, 1.0, 0.0, 0.f);
				}

			} else if (!strcmp(argv[1], "level")) {
				// board level calibration: param5 = 2
				send_vehicle_command(vehicle_command_s::VEHICLE_CMD_PREFLIGHT_CALIBRATION, 0.f, 0.f, 0.f, 0.f, 2.0, 0.0, 0.f);

			} else if (!strcmp(argv[1], "airspeed")) {
				// airspeed calibration: param6 = 2
				send_vehicle_command(vehicle_command_s::VEHICLE_CMD_PREFLIGHT_CALIBRATION, 0.f, 0.f, 0.f, 0.f, 0.0, 2.0, 0.f);

			} else if (!strcmp(argv[1], "esc")) {
				// ESC calibration: param7 = 1
				send_vehicle_command(vehicle_command_s::VEHICLE_CMD_PREFLIGHT_CALIBRATION, 0.f, 0.f, 0.f, 0.f, 0.0, 0.0, 1.f);

			} else {
				PX4_ERR("argument %s unsupported.", argv[1]);
				return 1;
			}

			return 0;

		} else {
			PX4_ERR("missing argument");
		}
	}

	if (!strcmp(argv[0], "check")) {
		uORB::Subscription vehicle_status_sub{ORB_ID(vehicle_status)};
		vehicle_status_s vehicle_status{};
		vehicle_status_sub.copy(&vehicle_status);

		uORB::Subscription vehicle_status_flags_sub{ORB_ID(vehicle_status_flags)};
		vehicle_status_flags_s vehicle_status_flags{};
		vehicle_status_flags_sub.copy(&vehicle_status_flags);

		bool preflight_check_res = PreFlightCheck::preflightCheck(nullptr, vehicle_status, vehicle_status_flags, true, true,
					   30_s);
		PX4_INFO("Preflight check: %s", preflight_check_res ? "OK" : "FAILED");

		bool prearm_check_res = PreFlightCheck::preArmCheck(nullptr, vehicle_status_flags, safety_s{},
					PreFlightCheck::arm_requirements_t{}, vehicle_status);
		PX4_INFO("Prearm check: %s", prearm_check_res ? "OK" : "FAILED");

		print_health_flags(vehicle_status);

		return 0;
	}

	if (!strcmp(argv[0], "arm")) {
		float param2 = 0.f;

		// 21196: force arming/disarming (e.g. allow arming to override preflight checks and disarming in flight)
		if (argc > 1 && !strcmp(argv[1], "-f")) {
			param2 = 21196.f;
		}

		send_vehicle_command(vehicle_command_s::VEHICLE_CMD_COMPONENT_ARM_DISARM,
				     static_cast<float>(vehicle_command_s::ARMING_ACTION_ARM),
				     param2);

		return 0;
	}

	if (!strcmp(argv[0], "disarm")) {
		float param2 = 0.f;

		// 21196: force arming/disarming (e.g. allow arming to override preflight checks and disarming in flight)
		if (argc > 1 && !strcmp(argv[1], "-f")) {
			param2 = 21196.f;
		}

		send_vehicle_command(vehicle_command_s::VEHICLE_CMD_COMPONENT_ARM_DISARM,
				     static_cast<float>(vehicle_command_s::ARMING_ACTION_DISARM),
				     param2);

		return 0;
	}

	if (!strcmp(argv[0], "takeoff")) {
		// switch to takeoff mode and arm
		send_vehicle_command(vehicle_command_s::VEHICLE_CMD_NAV_TAKEOFF);
		send_vehicle_command(vehicle_command_s::VEHICLE_CMD_COMPONENT_ARM_DISARM,
				     static_cast<float>(vehicle_command_s::ARMING_ACTION_ARM),
				     0.f);

		return 0;
	}

	if (!strcmp(argv[0], "land")) {
		send_vehicle_command(vehicle_command_s::VEHICLE_CMD_NAV_LAND);

		return 0;
	}

	if (!strcmp(argv[0], "transition")) {
		uORB::Subscription vehicle_status_sub{ORB_ID(vehicle_status)};
		vehicle_status_s vehicle_status{};
		vehicle_status_sub.copy(&vehicle_status);
		send_vehicle_command(vehicle_command_s::VEHICLE_CMD_DO_VTOL_TRANSITION,
				     (float)(vehicle_status.vehicle_type == vehicle_status_s::VEHICLE_TYPE_ROTARY_WING ?
					     vtol_vehicle_status_s::VEHICLE_VTOL_STATE_FW :
					     vtol_vehicle_status_s::VEHICLE_VTOL_STATE_MC), 0.0f);

		return 0;
	}

	if (!strcmp(argv[0], "mode")) {
		if (argc > 1) {

			if (!strcmp(argv[1], "manual")) {
				send_vehicle_command(vehicle_command_s::VEHICLE_CMD_DO_SET_MODE, 1, PX4_CUSTOM_MAIN_MODE_MANUAL);

			} else if (!strcmp(argv[1], "altctl")) {
				send_vehicle_command(vehicle_command_s::VEHICLE_CMD_DO_SET_MODE, 1, PX4_CUSTOM_MAIN_MODE_ALTCTL);

			} else if (!strcmp(argv[1], "posctl")) {
				send_vehicle_command(vehicle_command_s::VEHICLE_CMD_DO_SET_MODE, 1, PX4_CUSTOM_MAIN_MODE_POSCTL);

			} else if (!strcmp(argv[1], "auto:mission")) {
				send_vehicle_command(vehicle_command_s::VEHICLE_CMD_DO_SET_MODE, 1, PX4_CUSTOM_MAIN_MODE_AUTO,
						     PX4_CUSTOM_SUB_MODE_AUTO_MISSION);

			} else if (!strcmp(argv[1], "auto:loiter")) {
				send_vehicle_command(vehicle_command_s::VEHICLE_CMD_DO_SET_MODE, 1, PX4_CUSTOM_MAIN_MODE_AUTO,
						     PX4_CUSTOM_SUB_MODE_AUTO_LOITER);

			} else if (!strcmp(argv[1], "auto:rtl")) {
				send_vehicle_command(vehicle_command_s::VEHICLE_CMD_DO_SET_MODE, 1, PX4_CUSTOM_MAIN_MODE_AUTO,
						     PX4_CUSTOM_SUB_MODE_AUTO_RTL);

			} else if (!strcmp(argv[1], "acro")) {
				send_vehicle_command(vehicle_command_s::VEHICLE_CMD_DO_SET_MODE, 1, PX4_CUSTOM_MAIN_MODE_ACRO);

			} else if (!strcmp(argv[1], "offboard")) {
				send_vehicle_command(vehicle_command_s::VEHICLE_CMD_DO_SET_MODE, 1, PX4_CUSTOM_MAIN_MODE_OFFBOARD);

			} else if (!strcmp(argv[1], "stabilized")) {
				send_vehicle_command(vehicle_command_s::VEHICLE_CMD_DO_SET_MODE, 1, PX4_CUSTOM_MAIN_MODE_STABILIZED);

			} else if (!strcmp(argv[1], "auto:takeoff")) {
				send_vehicle_command(vehicle_command_s::VEHICLE_CMD_DO_SET_MODE, 1, PX4_CUSTOM_MAIN_MODE_AUTO,
						     PX4_CUSTOM_SUB_MODE_AUTO_TAKEOFF);

			} else if (!strcmp(argv[1], "auto:land")) {
				send_vehicle_command(vehicle_command_s::VEHICLE_CMD_DO_SET_MODE, 1, PX4_CUSTOM_MAIN_MODE_AUTO,
						     PX4_CUSTOM_SUB_MODE_AUTO_LAND);

			} else if (!strcmp(argv[1], "auto:precland")) {
				send_vehicle_command(vehicle_command_s::VEHICLE_CMD_DO_SET_MODE, 1, PX4_CUSTOM_MAIN_MODE_AUTO,
						     PX4_CUSTOM_SUB_MODE_AUTO_PRECLAND);

			} else {
				PX4_ERR("argument %s unsupported.", argv[1]);
			}

			return 0;

		} else {
			PX4_ERR("missing argument");
		}
	}

	if (!strcmp(argv[0], "lockdown")) {

		if (argc < 2) {
			Commander::print_usage("not enough arguments, missing [on, off]");
			return 1;
		}

		bool ret = send_vehicle_command(vehicle_command_s::VEHICLE_CMD_DO_FLIGHTTERMINATION,
						strcmp(argv[1], "off") ? 2.0f : 0.0f /* lockdown */, 0.0f);

		return (ret ? 0 : 1);
	}

	if (!strcmp(argv[0], "pair")) {

		// GCS pairing request handled by a companion
		bool ret = broadcast_vehicle_command(vehicle_command_s::VEHICLE_CMD_START_RX_PAIR, 10.f);

		return (ret ? 0 : 1);
	}

	if (!strcmp(argv[0], "set_ekf_origin")) {
		if (argc > 3) {

			double latitude  = atof(argv[1]);
			double longitude = atof(argv[2]);
			float  altitude  = atof(argv[3]);

			// Set the ekf NED origin global coordinates.
			bool ret = send_vehicle_command(vehicle_command_s::VEHICLE_CMD_SET_GPS_GLOBAL_ORIGIN,
							0.f, 0.f, 0.0, 0.0, latitude, longitude, altitude);
			return (ret ? 0 : 1);

		} else {
			PX4_ERR("missing argument");
			return 0;
		}
	}


#endif

	return print_usage("unknown command");
}

int Commander::print_status()
{
	PX4_INFO("arming: %s", arming_state_names[_status.arming_state]);
	PX4_INFO("navigation: %s", nav_state_names[_status.nav_state]);
	return 0;
}

extern "C" __EXPORT int commander_main(int argc, char *argv[])
{
	return Commander::main(argc, argv);
}

bool Commander::shutdown_if_allowed()
{
	return TRANSITION_DENIED != arming_state_transition(_status, _safety, vehicle_status_s::ARMING_STATE_SHUTDOWN,
			_armed, false /* fRunPreArmChecks */, &_mavlink_log_pub, _status_flags, _arm_requirements,
			hrt_elapsed_time(&_boot_timestamp), arm_disarm_reason_t::shutdown);
}

static constexpr const char *arm_disarm_reason_str(arm_disarm_reason_t calling_reason)
{
	switch (calling_reason) {
	case arm_disarm_reason_t::transition_to_standby: return "";

	case arm_disarm_reason_t::rc_stick: return "RC";

	case arm_disarm_reason_t::rc_switch: return "RC (switch)";

	case arm_disarm_reason_t::command_internal: return "internal command";

	case arm_disarm_reason_t::command_external: return "external command";

	case arm_disarm_reason_t::mission_start: return "mission start";

	case arm_disarm_reason_t::safety_button: return "safety button";

	case arm_disarm_reason_t::auto_disarm_land: return "landing";

	case arm_disarm_reason_t::auto_disarm_preflight: return "auto preflight disarming";

	case arm_disarm_reason_t::kill_switch: return "kill-switch";

	case arm_disarm_reason_t::lockdown: return "lockdown";

	case arm_disarm_reason_t::failure_detector: return "failure detector";

	case arm_disarm_reason_t::shutdown: return "shutdown request";

	case arm_disarm_reason_t::unit_test: return "unit tests";

	case arm_disarm_reason_t::rc_button: return "RC (button)";
<<<<<<< HEAD
	}

	return "";
};

using battery_fault_reason_t = events::px4::enums::battery_fault_reason_t;
static_assert(battery_status_s::BATTERY_FAULT_COUNT == (static_cast<uint8_t>(battery_fault_reason_t::_max) + 1)
	      , "Battery fault flags mismatch!");

static constexpr const char *battery_fault_reason_str(battery_fault_reason_t battery_fault_reason)
{
	switch (battery_fault_reason) {
	case battery_fault_reason_t::deep_discharge: return "under voltage";

	case battery_fault_reason_t::voltage_spikes: return "over voltage";

	case battery_fault_reason_t::cell_fail: return "cell fault";

	case battery_fault_reason_t::over_current: return "over current";

	case battery_fault_reason_t::fault_temperature: return "critical temperature";

	case battery_fault_reason_t::under_temperature: return "under temperature";

	case battery_fault_reason_t::incompatible_voltage: return "voltage mismatch";

	case battery_fault_reason_t::incompatible_firmware: return "incompatible firmware";

	case battery_fault_reason_t::incompatible_model: return "incompatible model";

	case battery_fault_reason_t::hardware_fault: return "hardware fault";

	case battery_fault_reason_t::over_temperature: return "near temperature limit";

	}

	return "";
};

using battery_mode_t = events::px4::enums::battery_mode_t;
static_assert(battery_status_s::BATTERY_MODE_COUNT == (static_cast<uint8_t>(battery_mode_t::_max) + 1)
	      , "Battery mode flags mismatch!");
static constexpr const char *battery_mode_str(battery_mode_t battery_mode)
{
	switch (battery_mode) {
	case battery_mode_t::autodischarging: return "auto discharging";

	case battery_mode_t::hotswap: return "hot-swap";

	default: return "unknown";
	}
}

using esc_fault_reason_t = events::px4::enums::esc_fault_reason_t;
static_assert(esc_report_s::ESC_FAILURE_COUNT == (static_cast<uint8_t>(esc_fault_reason_t::_max) + 1)
	      , "ESC fault flags mismatch!");
static constexpr const char *esc_fault_reason_str(esc_fault_reason_t esc_fault_reason)
{
	switch (esc_fault_reason) {
	case esc_fault_reason_t::over_current: return "over current";

	case esc_fault_reason_t::over_voltage: return "over voltage";

	case esc_fault_reason_t::motor_over_temp: return "motor critical temperature";

	case esc_fault_reason_t::over_rpm: return "over RPM";

	case esc_fault_reason_t::inconsistent_cmd: return "control failure";

	case esc_fault_reason_t::motor_stuck: return "motor stall";

	case esc_fault_reason_t::failure_generic: return "hardware failure";

	case esc_fault_reason_t::motor_warn_temp: return "motor over temperature";

	case esc_fault_reason_t::esc_warn_temp: return "over temperature";

	case esc_fault_reason_t::esc_over_temp: return "critical temperature";

=======
>>>>>>> 94884594
	}

	return "";
};



using navigation_mode_t = events::px4::enums::navigation_mode_t;

static inline navigation_mode_t navigation_mode(uint8_t main_state)
{
	switch (main_state) {
	case commander_state_s::MAIN_STATE_MANUAL: return navigation_mode_t::manual;

	case commander_state_s::MAIN_STATE_ALTCTL: return navigation_mode_t::altctl;

	case commander_state_s::MAIN_STATE_POSCTL: return navigation_mode_t::posctl;

	case commander_state_s::MAIN_STATE_AUTO_MISSION: return navigation_mode_t::auto_mission;

	case commander_state_s::MAIN_STATE_AUTO_LOITER: return navigation_mode_t::auto_loiter;

	case commander_state_s::MAIN_STATE_AUTO_RTL: return navigation_mode_t::auto_rtl;

	case commander_state_s::MAIN_STATE_ACRO: return navigation_mode_t::acro;

	case commander_state_s::MAIN_STATE_OFFBOARD: return navigation_mode_t::offboard;

	case commander_state_s::MAIN_STATE_STAB: return navigation_mode_t::stab;

	case commander_state_s::MAIN_STATE_AUTO_TAKEOFF: return navigation_mode_t::auto_takeoff;

	case commander_state_s::MAIN_STATE_AUTO_LAND: return navigation_mode_t::auto_land;

	case commander_state_s::MAIN_STATE_AUTO_FOLLOW_TARGET: return navigation_mode_t::auto_follow_target;

	case commander_state_s::MAIN_STATE_AUTO_PRECLAND: return navigation_mode_t::auto_precland;

	case commander_state_s::MAIN_STATE_ORBIT: return navigation_mode_t::orbit;
	}

	static_assert(commander_state_s::MAIN_STATE_MAX - 1 == (int)navigation_mode_t::auto_vtol_takeoff,
		      "enum definition mismatch");

	return navigation_mode_t::unknown;
}

static constexpr const char *main_state_str(uint8_t main_state)
{
	switch (main_state) {
	case commander_state_s::MAIN_STATE_MANUAL: return "Manual";

	case commander_state_s::MAIN_STATE_ALTCTL: return "Altitude";

	case commander_state_s::MAIN_STATE_POSCTL: return "Position";

	case commander_state_s::MAIN_STATE_AUTO_MISSION: return "Mission";

	case commander_state_s::MAIN_STATE_AUTO_LOITER: return "Hold";

	case commander_state_s::MAIN_STATE_AUTO_RTL: return "RTL";

	case commander_state_s::MAIN_STATE_ACRO: return "Acro";

	case commander_state_s::MAIN_STATE_OFFBOARD: return "Offboard";

	case commander_state_s::MAIN_STATE_STAB: return "Stabilized";

	case commander_state_s::MAIN_STATE_AUTO_TAKEOFF: return "Takeoff";

	case commander_state_s::MAIN_STATE_AUTO_LAND: return "Land";

	case commander_state_s::MAIN_STATE_AUTO_FOLLOW_TARGET: return "Follow target";

	case commander_state_s::MAIN_STATE_AUTO_PRECLAND: return "Precision land";

	case commander_state_s::MAIN_STATE_ORBIT: return "Orbit";

	default: return "Unknown";
	}
}

transition_result_t Commander::arm(arm_disarm_reason_t calling_reason, bool run_preflight_checks)
{
	// allow a grace period for re-arming: preflight checks don't need to pass during that time, for example for accidential in-air disarming
	if (_param_com_rearm_grace.get() && (hrt_elapsed_time(&_last_disarmed_timestamp) < 5_s)) {
		run_preflight_checks = false;
	}

	if (run_preflight_checks && !_armed.armed) {
		if (_vehicle_control_mode.flag_control_manual_enabled) {
			if (_vehicle_control_mode.flag_control_climb_rate_enabled &&
			    !_status.rc_signal_lost && _is_throttle_above_center) {
				mavlink_log_critical(&_mavlink_log_pub, "Arming denied: throttle above center\t");
				events::send(events::ID("commander_arm_denied_throttle_center"),
				{events::Log::Critical, events::LogInternal::Info},
				"Arming denied: throttle above center");
				tune_negative(true);
				return TRANSITION_DENIED;

			}

			if (!_vehicle_control_mode.flag_control_climb_rate_enabled &&
<<<<<<< HEAD
			    !_status.rc_signal_lost && !_is_throttle_low
			    && _status.vehicle_type != vehicle_status_s::VEHICLE_TYPE_ROVER) {
=======
			    !_status.rc_signal_lost && !_is_throttle_low && _status.vehicle_type != vehicle_status_s::VEHICLE_TYPE_ROVER) {
>>>>>>> 94884594
				mavlink_log_critical(&_mavlink_log_pub, "Arming denied: high throttle\t");
				events::send(events::ID("commander_arm_denied_throttle_high"),
				{events::Log::Critical, events::LogInternal::Info},
				"Arming denied: high throttle");
				tune_negative(true);
				return TRANSITION_DENIED;
			}

		} else if (calling_reason == arm_disarm_reason_t::rc_stick
			   || calling_reason == arm_disarm_reason_t::rc_switch
			   || calling_reason == arm_disarm_reason_t::rc_button) {
			mavlink_log_critical(&_mavlink_log_pub, "Arming denied: switch to manual mode first\t");
			events::send(events::ID("commander_arm_denied_not_manual"),
			{events::Log::Critical, events::LogInternal::Info},
			"Arming denied: switch to manual mode first");
			tune_negative(true);
			return TRANSITION_DENIED;
		}

		if ((_param_geofence_action.get() == geofence_result_s::GF_ACTION_RTL)
		    && !_status_flags.condition_home_position_valid) {
			mavlink_log_critical(&_mavlink_log_pub, "Arming denied: Geofence RTL requires valid home\t");
			events::send(events::ID("commander_arm_denied_geofence_rtl"),
			{events::Log::Critical, events::LogInternal::Info},
			"Arming denied: Geofence RTL requires valid home");
			tune_negative(true);
			return TRANSITION_DENIED;
		}
	}

	transition_result_t arming_res = arming_state_transition(_status,
					 _safety,
					 vehicle_status_s::ARMING_STATE_ARMED,
					 _armed,
					 run_preflight_checks,
					 &_mavlink_log_pub,
					 _status_flags,
					 _arm_requirements,
					 hrt_elapsed_time(&_boot_timestamp), calling_reason);

	if (arming_res == TRANSITION_CHANGED) {
		mavlink_log_info(&_mavlink_log_pub, "Armed by %s\t", arm_disarm_reason_str(calling_reason));
		events::send<events::px4::enums::arm_disarm_reason_t>(events::ID("commander_armed_by"), events::Log::Info,
				"Armed by {1}", calling_reason);

		_status_changed = true;

	} else if (arming_res == TRANSITION_DENIED) {
		tune_negative(true);
	}

	return arming_res;
}

transition_result_t Commander::disarm(arm_disarm_reason_t calling_reason, bool forced)
{
	if (!forced) {
		const bool landed = (_land_detector.landed || _land_detector.maybe_landed || is_ground_rover(_status));
		const bool mc_manual_thrust_mode = _status.vehicle_type == vehicle_status_s::VEHICLE_TYPE_ROTARY_WING
						   && _vehicle_control_mode.flag_control_manual_enabled
						   && !_vehicle_control_mode.flag_control_climb_rate_enabled;
		const bool commanded_by_rc = (calling_reason == arm_disarm_reason_t::rc_stick)
					     || (calling_reason == arm_disarm_reason_t::rc_switch)
					     || (calling_reason == arm_disarm_reason_t::rc_button);

<<<<<<< HEAD
		if (!landed && !(mc_manual_thrust_mode && commanded_by_rc && _param_com_disarm_man.get())) {
=======
		if (!landed && !(mc_manual_thrust_mode && commanded_by_rc)) {
>>>>>>> 94884594
			if (calling_reason != arm_disarm_reason_t::rc_stick) {
				mavlink_log_critical(&_mavlink_log_pub, "Disarming denied! Not landed\t");
				events::send(events::ID("commander_disarming_denied_not_landed"),
				{events::Log::Critical, events::LogInternal::Info},
				"Disarming denied, not landed");
			}

			return TRANSITION_DENIED;
		}
	}

	transition_result_t arming_res = arming_state_transition(_status,
					 _safety,
					 vehicle_status_s::ARMING_STATE_STANDBY,
					 _armed,
					 false,
					 &_mavlink_log_pub,
					 _status_flags,
					 _arm_requirements,
					 hrt_elapsed_time(&_boot_timestamp), calling_reason);

	if (arming_res == TRANSITION_CHANGED) {
		mavlink_log_info(&_mavlink_log_pub, "Disarmed by %s\t", arm_disarm_reason_str(calling_reason));
		events::send<events::px4::enums::arm_disarm_reason_t>(events::ID("commander_disarmed_by"), events::Log::Info,
				"Disarmed by {1}", calling_reason);

		_status_changed = true;

	} else if (arming_res == TRANSITION_DENIED) {
		tune_negative(true);
	}

	return arming_res;
}

Commander::Commander() :
	ModuleParams(nullptr),
	_failure_detector(this)
{
	_auto_disarm_landed.set_hysteresis_time_from(false, _param_com_disarm_preflight.get() * 1_s);

	_land_detector.landed = true;

	// XXX for now just set sensors as initialized
	_status_flags.condition_system_sensors_initialized = true;

	// We want to accept RC inputs as default
	_status.nav_state = vehicle_status_s::NAVIGATION_STATE_MANUAL;
	_status.nav_state_timestamp = hrt_absolute_time();
	_status.arming_state = vehicle_status_s::ARMING_STATE_INIT;

	/* mark all signals lost as long as they haven't been found */
	_status.rc_signal_lost = true;
	_status.data_link_lost = true;

	_status_flags.offboard_control_signal_lost = true;

	_status_flags.condition_power_input_valid = true;
	_status_flags.rc_calibration_valid = true;
	_status_flags.onboard_logging_system_valid = false;

	// default for vtol is rotary wing
	_vtol_status.vtol_in_rw_mode = true;

	/* init mission state, do it here to allow navigator to use stored mission even if mavlink failed to start */
	mission_init();
}

bool
Commander::handle_command(const vehicle_command_s &cmd)
{
	/* only handle commands that are meant to be handled by this system and component, or broadcast */
	if (((cmd.target_system != _status.system_id) && (cmd.target_system != 0))
	    || ((cmd.target_component != _status.component_id) && (cmd.target_component != 0))) {
		return false;
	}

	/* result of the command */
	unsigned cmd_result = vehicle_command_s::VEHICLE_CMD_RESULT_UNSUPPORTED;

	/* request to set different system mode */
	switch (cmd.command) {
	case vehicle_command_s::VEHICLE_CMD_DO_REPOSITION: {

			// Just switch the flight mode here, the navigator takes care of
			// doing something sensible with the coordinates. Its designed
			// to not require navigator and command to receive / process
			// the data at the exact same time.

			// Check if a mode switch had been requested
			if ((((uint32_t)cmd.param2) & 1) > 0) {
				transition_result_t main_ret = main_state_transition(_status, commander_state_s::MAIN_STATE_AUTO_LOITER,
							       _status_flags, _internal_state);

				if ((main_ret != TRANSITION_DENIED)) {
					cmd_result = vehicle_command_s::VEHICLE_CMD_RESULT_ACCEPTED;

				} else {
					cmd_result = vehicle_command_s::VEHICLE_CMD_RESULT_TEMPORARILY_REJECTED;
					mavlink_log_critical(&_mavlink_log_pub, "Reposition command rejected\t");
					/* EVENT
					 * @description Check for a valid position estimate
					 */
					events::send(events::ID("commander_reposition_rejected"),
					{events::Log::Error, events::LogInternal::Info},
					"Reposition command rejected");
				}

			} else {
				cmd_result = vehicle_command_s::VEHICLE_CMD_RESULT_ACCEPTED;
			}
		}
		break;

	case vehicle_command_s::VEHICLE_CMD_DO_SET_MODE: {
			uint8_t base_mode = (uint8_t)cmd.param1;
			uint8_t custom_main_mode = (uint8_t)cmd.param2;
			uint8_t custom_sub_mode = (uint8_t)cmd.param3;

			uint8_t desired_main_state = commander_state_s::MAIN_STATE_MAX;
			transition_result_t main_ret = TRANSITION_NOT_CHANGED;

			if (base_mode & VEHICLE_MODE_FLAG_CUSTOM_MODE_ENABLED) {
				/* use autopilot-specific mode */
				if (custom_main_mode == PX4_CUSTOM_MAIN_MODE_MANUAL) {
					desired_main_state = commander_state_s::MAIN_STATE_MANUAL;

				} else if (custom_main_mode == PX4_CUSTOM_MAIN_MODE_ALTCTL) {
					desired_main_state = commander_state_s::MAIN_STATE_ALTCTL;

				} else if (custom_main_mode == PX4_CUSTOM_MAIN_MODE_POSCTL) {
					desired_main_state = commander_state_s::MAIN_STATE_POSCTL;

				} else if (custom_main_mode == PX4_CUSTOM_MAIN_MODE_AUTO) {
					if (custom_sub_mode > 0) {

						switch (custom_sub_mode) {
						case PX4_CUSTOM_SUB_MODE_AUTO_LOITER:
							desired_main_state = commander_state_s::MAIN_STATE_AUTO_LOITER;
							break;

						case PX4_CUSTOM_SUB_MODE_AUTO_MISSION:
							desired_main_state = commander_state_s::MAIN_STATE_AUTO_MISSION;
							break;

						case PX4_CUSTOM_SUB_MODE_AUTO_RTL:
							desired_main_state = commander_state_s::MAIN_STATE_AUTO_RTL;
							break;

						case PX4_CUSTOM_SUB_MODE_AUTO_TAKEOFF:
							desired_main_state = commander_state_s::MAIN_STATE_AUTO_TAKEOFF;
							break;

						case PX4_CUSTOM_SUB_MODE_AUTO_LAND:
							desired_main_state = commander_state_s::MAIN_STATE_AUTO_LAND;
							break;

						case PX4_CUSTOM_SUB_MODE_AUTO_FOLLOW_TARGET:
							desired_main_state = commander_state_s::MAIN_STATE_AUTO_FOLLOW_TARGET;
							break;

						case PX4_CUSTOM_SUB_MODE_AUTO_PRECLAND:
							desired_main_state = commander_state_s::MAIN_STATE_AUTO_PRECLAND;
							break;

						default:
							main_ret = TRANSITION_DENIED;
							mavlink_log_critical(&_mavlink_log_pub, "Unsupported auto mode\t");
							events::send(events::ID("commander_unsupported_auto_mode"), events::Log::Error,
								     "Unsupported auto mode");
							break;
						}

					} else {
						desired_main_state = commander_state_s::MAIN_STATE_AUTO_MISSION;
					}

				} else if (custom_main_mode == PX4_CUSTOM_MAIN_MODE_ACRO) {
					desired_main_state = commander_state_s::MAIN_STATE_ACRO;

				} else if (custom_main_mode == PX4_CUSTOM_MAIN_MODE_STABILIZED) {
					desired_main_state = commander_state_s::MAIN_STATE_STAB;

				} else if (custom_main_mode == PX4_CUSTOM_MAIN_MODE_OFFBOARD) {
					desired_main_state = commander_state_s::MAIN_STATE_OFFBOARD;
				}

			} else {
				/* use base mode */
				if (base_mode & VEHICLE_MODE_FLAG_AUTO_ENABLED) {
					desired_main_state = commander_state_s::MAIN_STATE_AUTO_MISSION;

				} else if (base_mode & VEHICLE_MODE_FLAG_MANUAL_INPUT_ENABLED) {
					if (base_mode & VEHICLE_MODE_FLAG_GUIDED_ENABLED) {
						desired_main_state = commander_state_s::MAIN_STATE_POSCTL;

					} else if (base_mode & VEHICLE_MODE_FLAG_STABILIZE_ENABLED) {
						desired_main_state = commander_state_s::MAIN_STATE_STAB;

					} else {
						desired_main_state = commander_state_s::MAIN_STATE_MANUAL;
					}
				}
			}

			if (desired_main_state != commander_state_s::MAIN_STATE_MAX) {
				reset_posvel_validity();
				main_ret = main_state_transition(_status, desired_main_state, _status_flags, _internal_state);
			}

			if (main_ret != TRANSITION_DENIED) {
				cmd_result = vehicle_command_s::VEHICLE_CMD_RESULT_ACCEPTED;
				_status.failsafe_but_user_took_over = true;

			} else {
				cmd_result = vehicle_command_s::VEHICLE_CMD_RESULT_TEMPORARILY_REJECTED;
			}
		}
		break;

	case vehicle_command_s::VEHICLE_CMD_COMPONENT_ARM_DISARM: {

			// Adhere to MAVLink specs, but base on knowledge that these fundamentally encode ints
			// for logic state parameters
			const int8_t arming_action = static_cast<int8_t>(lroundf(cmd.param1));

			if (arming_action != vehicle_command_s::ARMING_ACTION_ARM
			    && arming_action != vehicle_command_s::ARMING_ACTION_DISARM) {
				mavlink_log_critical(&_mavlink_log_pub, "Unsupported ARM_DISARM param: %.3f\t", (double)cmd.param1);
				events::send<float>(events::ID("commander_unsupported_arm_disarm_param"), events::Log::Error,
						    "Unsupported ARM_DISARM param: {1:.3}", cmd.param1);

			} else {
				// Arm is forced (checks skipped) when param2 is set to a magic number.
				const bool forced = (static_cast<int>(lroundf(cmd.param2)) == 21196);
				const bool cmd_from_io = (static_cast<int>(roundf(cmd.param3)) == 1234);

				if (!forced) {
					// Flick to in-air restore first if this comes from an onboard system and from IO
					if (cmd.source_system == _status.system_id && cmd.source_component == _status.component_id
					    && cmd_from_io && (arming_action == vehicle_command_s::ARMING_ACTION_ARM)) {
						_status.arming_state = vehicle_status_s::ARMING_STATE_IN_AIR_RESTORE;
					}
				}

				transition_result_t arming_res = TRANSITION_DENIED;
				arm_disarm_reason_t arm_disarm_reason = cmd.from_external ? arm_disarm_reason_t::command_external :
									arm_disarm_reason_t::command_internal;

				if (arming_action == vehicle_command_s::ARMING_ACTION_ARM) {
					arming_res = arm(arm_disarm_reason, cmd.from_external || !forced);

				} else if (arming_action == vehicle_command_s::ARMING_ACTION_DISARM) {
					arming_res = disarm(arm_disarm_reason, forced);

				}

				if (arming_res == TRANSITION_DENIED) {
					cmd_result = vehicle_command_s::VEHICLE_CMD_RESULT_TEMPORARILY_REJECTED;

				} else {
					cmd_result = vehicle_command_s::VEHICLE_CMD_RESULT_ACCEPTED;

					/* update home position on arming if at least 500 ms from commander start spent to avoid setting home on in-air restart */
					if ((arming_action == vehicle_command_s::ARMING_ACTION_ARM) && (arming_res == TRANSITION_CHANGED) &&
					    (hrt_absolute_time() > (_boot_timestamp + INAIR_RESTART_HOLDOFF_INTERVAL)) && !_home_pub.get().manual_home) {

						set_home_position();
					}
				}
			}
		}
		break;

	case vehicle_command_s::VEHICLE_CMD_DO_FLIGHTTERMINATION: {
			if (cmd.param1 > 1.5f) {
				// Test termination command triggers lockdown but not actual termination.
				if (!_lockdown_triggered) {
					_armed.lockdown = true;
					_lockdown_triggered = true;
					PX4_WARN("forcing lockdown (motors off)");
				}

			} else if (cmd.param1 > 0.5f) {
				// Trigger real termination.
				if (!_flight_termination_triggered) {
					_armed.force_failsafe = true;
					_flight_termination_triggered = true;
					PX4_WARN("forcing failsafe (termination)");
					send_parachute_command();
				}

			} else {
				_armed.force_failsafe = false;
				_armed.lockdown = false;

				_lockdown_triggered = false;
				_flight_termination_triggered = false;

				PX4_WARN("disabling failsafe and lockdown");
			}

			cmd_result = vehicle_command_s::VEHICLE_CMD_RESULT_ACCEPTED;
		}
		break;

	case vehicle_command_s::VEHICLE_CMD_DO_SET_HOME: {
			bool use_current = cmd.param1 > 0.5f;

			if (use_current) {
				/* use current position */
				if (set_home_position()) {
					cmd_result = vehicle_command_s::VEHICLE_CMD_RESULT_ACCEPTED;

				} else {
					cmd_result = vehicle_command_s::VEHICLE_CMD_RESULT_TEMPORARILY_REJECTED;
				}

			} else {
				float yaw = matrix::wrap_2pi(math::radians(cmd.param4));
				yaw = PX4_ISFINITE(yaw) ? yaw : (float)NAN;
				const double lat = cmd.param5;
				const double lon = cmd.param6;
				const float alt = cmd.param7;

				if (PX4_ISFINITE(lat) && PX4_ISFINITE(lon) && PX4_ISFINITE(alt)) {
					const vehicle_local_position_s &local_pos = _local_position_sub.get();

					if (local_pos.xy_global && local_pos.z_global) {
						/* use specified position */
						home_position_s home{};
						home.timestamp = hrt_absolute_time();

						fillGlobalHomePos(home, lat, lon, alt);

						home.manual_home = true;

						// update local projection reference including altitude
						MapProjection ref_pos{local_pos.ref_lat, local_pos.ref_lon};
						float home_x;
						float home_y;
						ref_pos.project(lat, lon, home_x, home_y);
						const float home_z = -(alt - local_pos.ref_alt);
						fillLocalHomePos(home, home_x, home_y, home_z, yaw);

						/* mark home position as set */
						_status_flags.condition_home_position_valid = _home_pub.update(home);

						cmd_result = vehicle_command_s::VEHICLE_CMD_RESULT_ACCEPTED;

					} else {
						cmd_result = vehicle_command_s::VEHICLE_CMD_RESULT_TEMPORARILY_REJECTED;
					}

				} else {
					cmd_result = vehicle_command_s::VEHICLE_CMD_RESULT_DENIED;
				}
			}
		}
		break;

	case vehicle_command_s::VEHICLE_CMD_NAV_RETURN_TO_LAUNCH: {
			/* switch to RTL which ends the mission */
			if (TRANSITION_CHANGED == main_state_transition(_status, commander_state_s::MAIN_STATE_AUTO_RTL, _status_flags,
					_internal_state)) {
				mavlink_log_info(&_mavlink_log_pub, "Returning to launch\t");
				events::send(events::ID("commander_rtl"), events::Log::Info, "Returning to launch");
				cmd_result = vehicle_command_s::VEHICLE_CMD_RESULT_ACCEPTED;

			} else {
				mavlink_log_critical(&_mavlink_log_pub, "Return to launch denied\t");
				/* EVENT
				 * @description Check for a valid position estimate
				 */
				events::send(events::ID("commander_rtl_denied"), {events::Log::Critical, events::LogInternal::Info},
					     "Return to launch denied");
				cmd_result = vehicle_command_s::VEHICLE_CMD_RESULT_TEMPORARILY_REJECTED;
			}
		}
		break;

	case vehicle_command_s::VEHICLE_CMD_NAV_TAKEOFF: {
			/* ok, home set, use it to take off */
			if (TRANSITION_CHANGED == main_state_transition(_status, commander_state_s::MAIN_STATE_AUTO_TAKEOFF, _status_flags,
					_internal_state)) {
				cmd_result = vehicle_command_s::VEHICLE_CMD_RESULT_ACCEPTED;

			} else if (_internal_state.main_state == commander_state_s::MAIN_STATE_AUTO_TAKEOFF) {
				cmd_result = vehicle_command_s::VEHICLE_CMD_RESULT_ACCEPTED;

			} else {
				mavlink_log_critical(&_mavlink_log_pub, "Takeoff denied! Please disarm and retry\t");
				/* EVENT
				 * @description Check for a valid position estimate
				 */
				events::send(events::ID("commander_takeoff_denied"), {events::Log::Critical, events::LogInternal::Info},
					     "Takeoff denied! Please disarm and retry");
				cmd_result = vehicle_command_s::VEHICLE_CMD_RESULT_TEMPORARILY_REJECTED;
			}
		}
		break;

	case vehicle_command_s::VEHICLE_CMD_NAV_LAND: {
			if (TRANSITION_DENIED != main_state_transition(_status, commander_state_s::MAIN_STATE_AUTO_LAND, _status_flags,
					_internal_state)) {
				mavlink_log_info(&_mavlink_log_pub, "Landing at current position\t");
				events::send(events::ID("commander_landing_current_pos"), events::Log::Info,
					     "Landing at current position");
				cmd_result = vehicle_command_s::VEHICLE_CMD_RESULT_ACCEPTED;

			} else {
				mavlink_log_critical(&_mavlink_log_pub, "Landing denied! Please land manually\t");
				/* EVENT
				 * @description Check for a valid position estimate
				 */
				events::send(events::ID("commander_landing_current_pos_denied"), {events::Log::Critical, events::LogInternal::Info},
					     "Landing denied! Please land manually");
				cmd_result = vehicle_command_s::VEHICLE_CMD_RESULT_TEMPORARILY_REJECTED;
			}
		}
		break;

	case vehicle_command_s::VEHICLE_CMD_NAV_PRECLAND: {
			if (TRANSITION_DENIED != main_state_transition(_status, commander_state_s::MAIN_STATE_AUTO_PRECLAND, _status_flags,
					_internal_state)) {
				mavlink_log_info(&_mavlink_log_pub, "Precision landing\t");
				events::send(events::ID("commander_landing_prec_land"), events::Log::Info,
					     "Landing using precision landing");
				cmd_result = vehicle_command_s::VEHICLE_CMD_RESULT_ACCEPTED;

			} else {
				mavlink_log_critical(&_mavlink_log_pub, "Precision landing denied! Please land manually\t");
				/* EVENT
				 * @description Check for a valid position estimate
				 */
				events::send(events::ID("commander_landing_prec_land_denied"), {events::Log::Critical, events::LogInternal::Info},
					     "Precision landing denied! Please land manually");
				cmd_result = vehicle_command_s::VEHICLE_CMD_RESULT_TEMPORARILY_REJECTED;
			}
		}
		break;

	case vehicle_command_s::VEHICLE_CMD_MISSION_START: {

			cmd_result = vehicle_command_s::VEHICLE_CMD_RESULT_DENIED;

			// check if current mission and first item are valid
			if (_status_flags.condition_auto_mission_available) {

				// requested first mission item valid
				if (PX4_ISFINITE(cmd.param1) && (cmd.param1 >= -1) && (cmd.param1 < _mission_result_sub.get().seq_total)) {

					// switch to AUTO_MISSION and ARM
					if ((TRANSITION_DENIED != main_state_transition(_status, commander_state_s::MAIN_STATE_AUTO_MISSION, _status_flags,
							_internal_state))
					    && (TRANSITION_DENIED != arm(arm_disarm_reason_t::mission_start))) {

						cmd_result = vehicle_command_s::VEHICLE_CMD_RESULT_ACCEPTED;

					} else {
						cmd_result = vehicle_command_s::VEHICLE_CMD_RESULT_TEMPORARILY_REJECTED;
						mavlink_log_critical(&_mavlink_log_pub, "Mission start denied\t");
						/* EVENT
						 * @description Check for a valid position estimate
						 */
						events::send(events::ID("commander_mission_start_denied"), {events::Log::Critical, events::LogInternal::Info},
							     "Mission start denied");
					}
				}

			} else {
				mavlink_log_critical(&_mavlink_log_pub, "Mission start denied! No valid mission\t");
				events::send(events::ID("commander_mission_start_denied_no_mission"), {events::Log::Critical, events::LogInternal::Info},
					     "Mission start denied! No valid mission");
			}
		}
		break;

	case vehicle_command_s::VEHICLE_CMD_CONTROL_HIGH_LATENCY: {
			// if no high latency telemetry exists send a failed acknowledge
			if (_high_latency_datalink_heartbeat > _boot_timestamp) {
				cmd_result = vehicle_command_s::VEHICLE_CMD_RESULT_FAILED;
				mavlink_log_critical(&_mavlink_log_pub, "Control high latency failed! Telemetry unavailable\t");
				events::send(events::ID("commander_ctrl_high_latency_failed"), {events::Log::Critical, events::LogInternal::Info},
					     "Control high latency failed! Telemetry unavailable");
			}
		}
		break;

	case vehicle_command_s::VEHICLE_CMD_DO_ORBIT:

		transition_result_t main_ret;

		if (_status.in_transition_mode) {
			main_ret = TRANSITION_DENIED;

		} else if (_status.vehicle_type == vehicle_status_s::VEHICLE_TYPE_FIXED_WING) {
<<<<<<< HEAD
			// in fixed-wing flight mode the behavior of orbit is the same as loiter
=======
			// for fixed wings the behavior of orbit is the same as loiter
>>>>>>> 94884594
			main_ret = main_state_transition(_status, commander_state_s::MAIN_STATE_AUTO_LOITER,
							 _status_flags, _internal_state);

		} else {
			// Switch to orbit state and let the orbit task handle the command further
			main_ret = main_state_transition(_status, commander_state_s::MAIN_STATE_ORBIT, _status_flags,
							 _internal_state);
		}

		if ((main_ret != TRANSITION_DENIED)) {
<<<<<<< HEAD
			cmd_result = vehicle_command_s::VEHICLE_CMD_RESULT_ACCEPTED;

		} else {
			cmd_result = vehicle_command_s::VEHICLE_CMD_RESULT_TEMPORARILY_REJECTED;
			mavlink_log_critical(&_mavlink_log_pub, "Orbit command rejected");
		}

		break;

	case vehicle_command_s::VEHICLE_CMD_NAV_VTOL_TAKEOFF:

		/* ok, home set, use it to take off */
		if (TRANSITION_CHANGED == main_state_transition(_status, commander_state_s::MAIN_STATE_AUTO_VTOL_TAKEOFF,
				_status_flags,
				_internal_state)) {
=======
>>>>>>> 94884594
			cmd_result = vehicle_command_s::VEHICLE_CMD_RESULT_ACCEPTED;

		} else if (_internal_state.main_state == commander_state_s::MAIN_STATE_AUTO_VTOL_TAKEOFF) {
			cmd_result = vehicle_command_s::VEHICLE_CMD_RESULT_ACCEPTED;

		} else {
			mavlink_log_critical(&_mavlink_log_pub, "VTOL Takeoff denied! Please disarm and retry");
			cmd_result = vehicle_command_s::VEHICLE_CMD_RESULT_TEMPORARILY_REJECTED;
			mavlink_log_critical(&_mavlink_log_pub, "Orbit command rejected");
		}

		break;

	case vehicle_command_s::VEHICLE_CMD_DO_MOTOR_TEST:
		cmd_result = handle_command_motor_test(cmd);
		break;

	case vehicle_command_s::VEHICLE_CMD_ACTUATOR_TEST:
		cmd_result = handle_command_actuator_test(cmd);
		break;

	case vehicle_command_s::VEHICLE_CMD_PREFLIGHT_REBOOT_SHUTDOWN: {

			const int param1 = cmd.param1;

			if (param1 == 0) {
				// 0: Do nothing for autopilot
				answer_command(cmd, vehicle_command_s::VEHICLE_CMD_RESULT_ACCEPTED);

#if defined(CONFIG_BOARDCTL_RESET)

			} else if ((param1 == 1) && shutdown_if_allowed() && (px4_reboot_request(false, 400_ms) == 0)) {
				// 1: Reboot autopilot
				answer_command(cmd, vehicle_command_s::VEHICLE_CMD_RESULT_ACCEPTED);

				while (1) { px4_usleep(1); }

#endif // CONFIG_BOARDCTL_RESET

#if defined(BOARD_HAS_POWER_CONTROL)

			} else if ((param1 == 2) && shutdown_if_allowed() && (px4_shutdown_request(400_ms) == 0)) {
				// 2: Shutdown autopilot
				answer_command(cmd, vehicle_command_s::VEHICLE_CMD_RESULT_ACCEPTED);

				while (1) { px4_usleep(1); }

#endif // BOARD_HAS_POWER_CONTROL

#if defined(CONFIG_BOARDCTL_RESET)

			} else if ((param1 == 3) && shutdown_if_allowed() && (px4_reboot_request(true, 400_ms) == 0)) {
				// 3: Reboot autopilot and keep it in the bootloader until upgraded.
				answer_command(cmd, vehicle_command_s::VEHICLE_CMD_RESULT_ACCEPTED);

				while (1) { px4_usleep(1); }

#endif // CONFIG_BOARDCTL_RESET

			} else {
				answer_command(cmd, vehicle_command_s::VEHICLE_CMD_RESULT_DENIED);
			}
		}

		break;

	case vehicle_command_s::VEHICLE_CMD_PREFLIGHT_CALIBRATION: {

			if ((_status.arming_state == vehicle_status_s::ARMING_STATE_ARMED)
			    || _status.arming_state == vehicle_status_s::ARMING_STATE_SHUTDOWN || _worker_thread.isBusy()) {

				// reject if armed or shutting down
				answer_command(cmd, vehicle_command_s::VEHICLE_CMD_RESULT_TEMPORARILY_REJECTED);

			} else {

				/* try to go to INIT/PREFLIGHT arming state */
				if (TRANSITION_DENIED == arming_state_transition(_status, safety_s{}, vehicle_status_s::ARMING_STATE_INIT, _armed,
						false /* fRunPreArmChecks */, &_mavlink_log_pub, _status_flags,
						PreFlightCheck::arm_requirements_t{}, // arming requirements not relevant for switching to ARMING_STATE_INIT
						30_s, // time since boot not relevant for switching to ARMING_STATE_INIT
						(cmd.from_external ? arm_disarm_reason_t::command_external : arm_disarm_reason_t::command_internal))
				   ) {

					answer_command(cmd, vehicle_command_s::VEHICLE_CMD_RESULT_DENIED);
					break;

				}

				if ((int)(cmd.param1) == 1) {
					/* gyro calibration */
					answer_command(cmd, vehicle_command_s::VEHICLE_CMD_RESULT_ACCEPTED);
					_status_flags.condition_calibration_enabled = true;
					_worker_thread.startTask(WorkerThread::Request::GyroCalibration);

				} else if ((int)(cmd.param1) == vehicle_command_s::PREFLIGHT_CALIBRATION_TEMPERATURE_CALIBRATION ||
					   (int)(cmd.param5) == vehicle_command_s::PREFLIGHT_CALIBRATION_TEMPERATURE_CALIBRATION ||
					   (int)(cmd.param7) == vehicle_command_s::PREFLIGHT_CALIBRATION_TEMPERATURE_CALIBRATION) {
					/* temperature calibration: handled in events module */
					break;

				} else if ((int)(cmd.param2) == 1) {
					/* magnetometer calibration */
					answer_command(cmd, vehicle_command_s::VEHICLE_CMD_RESULT_ACCEPTED);
					_status_flags.condition_calibration_enabled = true;
					_worker_thread.startTask(WorkerThread::Request::MagCalibration);

				} else if ((int)(cmd.param3) == 1) {
					/* zero-altitude pressure calibration */
					answer_command(cmd, vehicle_command_s::VEHICLE_CMD_RESULT_DENIED);

				} else if ((int)(cmd.param4) == 1) {
					/* RC calibration */
					answer_command(cmd, vehicle_command_s::VEHICLE_CMD_RESULT_ACCEPTED);
					/* disable RC control input completely */
					_status_flags.rc_input_blocked = true;
					mavlink_log_info(&_mavlink_log_pub, "Calibration: Disabling RC input\t");
					events::send(events::ID("commander_calib_rc_off"), events::Log::Info,
						     "Calibration: Disabling RC input");

				} else if ((int)(cmd.param4) == 2) {
					/* RC trim calibration */
					answer_command(cmd, vehicle_command_s::VEHICLE_CMD_RESULT_ACCEPTED);
					_status_flags.condition_calibration_enabled = true;
					_worker_thread.startTask(WorkerThread::Request::RCTrimCalibration);

				} else if ((int)(cmd.param5) == 1) {
					/* accelerometer calibration */
					answer_command(cmd, vehicle_command_s::VEHICLE_CMD_RESULT_ACCEPTED);
					_status_flags.condition_calibration_enabled = true;
					_worker_thread.startTask(WorkerThread::Request::AccelCalibration);

				} else if ((int)(cmd.param5) == 2) {
					// board offset calibration
					answer_command(cmd, vehicle_command_s::VEHICLE_CMD_RESULT_ACCEPTED);
					_status_flags.condition_calibration_enabled = true;
					_worker_thread.startTask(WorkerThread::Request::LevelCalibration);

				} else if ((int)(cmd.param5) == 4) {
					// accelerometer quick calibration
					answer_command(cmd, vehicle_command_s::VEHICLE_CMD_RESULT_ACCEPTED);
					_status_flags.condition_calibration_enabled = true;
					_worker_thread.startTask(WorkerThread::Request::AccelCalibrationQuick);

				} else if ((int)(cmd.param6) == 1 || (int)(cmd.param6) == 2) {
					// TODO: param6 == 1 is deprecated, but we still accept it for a while (feb 2017)
					/* airspeed calibration */
					answer_command(cmd, vehicle_command_s::VEHICLE_CMD_RESULT_ACCEPTED);
					_status_flags.condition_calibration_enabled = true;
					_worker_thread.startTask(WorkerThread::Request::AirspeedCalibration);

				} else if ((int)(cmd.param7) == 1) {
					/* do esc calibration */
					if (check_battery_disconnected(&_mavlink_log_pub)) {
						answer_command(cmd, vehicle_command_s::VEHICLE_CMD_RESULT_ACCEPTED);
						_status_flags.condition_calibration_enabled = true;
						_armed.in_esc_calibration_mode = true;
						_worker_thread.startTask(WorkerThread::Request::ESCCalibration);

					} else {
						answer_command(cmd, vehicle_command_s::VEHICLE_CMD_RESULT_DENIED);
					}

				} else if ((int)(cmd.param4) == 0) {
					/* RC calibration ended - have we been in one worth confirming? */
					if (_status_flags.rc_input_blocked) {
						/* enable RC control input */
						_status_flags.rc_input_blocked = false;
						mavlink_log_info(&_mavlink_log_pub, "Calibration: Restoring RC input\t");
						events::send(events::ID("commander_calib_rc_on"), events::Log::Info,
							     "Calibration: Restoring RC input");
					}

					answer_command(cmd, vehicle_command_s::VEHICLE_CMD_RESULT_ACCEPTED);

				} else {
					answer_command(cmd, vehicle_command_s::VEHICLE_CMD_RESULT_UNSUPPORTED);
				}
			}

			break;
		}

	case vehicle_command_s::VEHICLE_CMD_FIXED_MAG_CAL_YAW: {
			// Magnetometer quick calibration using world magnetic model and known heading
			if ((_status.arming_state == vehicle_status_s::ARMING_STATE_ARMED)
			    || (_status.arming_state == vehicle_status_s::ARMING_STATE_SHUTDOWN)
			    || _worker_thread.isBusy()) {

				// reject if armed or shutting down
				answer_command(cmd, vehicle_command_s::VEHICLE_CMD_RESULT_TEMPORARILY_REJECTED);

			} else {
				answer_command(cmd, vehicle_command_s::VEHICLE_CMD_RESULT_ACCEPTED);
				// parameter 1: Heading   (degrees)
				// parameter 3: Latitude  (degrees)
				// parameter 4: Longitude (degrees)

				// assume vehicle pointing north (0 degrees) if heading isn't specified
				const float heading_radians = PX4_ISFINITE(cmd.param1) ? math::radians(roundf(cmd.param1)) : 0.f;

				float latitude = NAN;
				float longitude = NAN;

				if (PX4_ISFINITE(cmd.param3) && PX4_ISFINITE(cmd.param4)) {
					// invalid if both lat & lon are 0 (current mavlink spec)
					if ((fabsf(cmd.param3) > 0) && (fabsf(cmd.param4) > 0)) {
						latitude = cmd.param3;
						longitude = cmd.param4;
					}
				}

				_status_flags.condition_calibration_enabled = true;
				_worker_thread.setMagQuickData(heading_radians, latitude, longitude);
				_worker_thread.startTask(WorkerThread::Request::MagCalibrationQuick);
			}

			break;
		}

	case vehicle_command_s::VEHICLE_CMD_PREFLIGHT_STORAGE: {

			if ((_status.arming_state == vehicle_status_s::ARMING_STATE_ARMED)
			    || _status.arming_state == vehicle_status_s::ARMING_STATE_SHUTDOWN
			    || _worker_thread.isBusy()) {

				// reject if armed or shutting down
				answer_command(cmd, vehicle_command_s::VEHICLE_CMD_RESULT_TEMPORARILY_REJECTED);

			} else {

				if (((int)(cmd.param1)) == 0) {
					answer_command(cmd, vehicle_command_s::VEHICLE_CMD_RESULT_ACCEPTED);
					_worker_thread.startTask(WorkerThread::Request::ParamLoadDefault);

				} else if (((int)(cmd.param1)) == 1) {
					answer_command(cmd, vehicle_command_s::VEHICLE_CMD_RESULT_ACCEPTED);
					_worker_thread.startTask(WorkerThread::Request::ParamSaveDefault);

				} else if (((int)(cmd.param1)) == 2) {
					answer_command(cmd, vehicle_command_s::VEHICLE_CMD_RESULT_ACCEPTED);
					_worker_thread.startTask(WorkerThread::Request::ParamResetAll);

				} else if (((int)(cmd.param1)) == 3) {
					answer_command(cmd, vehicle_command_s::VEHICLE_CMD_RESULT_ACCEPTED);
					_worker_thread.startTask(WorkerThread::Request::ParamResetSensorFactory);
				}
			}

			break;
		}

	case vehicle_command_s::VEHICLE_CMD_START_RX_PAIR:
	case vehicle_command_s::VEHICLE_CMD_CUSTOM_0:
	case vehicle_command_s::VEHICLE_CMD_CUSTOM_1:
	case vehicle_command_s::VEHICLE_CMD_CUSTOM_2:
	case vehicle_command_s::VEHICLE_CMD_DO_MOUNT_CONTROL:
	case vehicle_command_s::VEHICLE_CMD_DO_MOUNT_CONFIGURE:
	case vehicle_command_s::VEHICLE_CMD_DO_MOUNT_CONTROL_QUAT:
	case vehicle_command_s::VEHICLE_CMD_PREFLIGHT_SET_SENSOR_OFFSETS:
	case vehicle_command_s::VEHICLE_CMD_PREFLIGHT_UAVCAN:
	case vehicle_command_s::VEHICLE_CMD_PAYLOAD_PREPARE_DEPLOY:
	case vehicle_command_s::VEHICLE_CMD_PAYLOAD_CONTROL_DEPLOY:
	case vehicle_command_s::VEHICLE_CMD_DO_VTOL_TRANSITION:
	case vehicle_command_s::VEHICLE_CMD_DO_TRIGGER_CONTROL:
	case vehicle_command_s::VEHICLE_CMD_DO_DIGICAM_CONTROL:
	case vehicle_command_s::VEHICLE_CMD_DO_SET_CAM_TRIGG_DIST:
	case vehicle_command_s::VEHICLE_CMD_OBLIQUE_SURVEY:
	case vehicle_command_s::VEHICLE_CMD_DO_SET_CAM_TRIGG_INTERVAL:
	case vehicle_command_s::VEHICLE_CMD_SET_CAMERA_MODE:
	case vehicle_command_s::VEHICLE_CMD_SET_CAMERA_ZOOM:
	case vehicle_command_s::VEHICLE_CMD_SET_CAMERA_FOCUS:
	case vehicle_command_s::VEHICLE_CMD_DO_CHANGE_SPEED:
	case vehicle_command_s::VEHICLE_CMD_DO_LAND_START:
	case vehicle_command_s::VEHICLE_CMD_DO_GO_AROUND:
	case vehicle_command_s::VEHICLE_CMD_LOGGING_START:
	case vehicle_command_s::VEHICLE_CMD_LOGGING_STOP:
	case vehicle_command_s::VEHICLE_CMD_NAV_DELAY:
	case vehicle_command_s::VEHICLE_CMD_DO_SET_ROI:
	case vehicle_command_s::VEHICLE_CMD_NAV_ROI:
	case vehicle_command_s::VEHICLE_CMD_DO_SET_ROI_LOCATION:
	case vehicle_command_s::VEHICLE_CMD_DO_SET_ROI_WPNEXT_OFFSET:
	case vehicle_command_s::VEHICLE_CMD_DO_SET_ROI_NONE:
	case vehicle_command_s::VEHICLE_CMD_INJECT_FAILURE:
	case vehicle_command_s::VEHICLE_CMD_SET_GPS_GLOBAL_ORIGIN:
	case vehicle_command_s::VEHICLE_CMD_DO_GIMBAL_MANAGER_PITCHYAW:
	case vehicle_command_s::VEHICLE_CMD_DO_GIMBAL_MANAGER_CONFIGURE:
<<<<<<< HEAD
=======
	case vehicle_command_s::VEHICLE_CMD_CONFIGURE_ACTUATOR:
>>>>>>> 94884594
		/* ignore commands that are handled by other parts of the system */
		break;

	default:
		/* Warn about unsupported commands, this makes sense because only commands
		 * to this component ID (or all) are passed by mavlink. */
		answer_command(cmd, vehicle_command_s::VEHICLE_CMD_RESULT_UNSUPPORTED);
		break;
	}

	if (cmd_result != vehicle_command_s::VEHICLE_CMD_RESULT_UNSUPPORTED) {
		/* already warned about unsupported commands in "default" case */
		answer_command(cmd, cmd_result);
	}

	return true;
}

unsigned
Commander::handle_command_motor_test(const vehicle_command_s &cmd)
{
	if (_armed.armed || (_safety.safety_switch_available && !_safety.safety_off)) {
		return vehicle_command_s::VEHICLE_CMD_RESULT_DENIED;
	}

	if (_param_com_mot_test_en.get() != 1) {
		return vehicle_command_s::VEHICLE_CMD_RESULT_DENIED;
	}

	test_motor_s test_motor{};
	test_motor.timestamp = hrt_absolute_time();
	test_motor.motor_number = (int)(cmd.param1 + 0.5f) - 1;

	int throttle_type = (int)(cmd.param2 + 0.5f);

	if (throttle_type != 0) { // 0: MOTOR_TEST_THROTTLE_PERCENT
		return vehicle_command_s::VEHICLE_CMD_RESULT_UNSUPPORTED;
	}

	int motor_count = (int)(cmd.param5 + 0.5);

	if (motor_count > 1) {
		return vehicle_command_s::VEHICLE_CMD_RESULT_UNSUPPORTED;
	}

	test_motor.action = test_motor_s::ACTION_RUN;
	test_motor.value = math::constrain(cmd.param3 / 100.f, 0.f, 1.f);

	if (test_motor.value < FLT_EPSILON) {
		// the message spec is not clear on whether 0 means stop, but it should be closer to what a user expects
		test_motor.value = -1.f;
	}

	test_motor.timeout_ms = (int)(cmd.param4 * 1000.f + 0.5f);

	// enforce a timeout and a maximum limit
	if (test_motor.timeout_ms == 0 || test_motor.timeout_ms > 3000) {
		test_motor.timeout_ms = 3000;
	}

	test_motor.driver_instance = 0; // the mavlink command does not allow to specify the instance, so set to 0 for now
	_test_motor_pub.publish(test_motor);

	return vehicle_command_s::VEHICLE_CMD_RESULT_ACCEPTED;
}

<<<<<<< HEAD
=======
unsigned
Commander::handle_command_actuator_test(const vehicle_command_s &cmd)
{
	if (_armed.armed || (_safety.safety_switch_available && !_safety.safety_off)) {
		return vehicle_command_s::VEHICLE_CMD_RESULT_DENIED;
	}

	actuator_test_s actuator_test{};
	actuator_test.timestamp = hrt_absolute_time();
	actuator_test.function = (int)(cmd.param5 + 0.5);

	if (actuator_test.function < 1000) {
		const int first_motor_function = 1; // from MAVLink ACTUATOR_OUTPUT_FUNCTION
		const int first_servo_function = 33;

		if (actuator_test.function >= first_motor_function
		    && actuator_test.function < first_motor_function + actuator_test_s::MAX_NUM_MOTORS) {
			actuator_test.function = actuator_test.function - first_motor_function + actuator_test_s::FUNCTION_MOTOR1;

		} else if (actuator_test.function >= first_servo_function
			   && actuator_test.function < first_servo_function + actuator_test_s::MAX_NUM_SERVOS) {
			actuator_test.function = actuator_test.function - first_servo_function + actuator_test_s::FUNCTION_SERVO1;

		} else {
			return vehicle_command_s::VEHICLE_CMD_RESULT_UNSUPPORTED;
		}

	} else {
		actuator_test.function -= 1000;
	}

	actuator_test.value = cmd.param1;

	actuator_test.action = actuator_test_s::ACTION_DO_CONTROL;
	int timeout_ms = (int)(cmd.param2 * 1000.f + 0.5f);

	if (timeout_ms <= 0) {
		actuator_test.action = actuator_test_s::ACTION_RELEASE_CONTROL;

	} else {
		actuator_test.timeout_ms = timeout_ms;
	}

	// enforce a timeout and a maximum limit
	if (actuator_test.timeout_ms == 0 || actuator_test.timeout_ms > 3000) {
		actuator_test.timeout_ms = 3000;
	}

	_actuator_test_pub.publish(actuator_test);
	return vehicle_command_s::VEHICLE_CMD_RESULT_ACCEPTED;
}

>>>>>>> 94884594
void Commander::executeActionRequest(const action_request_s &action_request)
{
	arm_disarm_reason_t arm_disarm_reason{};

	switch (action_request.source) {
	case action_request_s::SOURCE_RC_STICK_GESTURE: arm_disarm_reason = arm_disarm_reason_t::rc_stick; break;

	case action_request_s::SOURCE_RC_SWITCH: arm_disarm_reason = arm_disarm_reason_t::rc_switch; break;

	case action_request_s::SOURCE_RC_BUTTON: arm_disarm_reason = arm_disarm_reason_t::rc_button; break;
	}

	switch (action_request.action) {
	case action_request_s::ACTION_DISARM: disarm(arm_disarm_reason); break;

	case action_request_s::ACTION_ARM: arm(arm_disarm_reason); break;

	case action_request_s::ACTION_TOGGLE_ARMING:
		if (_armed.armed) {
			disarm(arm_disarm_reason);

		} else {
			arm(arm_disarm_reason);
		}

		break;

	case action_request_s::ACTION_UNKILL:
<<<<<<< HEAD
		if (_armed.manual_lockdown) {
			mavlink_log_info(&_mavlink_log_pub, "Kill disengaged\t");
=======
		if (arm_disarm_reason == arm_disarm_reason_t::rc_switch && _armed.manual_lockdown) {
			mavlink_log_info(&_mavlink_log_pub, "Kill-switch disengaged\t");
>>>>>>> 94884594
			events::send(events::ID("commander_kill_sw_disengaged"), events::Log::Info, "Kill-switch disengaged");
			_status_changed = true;
			_armed.manual_lockdown = false;
		}

		break;

	case action_request_s::ACTION_KILL:
<<<<<<< HEAD
		if (!_armed.manual_lockdown) {
			const char kill_switch_string[] = "Kill engaged\t";
=======
		if (arm_disarm_reason == arm_disarm_reason_t::rc_switch && !_armed.manual_lockdown) {
			const char kill_switch_string[] = "Kill-switch engaged\t";
>>>>>>> 94884594
			events::LogLevels log_levels{events::Log::Info};

			if (_land_detector.landed) {
				mavlink_log_info(&_mavlink_log_pub, kill_switch_string);

			} else {
				mavlink_log_critical(&_mavlink_log_pub, kill_switch_string);
				log_levels.external = events::Log::Critical;
			}

			events::send(events::ID("commander_kill_sw_engaged"), log_levels, "Kill-switch engaged");

			_status_changed = true;
			_armed.manual_lockdown = true;
			send_parachute_command();
		}

		break;

	case action_request_s::ACTION_SWITCH_MODE:

		// if there's never been a mode change force RC switch as initial state
		if (action_request.source == action_request_s::SOURCE_RC_MODE_SLOT
		    && !_armed.armed && (_internal_state.main_state_changes == 0)
		    && (action_request.mode == commander_state_s::MAIN_STATE_ALTCTL
			|| action_request.mode == commander_state_s::MAIN_STATE_POSCTL)) {
			_internal_state.main_state = action_request.mode;
			_internal_state.main_state_changes++;
		}

<<<<<<< HEAD
		_status.failsafe_but_user_took_over = true;

=======
>>>>>>> 94884594
		int ret = main_state_transition(_status, action_request.mode, _status_flags, _internal_state);

		if (ret == transition_result_t::TRANSITION_DENIED) {
			print_reject_mode(action_request.mode);
		}

		break;
	}
}

/**
* @brief This function initializes the home position an altitude of the vehicle. This happens first time we get a good GPS fix and each
*		 time the vehicle is armed with a good GPS fix.
**/
bool
Commander::set_home_position()
{
	// Need global and local position fix to be able to set home
	// but already set the home position in local coordinates if available
	// in case the global position is only valid after takeoff
	if (_status_flags.condition_local_position_valid) {

		// Set home position in local coordinates
		const vehicle_local_position_s &lpos = _local_position_sub.get();
		_heading_reset_counter = lpos.heading_reset_counter;

		home_position_s home{};
		home.timestamp = hrt_absolute_time();
		home.manual_home = false;
		fillLocalHomePos(home, lpos);

		if (_status_flags.condition_global_position_valid) {

			const vehicle_global_position_s &gpos = _global_position_sub.get();

			// Ensure that the GPS accuracy is good enough for intializing home
			if (isGPosGoodForInitializingHomePos(gpos)) {
				fillGlobalHomePos(home, gpos);
				setHomePosValid();
			}
		}

		_home_pub.update(home);
	}

	return _status_flags.condition_home_position_valid;
}

bool
Commander::set_in_air_home_position()
{
	if (_status_flags.condition_local_position_valid
	    && _status_flags.condition_global_position_valid) {

		const vehicle_global_position_s &gpos = _global_position_sub.get();
		home_position_s home{};

		// Ensure that the GPS accuracy is good enough for intializing home
		if (isGPosGoodForInitializingHomePos(gpos)) {
			home = _home_pub.get();
			home.timestamp = hrt_absolute_time();
			const vehicle_local_position_s &lpos = _local_position_sub.get();

			if (_home_pub.get().valid_lpos) {
				// Back-compute lon, lat and alt of home position given the home
				// and current positions in local frame
				MapProjection ref_pos{gpos.lat, gpos.lon};
				double home_lat;
				double home_lon;
				ref_pos.reproject(home.x - lpos.x, home.y - lpos.y, home_lat, home_lon);
				const float home_alt = gpos.alt + home.z;
				fillGlobalHomePos(home, home_lat, home_lon, home_alt);

			} else {
				// Home position in local frame is unknowm, set
				// home as current position
				fillLocalHomePos(home, lpos);
				fillGlobalHomePos(home, gpos);
			}

			setHomePosValid();
			_home_pub.update(home);
		}
	}

	return _status_flags.condition_home_position_valid;
}

bool
Commander::isGPosGoodForInitializingHomePos(const vehicle_global_position_s &gpos) const
{
	return (gpos.eph <= _param_com_home_h_t.get())
	       && (gpos.epv <= _param_com_home_v_t.get());
}

void
Commander::fillLocalHomePos(home_position_s &home, const vehicle_local_position_s &lpos) const
{
	fillLocalHomePos(home, lpos.x, lpos.y, lpos.z, lpos.heading);
}

void
Commander::fillLocalHomePos(home_position_s &home, float x, float y, float z, float heading) const
{
	home.x = x;
	home.y = y;
	home.z = z;
	home.valid_lpos = true;

	home.yaw = heading;
}

void Commander::fillGlobalHomePos(home_position_s &home, const vehicle_global_position_s &gpos) const
{
	fillGlobalHomePos(home, gpos.lat, gpos.lon, gpos.alt);
}

void Commander::fillGlobalHomePos(home_position_s &home, double lat, double lon, float alt) const
{
	home.lat = lat;
	home.lon = lon;
	home.valid_hpos = true;
	home.alt = alt;
	home.valid_alt = true;
}

void Commander::setHomePosValid()
{
	// play tune first time we initialize HOME
	if (!_status_flags.condition_home_position_valid) {
		tune_home_set(true);
	}

	// mark home position as set
	_status_flags.condition_home_position_valid = true;
}

bool
Commander::set_home_position_alt_only()
{
	const vehicle_local_position_s &lpos = _local_position_sub.get();

	if (!_home_pub.get().valid_alt && lpos.z_global) {
		// handle special case where we are setting only altitude using local position reference
		home_position_s home{};
		home.alt = lpos.ref_alt;
		home.valid_alt = true;

		home.timestamp = hrt_absolute_time();

		return _home_pub.update(home);
	}

	return false;
}

void
Commander::updateHomePositionYaw(float yaw)
{
	home_position_s home = _home_pub.get();

	home.yaw = yaw;
	home.timestamp = hrt_absolute_time();

	_home_pub.update(home);
}

void
Commander::run()
{
	bool sensor_fail_tune_played = false;

	const param_t param_airmode = param_find("MC_AIRMODE");
	const param_t param_man_arm_gesture = param_find("MAN_ARM_GESTURE");
<<<<<<< HEAD
=======
	const param_t param_rc_map_arm_sw = param_find("RC_MAP_ARM_SW");
>>>>>>> 94884594

	/* initialize */
	led_init();
	buzzer_init();

#if defined(BOARD_HAS_POWER_CONTROL)
	{
		// we need to do an initial publication to make sure uORB allocates the buffer, which cannot happen
		// in IRQ context.
		power_button_state_s button_state{};
		button_state.timestamp = hrt_absolute_time();
		button_state.event = 0xff;
		power_button_state_pub = orb_advertise(ORB_ID(power_button_state), &button_state);

		_power_button_state_sub.copy(&button_state);
	}

	if (board_register_power_state_notification_cb(power_button_state_notification_cb) != 0) {
		PX4_ERR("Failed to register power notification callback");
	}

#endif // BOARD_HAS_POWER_CONTROL

	get_circuit_breaker_params();

	bool param_init_forced = true;

	control_status_leds(true, _battery_warning);

	/* update vehicle status to find out vehicle type (required for preflight checks) */
	_status.system_type = _param_mav_type.get();

	if (is_rotary_wing(_status) || is_vtol(_status)) {
		_status.vehicle_type = vehicle_status_s::VEHICLE_TYPE_ROTARY_WING;

	} else if (is_fixed_wing(_status)) {
		_status.vehicle_type = vehicle_status_s::VEHICLE_TYPE_FIXED_WING;

	} else if (is_ground_rover(_status)) {
		_status.vehicle_type = vehicle_status_s::VEHICLE_TYPE_ROVER;

	} else {
		_status.vehicle_type = vehicle_status_s::VEHICLE_TYPE_UNKNOWN;
	}

	_status.is_vtol = is_vtol(_status);
	_status.is_vtol_tailsitter = is_vtol_tailsitter(_status);

	_boot_timestamp = hrt_absolute_time();

	// initially set to failed
	_last_lpos_fail_time_us = _boot_timestamp;
	_last_gpos_fail_time_us = _boot_timestamp;
	_last_lvel_fail_time_us = _boot_timestamp;

	_status.system_id = _param_mav_sys_id.get();
	arm_auth_init(&_mavlink_log_pub, &_status.system_id);

	// run preflight immediately to find all relevant parameters, but don't report
	PreFlightCheck::preflightCheck(&_mavlink_log_pub, _status, _status_flags, false,
				       true,
				       hrt_elapsed_time(&_boot_timestamp));

	while (!should_exit()) {

		/* update parameters */
		const bool params_updated = _parameter_update_sub.updated();

		if (params_updated || param_init_forced) {
			// clear update
			parameter_update_s update;
			_parameter_update_sub.copy(&update);

			// update parameters from storage
			updateParams();

			/* update parameters */
			if (!_armed.armed) {
				_status.system_type = _param_mav_type.get();

				const bool is_rotary = is_rotary_wing(_status) || (is_vtol(_status) && _vtol_status.vtol_in_rw_mode);
				const bool is_fixed = is_fixed_wing(_status) || (is_vtol(_status) && !_vtol_status.vtol_in_rw_mode);
				const bool is_ground = is_ground_rover(_status);

				/* disable manual override for all systems that rely on electronic stabilization */
				if (is_rotary) {
					_status.vehicle_type = vehicle_status_s::VEHICLE_TYPE_ROTARY_WING;

				} else if (is_fixed) {
					_status.vehicle_type = vehicle_status_s::VEHICLE_TYPE_FIXED_WING;

				} else if (is_ground) {
					_status.vehicle_type = vehicle_status_s::VEHICLE_TYPE_ROVER;
				}

				/* set vehicle_status.is_vtol flag */
				_status.is_vtol = is_vtol(_status);
				_status.is_vtol_tailsitter = is_vtol_tailsitter(_status);

				/* check and update system / component ID */
				_status.system_id = _param_mav_sys_id.get();
				_status.component_id = _param_mav_comp_id.get();

				get_circuit_breaker_params();

				_status_changed = true;
			}

			_status_flags.avoidance_system_required = _param_com_obs_avoid.get();
<<<<<<< HEAD
			_status_flags.onboard_logging_system_required = _param_com_arm_wo_ob_logger.get();
=======
>>>>>>> 94884594

			_arm_requirements.arm_authorization = _param_arm_auth_required.get();
			_arm_requirements.esc_check = _param_escs_checks_required.get();
			_arm_requirements.global_position = !_param_arm_without_gps.get();
			_arm_requirements.mission = _param_arm_mission_required.get();
			_arm_requirements.geofence = _param_geofence_action.get() > geofence_result_s::GF_ACTION_NONE;

			_auto_disarm_killed.set_hysteresis_time_from(false, _param_com_kill_disarm.get() * 1_s);

<<<<<<< HEAD
			/* check for unsafe Airmode settings: yaw airmode requires the use of an arming switch */
=======
			// disable arm gesture if an arm switch is configured
			if (param_man_arm_gesture != PARAM_INVALID && param_rc_map_arm_sw != PARAM_INVALID) {
				int32_t man_arm_gesture = 0, rc_map_arm_sw = 0;
				param_get(param_man_arm_gesture, &man_arm_gesture);
				param_get(param_rc_map_arm_sw, &rc_map_arm_sw);

				if (rc_map_arm_sw > 0 && man_arm_gesture == 1) {
					man_arm_gesture = 0; // disable arm gesture
					param_set(param_man_arm_gesture, &man_arm_gesture);
					mavlink_log_critical(&_mavlink_log_pub, "Arm stick gesture disabled if arm switch in use\t")
					/* EVENT
					* @description <param>MAN_ARM_GESTURE</param> is now set to disable arm/disarm stick gesture.
					*/
					events::send(events::ID("rc_update_arm_stick_gesture_disabled_with_switch"), {events::Log::Info, events::LogInternal::Disabled},
						     "Arm stick gesture disabled if arm switch in use");
				}
			}

			// check for unsafe Airmode settings: yaw airmode requires disabling the stick arm gesture
>>>>>>> 94884594
			if (param_airmode != PARAM_INVALID && param_man_arm_gesture != PARAM_INVALID) {
				int32_t airmode = 0, man_arm_gesture = 0;
				param_get(param_airmode, &airmode);
				param_get(param_man_arm_gesture, &man_arm_gesture);

				if (airmode == 2 && man_arm_gesture == 1) {
					airmode = 1; // change to roll/pitch airmode
					param_set(param_airmode, &airmode);
					mavlink_log_critical(&_mavlink_log_pub, "Yaw Airmode requires disabling the stick arm gesture\t")
					/* EVENT
					 * @description <param>MC_AIRMODE</param> is now set to roll/pitch airmode.
					 */
					events::send(events::ID("commander_airmode_requires_no_arm_gesture"), {events::Log::Error, events::LogInternal::Disabled},
						     "Yaw Airmode requires disabling the stick arm gesture");
				}
			}

			_offboard_available.set_hysteresis_time_from(true, _param_com_of_loss_t.get() * 1e6f);

			param_init_forced = false;
		}

		/* Update OA parameter */
		_status_flags.avoidance_system_required = _param_com_obs_avoid.get();
		_status_flags.onboard_logging_system_required = _param_com_arm_wo_ob_logger.get();

#if defined(BOARD_HAS_POWER_CONTROL)

		/* handle power button state */
		if (_power_button_state_sub.updated()) {
			power_button_state_s button_state;

			if (_power_button_state_sub.copy(&button_state)) {
				if (button_state.event == power_button_state_s::PWR_BUTTON_STATE_REQUEST_SHUTDOWN) {
					if (shutdown_if_allowed() && (px4_shutdown_request() == 0)) {
						while (1) { px4_usleep(1); }
					}
				}
			}
		}

#endif // BOARD_HAS_POWER_CONTROL

		offboard_control_update();

		if (_system_power_sub.updated()) {
			system_power_s system_power{};
			_system_power_sub.copy(&system_power);

			if (hrt_elapsed_time(&system_power.timestamp) < 1_s) {
				if (system_power.servo_valid &&
				    !system_power.brick_valid &&
				    !system_power.usb_connected) {
					/* flying only on servo rail, this is unsafe */
					_status_flags.condition_power_input_valid = false;

				} else {
					_status_flags.condition_power_input_valid = true;
				}

				_system_power_usb_connected = system_power.usb_connected;
			}
		}

		/* Update land detector */
		if (_land_detector_sub.updated()) {
			const bool was_landed = _land_detector.landed;
			_land_detector_sub.copy(&_land_detector);

			// Only take actions if armed
			if (_armed.armed) {
				if (!was_landed && _land_detector.landed) {
					mavlink_log_info(&_mavlink_log_pub, "Landing detected\t");
					events::send(events::ID("commander_landing_detected"), events::Log::Info, "Landing detected");
					_status.takeoff_time = 0;

				} else if (was_landed && !_land_detector.landed) {
					mavlink_log_info(&_mavlink_log_pub, "Takeoff detected\t");
					events::send(events::ID("commander_takeoff_detected"), events::Log::Info, "Takeoff detected");
					_status.takeoff_time = hrt_absolute_time();
					_have_taken_off_since_arming = true;

					// Set all position and velocity test probation durations to takeoff value
					// This is a larger value to give the vehicle time to complete a failsafe landing
					// if faulty sensors cause loss of navigation shortly after takeoff.
					_gpos_probation_time_us = _param_com_pos_fs_prob.get() * 1_s;
					_lpos_probation_time_us = _param_com_pos_fs_prob.get() * 1_s;
					_lvel_probation_time_us = _param_com_pos_fs_prob.get() * 1_s;
				}

				// automatically set or update home position
				if (!_home_pub.get().manual_home) {
					// set the home position when taking off, but only if we were previously disarmed
					// and at least 500 ms from commander start spent to avoid setting home on in-air restart
					if (_should_set_home_on_takeoff && !_land_detector.landed &&
					    (hrt_elapsed_time(&_boot_timestamp) > INAIR_RESTART_HOLDOFF_INTERVAL)) {
						if (was_landed) {
							_should_set_home_on_takeoff = !set_home_position();

						} else if (_param_com_home_in_air.get()) {
							_should_set_home_on_takeoff = !set_in_air_home_position();
						}
					}
				}
			}
		}

		/* update safety topic */
		const bool safety_updated = _safety_sub.updated();

		if (safety_updated) {
			const bool previous_safety_valid = (_safety.timestamp != 0);
			const bool previous_safety_off = _safety.safety_off;

			if (_safety_sub.copy(&_safety)) {
				set_health_flags(subsystem_info_s::SUBSYSTEM_TYPE_MOTORCONTROL, _safety.safety_switch_available, _safety.safety_off,
						 _safety.safety_switch_available, _status);

				// disarm if safety is now on and still armed
				if (_armed.armed && _safety.safety_switch_available && !_safety.safety_off
				    && (_status.hil_state == vehicle_status_s::HIL_STATE_OFF)) {
					disarm(arm_disarm_reason_t::safety_button);
				}

				// Notify the user if the status of the safety switch changes
				if (previous_safety_valid && _safety.safety_switch_available && previous_safety_off != _safety.safety_off) {

					if (_safety.safety_off) {
						set_tune(tune_control_s::TUNE_ID_NOTIFY_POSITIVE);

					} else {
						tune_neutral(true);
					}

					_status_changed = true;
				}
			}
		}

		/* update vtol vehicle status*/
		if (_vtol_vehicle_status_sub.updated()) {
			/* vtol status changed */
			_vtol_vehicle_status_sub.copy(&_vtol_status);
			_status.vtol_fw_permanent_stab = _vtol_status.fw_permanent_stab;

			/* Make sure that this is only adjusted if vehicle really is of type vtol */
			if (is_vtol(_status)) {

				// Check if there has been any change while updating the flags
				const auto new_vehicle_type = _vtol_status.vtol_in_rw_mode ?
							      vehicle_status_s::VEHICLE_TYPE_ROTARY_WING :
							      vehicle_status_s::VEHICLE_TYPE_FIXED_WING;

				if (new_vehicle_type != _status.vehicle_type) {
					_status.vehicle_type = _vtol_status.vtol_in_rw_mode ?
							       vehicle_status_s::VEHICLE_TYPE_ROTARY_WING :
							       vehicle_status_s::VEHICLE_TYPE_FIXED_WING;
					_status_changed = true;
				}

				if (_status.in_transition_mode != _vtol_status.vtol_in_trans_mode) {
					_status.in_transition_mode = _vtol_status.vtol_in_trans_mode;
					_status_changed = true;
				}

				if (_status.in_transition_to_fw != _vtol_status.in_transition_to_fw) {
					_status.in_transition_to_fw = _vtol_status.in_transition_to_fw;
					_status_changed = true;
				}

				if (_status_flags.vtol_transition_failure != _vtol_status.vtol_transition_failsafe) {
					_status_flags.vtol_transition_failure = _vtol_status.vtol_transition_failsafe;
					_status_changed = true;
				}

				const bool should_soft_stop = (_status.vehicle_type != vehicle_status_s::VEHICLE_TYPE_ROTARY_WING);

				if (_armed.soft_stop != should_soft_stop) {
					_armed.soft_stop = should_soft_stop;
					_status_changed = true;
				}
			}
		}

		if (_esc_status_sub.updated()) {
			/* ESCs status changed */
			esc_status_check();

		} else if (_param_escs_checks_required.get() != 0) {

			if (!_status_flags.condition_escs_error) {

				if ((_last_esc_status_updated != 0) && (hrt_elapsed_time(&_last_esc_status_updated) > 700_ms)) {
					/* Detect timeout after first telemetry packet received
					 * Some DShot ESCs are unresponsive for ~550ms during their initialization, so we use a timeout higher than that
					 */

					mavlink_log_critical(&_mavlink_log_pub, "ESCs telemetry timeout\t");
					events::send(events::ID("commander_esc_telemetry_timeout"), events::Log::Critical,
						     "ESCs telemetry timeout");
					_status_flags.condition_escs_error = true;

				} else if (_last_esc_status_updated == 0 && hrt_elapsed_time(&_boot_timestamp) > 5000_ms) {
					/* Detect if esc telemetry is not connected after reboot */
					mavlink_log_critical(&_mavlink_log_pub, "ESCs telemetry not connected\t");
					events::send(events::ID("commander_esc_telemetry_not_con"), events::Log::Critical,
						     "ESCs telemetry not connected");
					_status_flags.condition_escs_error = true;
				}
			}
		}

		estimator_check();

		// Auto disarm when landed or kill switch engaged
		if (_armed.armed) {

			// Check for auto-disarm on landing or pre-flight
			if (_param_com_disarm_land.get() > 0 || _param_com_disarm_preflight.get() > 0) {

				if (_param_com_disarm_land.get() > 0 && _have_taken_off_since_arming) {
					_auto_disarm_landed.set_hysteresis_time_from(false, _param_com_disarm_land.get() * 1_s);
					_auto_disarm_landed.set_state_and_update(_land_detector.landed, hrt_absolute_time());

				} else if (_param_com_disarm_preflight.get() > 0 && !_have_taken_off_since_arming) {
					_auto_disarm_landed.set_hysteresis_time_from(false, _param_com_disarm_preflight.get() * 1_s);
					_auto_disarm_landed.set_state_and_update(true, hrt_absolute_time());
				}

				if (_auto_disarm_landed.get_state()) {
					if (_have_taken_off_since_arming) {
						disarm(arm_disarm_reason_t::auto_disarm_land);

					} else {
						disarm(arm_disarm_reason_t::auto_disarm_preflight);
					}
				}
			}

			// Auto disarm after 5 seconds if kill switch is engaged
			bool auto_disarm = _armed.manual_lockdown;

			// auto disarm if locked down to avoid user confusion
			//  skipped in HITL where lockdown is enabled for safety
			if (_status.hil_state != vehicle_status_s::HIL_STATE_ON) {
				auto_disarm |= _armed.lockdown;
			}

			_auto_disarm_killed.set_state_and_update(auto_disarm, hrt_absolute_time());

			if (_auto_disarm_killed.get_state()) {
				if (_armed.manual_lockdown) {
					disarm(arm_disarm_reason_t::kill_switch, true);

				} else {
					disarm(arm_disarm_reason_t::lockdown, true);
				}
			}

		} else {
			_auto_disarm_landed.set_state_and_update(false, hrt_absolute_time());
			_auto_disarm_killed.set_state_and_update(false, hrt_absolute_time());
		}

		if (_geofence_warning_action_on
		    && _internal_state.main_state != commander_state_s::MAIN_STATE_AUTO_RTL
		    && _internal_state.main_state != commander_state_s::MAIN_STATE_AUTO_LOITER
		    && _internal_state.main_state != commander_state_s::MAIN_STATE_AUTO_LAND) {

			// reset flag again when we switched out of it
			_geofence_warning_action_on = false;
		}

		_cpuload_sub.update(&_cpuload);

		if (_battery_status_subs.updated()) {
			battery_status_check();
		}

		/* If in INIT state, try to proceed to STANDBY state */
		if (!_status_flags.condition_calibration_enabled && _status.arming_state == vehicle_status_s::ARMING_STATE_INIT) {

			arming_state_transition(_status, _safety, vehicle_status_s::ARMING_STATE_STANDBY, _armed,
						true /* fRunPreArmChecks */, &_mavlink_log_pub, _status_flags,
						_arm_requirements, hrt_elapsed_time(&_boot_timestamp),
						arm_disarm_reason_t::transition_to_standby);
		}

		/* start mission result check */
		if (_mission_result_sub.updated()) {
			const mission_result_s &mission_result = _mission_result_sub.get();

			const auto prev_mission_instance_count = mission_result.instance_count;
			_mission_result_sub.update();

			// if mission_result is valid for the current mission
			const bool mission_result_ok = (mission_result.timestamp > _boot_timestamp)
						       && (mission_result.instance_count > 0);

			_status_flags.condition_auto_mission_available = mission_result_ok && mission_result.valid;

			if (mission_result_ok) {
				if (_status.mission_failure != mission_result.failure) {
					_status.mission_failure = mission_result.failure;
					_status_changed = true;

					if (_status.mission_failure) {
						// navigator sends out the exact reason
						mavlink_log_critical(&_mavlink_log_pub, "Mission cannot be completed\t");
						events::send(events::ID("commander_mission_cannot_be_completed"), {events::Log::Critical, events::LogInternal::Info},
							     "Mission cannot be completed");
					}
				}

				/* Only evaluate mission state if home is set */
				if (_status_flags.condition_home_position_valid &&
				    (prev_mission_instance_count != mission_result.instance_count)) {

					if (!_status_flags.condition_auto_mission_available) {
						/* the mission is invalid */
						tune_mission_fail(true);

					} else if (mission_result.warning) {
						/* the mission has a warning */
						tune_mission_warn(true);

					} else {
						/* the mission is valid */
						tune_mission_ok(true);
					}
				}
			}

			// Transition main state to loiter or auto-mission after takeoff is completed.
			if (_armed.armed && !_land_detector.landed
			    && (_status.nav_state == vehicle_status_s::NAVIGATION_STATE_AUTO_TAKEOFF ||
				_status.nav_state == vehicle_status_s::NAVIGATION_STATE_AUTO_VTOL_TAKEOFF)
			    && (mission_result.timestamp >= _status.nav_state_timestamp)
			    && mission_result.finished) {

				if ((_param_takeoff_finished_action.get() == 1) && _status_flags.condition_auto_mission_available) {
					main_state_transition(_status, commander_state_s::MAIN_STATE_AUTO_MISSION, _status_flags, _internal_state);

				} else {
					main_state_transition(_status, commander_state_s::MAIN_STATE_AUTO_LOITER, _status_flags, _internal_state);
				}
			}
		}

		/* start geofence result check */
		_geofence_result_sub.update(&_geofence_result);
		_status.geofence_violated = _geofence_result.geofence_violated;

		const bool in_low_battery_failsafe = _battery_warning > battery_status_s::BATTERY_WARNING_LOW;
		const bool in_mag_fault_failsafe = (_estimator_status_sub.get().control_mode_flags
						    & (1 << estimator_status_s::CS_MAG_FAULT));
		const bool in_data_link_loss_failsafe = _status.failsafe && _status.data_link_lost;

		// Geofence actions
		const bool geofence_action_enabled = _geofence_result.geofence_action != geofence_result_s::GF_ACTION_NONE;

		if (_armed.armed
		    && geofence_action_enabled
		    && !in_low_battery_failsafe
		    && !in_mag_fault_failsafe) {

			// check for geofence violation transition
			if (_geofence_result.geofence_violated && !_geofence_violated_prev) {

				switch (_geofence_result.geofence_action) {
				case (geofence_result_s::GF_ACTION_NONE) : {
						// do nothing
						break;
					}

				case (geofence_result_s::GF_ACTION_WARN) : {
						// do nothing, mavlink critical messages are sent by navigator
						break;
					}

				case (geofence_result_s::GF_ACTION_LOITER) : {
						if (TRANSITION_CHANGED == main_state_transition(_status, commander_state_s::MAIN_STATE_AUTO_LOITER, _status_flags,
								_internal_state)) {
							_geofence_loiter_on = true;
						}

						break;
					}

				case (geofence_result_s::GF_ACTION_RTL) : {
						if (TRANSITION_CHANGED == main_state_transition(_status, commander_state_s::MAIN_STATE_AUTO_RTL, _status_flags,
								_internal_state)) {
							_geofence_rtl_on = true;
						}

						break;
					}

				case (geofence_result_s::GF_ACTION_LAND) : {
						if (TRANSITION_CHANGED == main_state_transition(_status, commander_state_s::MAIN_STATE_AUTO_LAND, _status_flags,
								_internal_state)) {
							_geofence_land_on = true;
						}

						break;
					}

				case (geofence_result_s::GF_ACTION_TERMINATE) : {
						PX4_WARN("Flight termination because of geofence");

						if (!_flight_termination_triggered && !_lockdown_triggered) {
							_flight_termination_triggered = true;
							mavlink_log_critical(&_mavlink_log_pub, "Geofence violation! Flight terminated\t");
							events::send(events::ID("commander_geofence_termination"), {events::Log::Alert, events::LogInternal::Warning},
								     "Geofence violation! Flight terminated");
							_armed.force_failsafe = true;
							_status_changed = true;
							send_parachute_command();
						}

						break;
					}
				}
			}

			_geofence_violated_prev = _geofence_result.geofence_violated;

			// reset if no longer in LOITER or if manually switched to LOITER
			const bool in_loiter_mode = _internal_state.main_state == commander_state_s::MAIN_STATE_AUTO_LOITER;

			if (!in_loiter_mode) {
				_geofence_loiter_on = false;
			}


			// reset if no longer in RTL or if manually switched to RTL
			const bool in_rtl_mode = _internal_state.main_state == commander_state_s::MAIN_STATE_AUTO_RTL;

			if (!in_rtl_mode) {
				_geofence_rtl_on = false;
			}

			// reset if no longer in LAND or if manually switched to LAND
			const bool in_land_mode = _internal_state.main_state == commander_state_s::MAIN_STATE_AUTO_LAND;

			if (!in_land_mode) {
				_geofence_land_on = false;
			}

			_geofence_warning_action_on = _geofence_warning_action_on || (_geofence_loiter_on || _geofence_rtl_on
						      || _geofence_land_on);

		} else {
			// No geofence checks, reset flags
			_geofence_loiter_on = false;
			_geofence_rtl_on = false;
			_geofence_land_on = false;
			_geofence_warning_action_on = false;
			_geofence_violated_prev = false;
		}

		/* Check for mission flight termination */
		if (_armed.armed && _mission_result_sub.get().flight_termination &&
		    !_status_flags.circuit_breaker_flight_termination_disabled) {


			if (!_flight_termination_triggered && !_lockdown_triggered) {
				// navigator only requests flight termination on GPS failure
				mavlink_log_critical(&_mavlink_log_pub, "GPS failure: Flight terminated\t");
				events::send(events::ID("commander_mission_termination"), {events::Log::Alert, events::LogInternal::Warning},
					     "GPS failure: Flight terminated");
				_flight_termination_triggered = true;
				_armed.force_failsafe = true;
				_status_changed = true;
				send_parachute_command();
			}

			if (_counter % (1000000 / COMMANDER_MONITORING_INTERVAL) == 0) {
				mavlink_log_critical(&_mavlink_log_pub, "Flight termination active\t");
				events::send(events::ID("commander_mission_termination_active"), {events::Log::Alert, events::LogInternal::Warning},
					     "Flight termination active");
			}
		}

		manual_control_setpoint_s manual_control_setpoint;

		if (_manual_control_setpoint_sub.update(&manual_control_setpoint)) {
			if (manual_control_setpoint.valid) {
				if (!_status_flags.rc_signal_found_once) {
					_status_flags.rc_signal_found_once = true;
					set_health_flags(subsystem_info_s::SUBSYSTEM_TYPE_RCRECEIVER, true, true,
							 _status_flags.rc_calibration_valid, _status);
					_status_changed = true;

				} else {
					if (_status.rc_signal_lost) {
						if (_last_valid_manual_control_setpoint > 0) {
							float elapsed = hrt_elapsed_time(&_last_valid_manual_control_setpoint) * 1e-6f;
							mavlink_log_info(&_mavlink_log_pub, "Manual control regained after %.1fs\t", (double)elapsed);
							events::send<float>(events::ID("commander_rc_regained"), events::Log::Info,
									    "Manual control regained after {1:.1} s", elapsed);
						}

						set_health_flags(subsystem_info_s::SUBSYSTEM_TYPE_RCRECEIVER, true, true,
								 _status_flags.rc_calibration_valid, _status);
						_status_changed = true;
					}
				}
<<<<<<< HEAD

				const bool mode_switch_mapped = (_param_rc_map_fltmode.get() > 0) || (_param_rc_map_mode_sw.get() > 0);
				const bool is_mavlink = manual_control_setpoint.data_source > manual_control_setpoint_s::SOURCE_RC;

=======

				const bool mode_switch_mapped = (_param_rc_map_fltmode.get() > 0) || (_param_rc_map_mode_sw.get() > 0);
				const bool is_mavlink = manual_control_setpoint.data_source > manual_control_setpoint_s::SOURCE_RC;

>>>>>>> 94884594
				if (!_armed.armed && (is_mavlink || !mode_switch_mapped) && (_internal_state.main_state_changes == 0)) {
					// if there's never been a mode change force position control as initial state
					_internal_state.main_state = commander_state_s::MAIN_STATE_POSCTL;
					_internal_state.main_state_changes++;
				}

				_status.rc_signal_lost = false;
				_is_throttle_above_center = manual_control_setpoint.z > 0.6f;
				_is_throttle_low = manual_control_setpoint.z < 0.1f;
				_last_valid_manual_control_setpoint = manual_control_setpoint.timestamp;

			} else {
				if (_status_flags.rc_signal_found_once && !_status.rc_signal_lost
				    && !_status_flags.condition_calibration_enabled && !_status_flags.rc_input_blocked) {
					mavlink_log_critical(&_mavlink_log_pub, "Manual control lost\t");
					events::send(events::ID("commander_rc_lost"), {events::Log::Critical, events::LogInternal::Info},
						     "Manual control lost");
					_status.rc_signal_lost = true;
					set_health_flags(subsystem_info_s::SUBSYSTEM_TYPE_RCRECEIVER, true, true,
							 false, _status);
					_status_changed = true;
				}
			}


			const bool override_enabled =
				((_param_com_rc_override.get() & static_cast<int32_t>(RcOverrideBits::AUTO_MODE_BIT))
				 && _vehicle_control_mode.flag_control_auto_enabled)
				|| ((_param_com_rc_override.get() & static_cast<int32_t>(RcOverrideBits::OFFBOARD_MODE_BIT))
				    && _vehicle_control_mode.flag_control_offboard_enabled);

			// Abort autonomous mode and switch to position mode if sticks are moved significantly
			// but only if actually in air.
			if ((_status.vehicle_type == vehicle_status_s::VEHICLE_TYPE_ROTARY_WING)
<<<<<<< HEAD
			    && !in_low_battery_failsafe && !_geofence_warning_action_on && !in_mag_fault_failsafe && !in_data_link_loss_failsafe
=======
			    && !in_low_battery_failsafe && !_geofence_warning_action_on
>>>>>>> 94884594
			    && _armed.armed
			    && !_status_flags.rc_input_blocked
			    && manual_control_setpoint.valid
			    && manual_control_setpoint.sticks_moving
			    && override_enabled) {
				const transition_result_t posctl_result =
					main_state_transition(_status, commander_state_s::MAIN_STATE_POSCTL, _status_flags, _internal_state);

				if (posctl_result == TRANSITION_CHANGED) {
					tune_positive(true);
					mavlink_log_info(&_mavlink_log_pub, "Pilot took over position control using sticks\t");
					events::send(events::ID("commander_rc_override_pos"), events::Log::Info,
						     "Pilot took over position control using sticks");
					_status_changed = true;

				} else if (posctl_result == TRANSITION_DENIED) {
					// If transition to POSCTL was denied, then we can try again with ALTCTL.
					const transition_result_t altctl_result =
						main_state_transition(_status, commander_state_s::MAIN_STATE_ALTCTL, _status_flags, _internal_state);

					if (altctl_result == TRANSITION_CHANGED) {
						tune_positive(true);
						mavlink_log_info(&_mavlink_log_pub, "Pilot took over altitude control using sticks\t");
						events::send(events::ID("commander_rc_override_alt"), events::Log::Info,
							     "Pilot took over altitude control using sticks");
						_status_changed = true;
					}
				}
			}
		}

		// data link checks which update the status
		data_link_check();

		avoidance_check();

		// engine failure detection
		// TODO: move out of commander
		if (_actuator_controls_sub.updated()) {
			/* Check engine failure
			 * only for fixed wing for now
			 */
			if (!_status_flags.circuit_breaker_engaged_enginefailure_check &&
			    _status.vehicle_type == vehicle_status_s::VEHICLE_TYPE_FIXED_WING && !_status.is_vtol && _armed.armed) {

				actuator_controls_s actuator_controls{};
				_actuator_controls_sub.copy(&actuator_controls);

				const float throttle = actuator_controls.control[actuator_controls_s::INDEX_THROTTLE];
				const float current2throttle = _battery_current / throttle;

				if (((throttle > _param_ef_throttle_thres.get()) && (current2throttle < _param_ef_current2throttle_thres.get()))
				    || _status.engine_failure) {

					const float elapsed = hrt_elapsed_time(&_timestamp_engine_healthy) / 1e6f;

					/* potential failure, measure time */
					if ((_timestamp_engine_healthy > 0) && (elapsed > _param_ef_time_thres.get())
					    && !_status.engine_failure) {

						_status.engine_failure = true;
						_status_changed = true;

						PX4_ERR("Engine Failure");
						set_health_flags(subsystem_info_s::SUBSYSTEM_TYPE_MOTORCONTROL, true, true, false, _status);
					}
				}

			} else {
				/* no failure reset flag */
				_timestamp_engine_healthy = hrt_absolute_time();

				if (_status.engine_failure) {
					_status.engine_failure = false;
					_status_changed = true;
				}
			}
		}

		/* check if we are disarmed and there is a better mode to wait in */
		if (!_armed.armed) {
			/* if there is no radio control but GPS lock the user might want to fly using
			 * just a tablet. Since the RC will force its mode switch setting on connecting
			 * we can as well just wait in a hold mode which enables tablet control.
			 */
			if (_status.rc_signal_lost && (_internal_state.main_state == commander_state_s::MAIN_STATE_MANUAL)
			    && _status_flags.condition_global_position_valid) {

				main_state_transition(_status, commander_state_s::MAIN_STATE_AUTO_LOITER, _status_flags, _internal_state);
			}
		}

		/* handle commands last, as the system needs to be updated to handle them */
		while (_cmd_sub.updated()) {
			/* got command */
			const unsigned last_generation = _cmd_sub.get_last_generation();
			vehicle_command_s cmd;

			if (_cmd_sub.copy(&cmd)) {
				if (_cmd_sub.get_last_generation() != last_generation + 1) {
					PX4_ERR("vehicle_command lost, generation %u -> %u", last_generation, _cmd_sub.get_last_generation());
				}

				if (handle_command(cmd)) {
					_status_changed = true;
				}
			}
		}

		while (_action_request_sub.updated()) {
			action_request_s action_request;

			if (_action_request_sub.copy(&action_request)) {
				executeActionRequest(action_request);
			}
		}

		/* Check for failure detector status */
		if (_failure_detector.update(_status, _vehicle_control_mode)) {
			_status.failure_detector_status = _failure_detector.getStatus().value;
			auto fd_status_flags = _failure_detector.getStatusFlags();
			_status_changed = true;

			if (_armed.armed) {
<<<<<<< HEAD
				const hrt_abstime time_at_arm = _status.armed_time;

				if (fd_status_flags.arm_escs) {
					// Check within the motor spool up time before the takeoff
					if (hrt_elapsed_time(&time_at_arm) < _param_com_spoolup_time.get() * 1_s) {
=======
				if (fd_status_flags.arm_escs) {
					// 500ms is the PWM spoolup time. Within this timeframe controllers are not affecting actuator_outputs
					if (hrt_elapsed_time(&_status.armed_time) < 500_ms) {
>>>>>>> 94884594
						disarm(arm_disarm_reason_t::failure_detector);
						mavlink_log_critical(&_mavlink_log_pub, "ESCs did not respond to arm request\t");
						events::send(events::ID("commander_fd_escs_not_arming"), events::Log::Critical, "ESCs did not respond to arm request");
					}
				}

<<<<<<< HEAD
				if (fd_status_flags.battery) {
					// Check within the motor spool up time before the takeoff. Has no effect if battery_status
					// is published at a lower rate than the spoolup time demands
					if (hrt_elapsed_time(&time_at_arm) < _param_com_spoolup_time.get() * 1_s) {
						disarm(arm_disarm_reason_t::failure_detector);
						mavlink_log_critical(&_mavlink_log_pub, "One or more batteries reported a problem");
					}
				}

=======
>>>>>>> 94884594
				if (fd_status_flags.roll || fd_status_flags.pitch || fd_status_flags.alt || fd_status_flags.ext) {
					const bool is_right_after_takeoff = hrt_elapsed_time(&_status.takeoff_time) < (1_s * _param_com_lkdown_tko.get());

					if (is_right_after_takeoff && !_lockdown_triggered) {
						// This handles the case where something fails during the early takeoff phase
						_armed.lockdown = true;
						_lockdown_triggered = true;
						mavlink_log_emergency(&_mavlink_log_pub, "Critical failure detected: lockdown\t");
						/* EVENT
						 * @description
						 * When a critical failure is detected right after takeoff, the system turns off the motors.
						 * Failures include an exceeding tilt angle, altitude failure or an external failure trigger.
						 *
						 * <profile name="dev">
						 * This can be configured with the parameter <param>COM_LKDOWN_TKO</param>.
						 * </profile>
						 */
						events::send(events::ID("commander_fd_lockdown"), {events::Log::Emergency, events::LogInternal::Warning},
							     "Critical failure detected: lockdown");

					} else if (!_status_flags.circuit_breaker_flight_termination_disabled &&
						   !_flight_termination_triggered && !_lockdown_triggered) {

						_armed.force_failsafe = true;
						_flight_termination_triggered = true;
						mavlink_log_emergency(&_mavlink_log_pub, "Critical failure detected: terminate flight\t");
						/* EVENT
						 * @description
						 * Critical failures include an exceeding tilt angle, altitude failure or an external failure trigger.
						 *
						 * <profile name="dev">
						 * Flight termination can be disabled with the parameter <param>CBRK_FLIGHTTERM</param>.
						 * </profile>
						 */
						events::send(events::ID("commander_fd_terminate"), {events::Log::Emergency, events::LogInternal::Warning},
							     "Critical failure detected: terminate flight");
						send_parachute_command();
					}
				}

<<<<<<< HEAD
				if (fd_status_flags.high_wind) {
					main_state_transition(_status, commander_state_s::MAIN_STATE_AUTO_RTL, _status_flags, _internal_state);
					_status_changed = true;
					mavlink_log_critical(&_mavlink_log_pub, "Too high wind abort operation and RTL");
				}

=======
>>>>>>> 94884594
				if (fd_status_flags.imbalanced_prop
				    && !_imbalanced_propeller_check_triggered) {
					_status_changed = true;
					_imbalanced_propeller_check_triggered = true;
					imbalanced_prop_failsafe(&_mavlink_log_pub, _status, _status_flags, &_internal_state,
								 (imbalanced_propeller_action_t)_param_com_imb_prop_act.get());
				}
			}
		}

		// Publish wind speed warning if enabled via parameter
		if (_param_com_wind_warn.get() > FLT_EPSILON && !_land_detector.landed) {
<<<<<<< HEAD
			CheckWindAndWarn();
=======
			checkWindAndWarn();
>>>>>>> 94884594
		}

		/* Get current timestamp */
		const hrt_abstime now = hrt_absolute_time();

		// automatically set or update home position
		if (!_home_pub.get().manual_home) {
			const vehicle_local_position_s &local_position = _local_position_sub.get();

			if (!_armed.armed) {
				if (_home_pub.get().valid_lpos) {
					if (_land_detector.landed && local_position.xy_valid && local_position.z_valid) {
						/* distance from home */
						float home_dist_xy = -1.0f;
						float home_dist_z = -1.0f;
						mavlink_wpm_distance_to_point_local(_home_pub.get().x, _home_pub.get().y, _home_pub.get().z,
										    local_position.x, local_position.y, local_position.z,
										    &home_dist_xy, &home_dist_z);

						if ((home_dist_xy > local_position.eph * 2.0f) || (home_dist_z > local_position.epv * 2.0f)) {

							/* update when disarmed, landed and moved away from current home position */
							set_home_position();
						}
					}

				} else {
					/* First time home position update - but only if disarmed */
					set_home_position();

					/* Set home position altitude to EKF origin height if home is not set and the EKF has a global origin.
					 * This allows home altitude to be used in the calculation of height above takeoff location when GPS
					 * use has commenced after takeoff. */
					if (!_status_flags.condition_home_position_valid) {
						set_home_position_alt_only();
					}
				}
			}
		}

		// check for arming state change
		if (_was_armed != _armed.armed) {
			_status_changed = true;

			if (_armed.armed) {
				if (!_land_detector.landed) { // check if takeoff already detected upon arming
					_have_taken_off_since_arming = true;
				}

			} else { // increase the flight uuid upon disarming
				const int32_t flight_uuid = _param_flight_uuid.get() + 1;
				_param_flight_uuid.set(flight_uuid);
				_param_flight_uuid.commit_no_notification();

				_last_disarmed_timestamp = hrt_absolute_time();

				_should_set_home_on_takeoff = true;
			}
		}

		if (!_armed.armed) {
			/* Reset the flag if disarmed. */
			_have_taken_off_since_arming = false;
			_imbalanced_propeller_check_triggered = false;
		}

		/* now set navigation state according to failsafe and main state */
		bool nav_state_changed = set_nav_state(_status,
						       _armed,
						       _internal_state,
						       &_mavlink_log_pub,
						       static_cast<link_loss_actions_t>(_param_nav_dll_act.get()),
						       _mission_result_sub.get().finished,
						       _mission_result_sub.get().stay_in_failsafe,
						       _status_flags,
						       _land_detector.landed,
						       static_cast<link_loss_actions_t>(_param_nav_rcl_act.get()),
						       static_cast<offboard_loss_actions_t>(_param_com_obl_act.get()),
						       static_cast<offboard_loss_rc_actions_t>(_param_com_obl_rc_act.get()),
						       static_cast<position_nav_loss_actions_t>(_param_com_posctl_navl.get()),
						       _param_com_rcl_act_t.get(),
						       _param_com_rcl_except.get(),
						       _param_gps_fail_openloop_loiter_time.get());

		if (nav_state_changed) {
			_status.nav_state_timestamp = hrt_absolute_time();
		}

		if (_status.failsafe != _failsafe_old) {
			_status_changed = true;

			if (_status.failsafe) {
				mavlink_log_info(&_mavlink_log_pub, "Failsafe mode activated\t");
				events::send(events::ID("commander_failsafe_activated"), events::Log::Info, "Failsafe mode activated");

			} else {
				mavlink_log_info(&_mavlink_log_pub, "Failsafe mode deactivated\t");
				events::send(events::ID("commander_failsafe_deactivated"), events::Log::Info, "Failsafe mode deactivated");
			}

			_failsafe_old = _status.failsafe;
		}

		/* publish states (armed, control_mode, vehicle_status, commander_state, vehicle_status_flags, failure_detector_status) at 2 Hz or immediately when changed */
		if (hrt_elapsed_time(&_status.timestamp) >= 500_ms || _status_changed || nav_state_changed) {

			update_control_mode();

			_status.timestamp = hrt_absolute_time();
			_status_pub.publish(_status);

			switch ((PrearmedMode)_param_com_prearm_mode.get()) {
			case PrearmedMode::DISABLED:
				/* skip prearmed state  */
				_armed.prearmed = false;
				break;

			case PrearmedMode::ALWAYS:
				/* safety is not present, go into prearmed
				* (all output drivers should be started / unlocked last in the boot process
				* when the rest of the system is fully initialized)
				*/
				_armed.prearmed = (hrt_elapsed_time(&_boot_timestamp) > 5_s);
				break;

			case PrearmedMode::SAFETY_BUTTON:
				if (_safety.safety_switch_available) {
					/* safety switch is present, go into prearmed if safety is off */
					_armed.prearmed = _safety.safety_off;

				} else {
					/* safety switch is not present, do not go into prearmed */
					_armed.prearmed = false;
				}

				break;

			default:
				_armed.prearmed = false;
				break;
			}

			_armed.timestamp = hrt_absolute_time();
			_armed_pub.publish(_armed);

			/* publish internal state for logging purposes */
			_internal_state.timestamp = hrt_absolute_time();
			_commander_state_pub.publish(_internal_state);

			// Evaluate current prearm status
			if (!_armed.armed && !_status_flags.condition_calibration_enabled) {
				bool preflight_check_res = PreFlightCheck::preflightCheck(nullptr, _status, _status_flags, false, true,
							   hrt_elapsed_time(&_boot_timestamp));

				// skip arm authorization check until actual arming attempt
				PreFlightCheck::arm_requirements_t arm_req = _arm_requirements;
				arm_req.arm_authorization = false;
				bool prearm_check_res = PreFlightCheck::preArmCheck(nullptr, _status_flags, _safety, arm_req, _status, false);

				set_health_flags(subsystem_info_s::SUBSYSTEM_TYPE_PREARM_CHECK, true, true, (preflight_check_res
						 && prearm_check_res), _status);
			}

			/* publish vehicle_status_flags */
			_status_flags.timestamp = hrt_absolute_time();
			_vehicle_status_flags_pub.publish(_status_flags);

			/* publish failure_detector data */
			failure_detector_status_s fd_status{};
			fd_status.timestamp = hrt_absolute_time();
			fd_status.fd_roll = _failure_detector.getStatusFlags().roll;
			fd_status.fd_pitch = _failure_detector.getStatusFlags().pitch;
			fd_status.fd_alt = _failure_detector.getStatusFlags().alt;
			fd_status.fd_ext = _failure_detector.getStatusFlags().ext;
			fd_status.fd_arm_escs = _failure_detector.getStatusFlags().arm_escs;
			fd_status.fd_high_wind = _failure_detector.getStatusFlags().high_wind;
			fd_status.fd_battery = _failure_detector.getStatusFlags().battery;
			fd_status.fd_imbalanced_prop = _failure_detector.getStatusFlags().imbalanced_prop;
			fd_status.imbalanced_prop_metric = _failure_detector.getImbalancedPropMetric();
			_failure_detector_status_pub.publish(fd_status);
		}

		/* play arming and battery warning tunes */
		if (!_arm_tune_played && _armed.armed &&
		    (_safety.safety_switch_available || (_safety.safety_switch_available && _safety.safety_off))) {

			/* play tune when armed */
			set_tune(tune_control_s::TUNE_ID_ARMING_WARNING);
			_arm_tune_played = true;

		} else if (!_status_flags.usb_connected &&
			   (_status.hil_state != vehicle_status_s::HIL_STATE_ON) &&
			   (_battery_warning == battery_status_s::BATTERY_WARNING_CRITICAL)) {
			/* play tune on battery critical */
			set_tune(tune_control_s::TUNE_ID_BATTERY_WARNING_FAST);

		} else if ((_status.hil_state != vehicle_status_s::HIL_STATE_ON) &&
			   (_battery_warning == battery_status_s::BATTERY_WARNING_LOW)) {
			/* play tune on battery warning */
			set_tune(tune_control_s::TUNE_ID_BATTERY_WARNING_SLOW);

		} else if (_status.failsafe && _armed.armed) {
			tune_failsafe(true);

		} else {
			set_tune(tune_control_s::TUNE_ID_STOP);
		}

		/* reset arm_tune_played when disarmed */
		if (!_armed.armed || (_safety.safety_switch_available && !_safety.safety_off)) {

			// Notify the user that it is safe to approach the vehicle
			if (_arm_tune_played) {
				tune_neutral(true);
			}

			_arm_tune_played = false;
		}

		/* play sensor failure tunes if we already waited for hotplug sensors to come up and failed */
		_status_flags.condition_system_hotplug_timeout = (hrt_elapsed_time(&_boot_timestamp) > HOTPLUG_SENS_TIMEOUT);

		if (!sensor_fail_tune_played && (!_status_flags.condition_system_sensors_initialized
						 && _status_flags.condition_system_hotplug_timeout)) {

			set_tune_override(tune_control_s::TUNE_ID_GPS_WARNING);
			sensor_fail_tune_played = true;
			_status_changed = true;
		}

		_counter++;

		int blink_state = blink_msg_state();

		if (blink_state > 0) {
			/* blinking LED message, don't touch LEDs */
			if (blink_state == 2) {
				/* blinking LED message completed, restore normal state */
				control_status_leds(true, _battery_warning);
			}

		} else {
			/* normal state */
			control_status_leds(_status_changed, _battery_warning);
		}

		// check if the worker has finished
		if (_worker_thread.hasResult()) {
			int ret = _worker_thread.getResultAndReset();
			_armed.in_esc_calibration_mode = false;

			if (_status_flags.condition_calibration_enabled) { // did we do a calibration?
				_status_flags.condition_calibration_enabled = false;

				if (ret == 0) {
					tune_positive(true);

				} else {
					tune_negative(true);
				}
			}
		}

		_status_changed = false;

		/* store last position lock state */
		_last_condition_local_altitude_valid = _status_flags.condition_local_altitude_valid;
		_last_condition_local_position_valid = _status_flags.condition_local_position_valid;
		_last_condition_global_position_valid = _status_flags.condition_global_position_valid;

		_was_armed = _armed.armed;

		arm_auth_update(now, params_updated || param_init_forced);

		px4_indicate_external_reset_lockout(LockoutComponent::Commander, _armed.armed);

		px4_usleep(COMMANDER_MONITORING_INTERVAL);
	}

	rgbled_set_color_and_mode(led_control_s::COLOR_WHITE, led_control_s::MODE_OFF);

	/* close fds */
	led_deinit();
	buzzer_deinit();
}

void
Commander::get_circuit_breaker_params()
{
	_status_flags.circuit_breaker_engaged_power_check = circuit_breaker_enabled_by_val(_param_cbrk_supply_chk.get(),
			CBRK_SUPPLY_CHK_KEY);
	_status_flags.circuit_breaker_engaged_usb_check = circuit_breaker_enabled_by_val(_param_cbrk_usb_chk.get(),
			CBRK_USB_CHK_KEY);
	_status_flags.circuit_breaker_engaged_airspd_check = circuit_breaker_enabled_by_val(_param_cbrk_airspd_chk.get(),
			CBRK_AIRSPD_CHK_KEY);
	_status_flags.circuit_breaker_engaged_enginefailure_check = circuit_breaker_enabled_by_val(_param_cbrk_enginefail.get(),
			CBRK_ENGINEFAIL_KEY);
	_status_flags.circuit_breaker_flight_termination_disabled = circuit_breaker_enabled_by_val(_param_cbrk_flightterm.get(),
			CBRK_FLIGHTTERM_KEY);
	_status_flags.circuit_breaker_engaged_posfailure_check = circuit_breaker_enabled_by_val(_param_cbrk_velposerr.get(),
			CBRK_VELPOSERR_KEY);
	_status_flags.circuit_breaker_vtol_fw_arming_check = circuit_breaker_enabled_by_val(_param_cbrk_vtolarming.get(),
			CBRK_VTOLARMING_KEY);
}

void
Commander::control_status_leds(bool changed, const uint8_t battery_warning)
{
	bool overload = (_cpuload.load > 0.95f) || (_cpuload.ram_usage > 0.98f);

	if (_overload_start == 0 && overload) {
		_overload_start = hrt_absolute_time();

	} else if (!overload) {
		_overload_start = 0;
	}

	// driving the RGB led
	if (changed || _last_overload != overload) {
		uint8_t led_mode = led_control_s::MODE_OFF;
		uint8_t led_color = led_control_s::COLOR_WHITE;
		bool set_normal_color = false;

		uint64_t overload_warn_delay = (_status.arming_state == vehicle_status_s::ARMING_STATE_ARMED) ? 1_ms : 250_ms;

		/* set mode */
		if (overload && (hrt_elapsed_time(&_overload_start) > overload_warn_delay)) {
			led_mode = led_control_s::MODE_BLINK_FAST;
			led_color = led_control_s::COLOR_PURPLE;

		} else if (_status.arming_state == vehicle_status_s::ARMING_STATE_ARMED) {
			led_mode = led_control_s::MODE_ON;
			set_normal_color = true;

		} else if (!_status_flags.condition_system_sensors_initialized && _status_flags.condition_system_hotplug_timeout) {
			led_mode = led_control_s::MODE_BLINK_FAST;
			led_color = led_control_s::COLOR_RED;

		} else if (_status.arming_state == vehicle_status_s::ARMING_STATE_STANDBY) {
			led_mode = led_control_s::MODE_BREATHE;
			set_normal_color = true;

		} else if (!_status_flags.condition_system_sensors_initialized && !_status_flags.condition_system_hotplug_timeout) {
			led_mode = led_control_s::MODE_BREATHE;
			set_normal_color = true;

		} else if (_status.arming_state == vehicle_status_s::ARMING_STATE_INIT) {
			// if in init status it should not be in the error state
			led_mode = led_control_s::MODE_OFF;

		} else {	// STANDBY_ERROR and other states
			led_mode = led_control_s::MODE_BLINK_NORMAL;
			led_color = led_control_s::COLOR_RED;
		}

		if (set_normal_color) {
			/* set color */
			if (_status.failsafe) {
				led_color = led_control_s::COLOR_PURPLE;

			} else if (battery_warning == battery_status_s::BATTERY_WARNING_LOW) {
				led_color = led_control_s::COLOR_AMBER;

			} else if (battery_warning == battery_status_s::BATTERY_WARNING_CRITICAL) {
				led_color = led_control_s::COLOR_RED;

			} else {
				if (_status_flags.condition_home_position_valid && _status_flags.condition_global_position_valid) {
					led_color = led_control_s::COLOR_GREEN;

				} else {
					led_color = led_control_s::COLOR_BLUE;
				}
			}
		}

		if (led_mode != led_control_s::MODE_OFF) {
			rgbled_set_color_and_mode(led_color, led_mode);
		}
	}

	_last_overload = overload;

#if !defined(CONFIG_ARCH_LEDS) && defined(BOARD_HAS_CONTROL_STATUS_LEDS)

	/* this runs at around 20Hz, full cycle is 16 ticks = 10/16Hz */
	if (_armed.armed) {
		if (_status.failsafe) {
			BOARD_ARMED_LED_OFF();

			if (_leds_counter % 5 == 0) {
				BOARD_ARMED_STATE_LED_TOGGLE();
			}

		} else {
			BOARD_ARMED_STATE_LED_OFF();

			/* armed, solid */
			BOARD_ARMED_LED_ON();
		}

	} else if (_armed.ready_to_arm) {
		BOARD_ARMED_LED_OFF();

		/* ready to arm, blink at 1Hz */
		if (_leds_counter % 20 == 0) {
			BOARD_ARMED_STATE_LED_TOGGLE();
		}

	} else {
		BOARD_ARMED_LED_OFF();

		/* not ready to arm, blink at 10Hz */
		if (_leds_counter % 2 == 0) {
			BOARD_ARMED_STATE_LED_TOGGLE();
		}
	}

#endif

	/* give system warnings on error LED */
	if (overload) {
		if (_leds_counter % 2 == 0) {
			BOARD_OVERLOAD_LED_TOGGLE();
		}

	} else {
		BOARD_OVERLOAD_LED_OFF();
	}

	_leds_counter++;
}

void
Commander::reset_posvel_validity()
{
	// reset all the check probation times back to the minimum value
	_gpos_probation_time_us = POSVEL_PROBATION_MIN;
	_lpos_probation_time_us = POSVEL_PROBATION_MIN;
	_lvel_probation_time_us = POSVEL_PROBATION_MIN;

	// recheck validity
	UpdateEstimateValidity();
}

bool
Commander::check_posvel_validity(const bool data_valid, const float data_accuracy, const float required_accuracy,
				 const hrt_abstime &data_timestamp_us, hrt_abstime *last_fail_time_us, hrt_abstime *probation_time_us,
				 const bool was_valid)
{
	bool valid = was_valid;

	// constrain probation times
	if (_land_detector.landed) {
		*probation_time_us = POSVEL_PROBATION_MIN;
	}

	const bool data_stale = ((hrt_elapsed_time(&data_timestamp_us) > _param_com_pos_fs_delay.get() * 1_s)
				 || (data_timestamp_us == 0));
	const float req_accuracy = (was_valid ? required_accuracy * 2.5f : required_accuracy);

	const bool level_check_pass = data_valid && !data_stale && (data_accuracy < req_accuracy);

	// Check accuracy with hysteresis in both test level and time
	if (level_check_pass) {
		if (was_valid) {
			// still valid, continue to decrease probation time
			const int64_t probation_time_new = *probation_time_us - hrt_elapsed_time(last_fail_time_us);
			*probation_time_us = math::constrain(probation_time_new, POSVEL_PROBATION_MIN, POSVEL_PROBATION_MAX);

		} else {
			// check if probation period has elapsed
			if (hrt_elapsed_time(last_fail_time_us) > *probation_time_us) {
				valid = true;
			}
		}

	} else {
		// level check failed
		if (was_valid) {
			// FAILURE! no longer valid
			valid = false;

		} else {
			// failed again, increase probation time
			const int64_t probation_time_new = *probation_time_us + hrt_elapsed_time(last_fail_time_us) *
							   _param_com_pos_fs_gain.get();
			*probation_time_us = math::constrain(probation_time_new, POSVEL_PROBATION_MIN, POSVEL_PROBATION_MAX);
		}

		*last_fail_time_us = hrt_absolute_time();
	}

	if (was_valid != valid) {
		_status_changed = true;
	}

	return valid;
}

void
Commander::update_control_mode()
{
	_vehicle_control_mode = {};

	/* set vehicle_control_mode according to set_navigation_state */
	_vehicle_control_mode.flag_armed = _armed.armed;

	switch (_status.nav_state) {
	case vehicle_status_s::NAVIGATION_STATE_MANUAL:
		_vehicle_control_mode.flag_control_manual_enabled = true;
		_vehicle_control_mode.flag_control_rates_enabled = stabilization_required();
		_vehicle_control_mode.flag_control_attitude_enabled = stabilization_required();
		break;

	case vehicle_status_s::NAVIGATION_STATE_STAB:
		_vehicle_control_mode.flag_control_manual_enabled = true;
		_vehicle_control_mode.flag_control_rates_enabled = true;
		_vehicle_control_mode.flag_control_attitude_enabled = true;
		break;

	case vehicle_status_s::NAVIGATION_STATE_ALTCTL:
		_vehicle_control_mode.flag_control_manual_enabled = true;
		_vehicle_control_mode.flag_control_rates_enabled = true;
		_vehicle_control_mode.flag_control_attitude_enabled = true;
		_vehicle_control_mode.flag_control_altitude_enabled = true;
		_vehicle_control_mode.flag_control_climb_rate_enabled = true;
		break;

	case vehicle_status_s::NAVIGATION_STATE_POSCTL:
		_vehicle_control_mode.flag_control_manual_enabled = true;
		_vehicle_control_mode.flag_control_rates_enabled = true;
		_vehicle_control_mode.flag_control_attitude_enabled = true;
		_vehicle_control_mode.flag_control_altitude_enabled = true;
		_vehicle_control_mode.flag_control_climb_rate_enabled = true;
		_vehicle_control_mode.flag_control_position_enabled = true;
		_vehicle_control_mode.flag_control_velocity_enabled = true;
		break;

	case vehicle_status_s::NAVIGATION_STATE_AUTO_RTL:
	case vehicle_status_s::NAVIGATION_STATE_AUTO_FOLLOW_TARGET:
	case vehicle_status_s::NAVIGATION_STATE_AUTO_LAND:
	case vehicle_status_s::NAVIGATION_STATE_AUTO_LANDENGFAIL:
	case vehicle_status_s::NAVIGATION_STATE_AUTO_PRECLAND:
	case vehicle_status_s::NAVIGATION_STATE_AUTO_MISSION:
	case vehicle_status_s::NAVIGATION_STATE_AUTO_LOITER:
	case vehicle_status_s::NAVIGATION_STATE_AUTO_TAKEOFF:
	case vehicle_status_s::NAVIGATION_STATE_AUTO_VTOL_TAKEOFF:
		_vehicle_control_mode.flag_control_auto_enabled = true;
		_vehicle_control_mode.flag_control_rates_enabled = true;
		_vehicle_control_mode.flag_control_attitude_enabled = true;
		_vehicle_control_mode.flag_control_altitude_enabled = true;
		_vehicle_control_mode.flag_control_climb_rate_enabled = true;
		_vehicle_control_mode.flag_control_position_enabled = true;
		_vehicle_control_mode.flag_control_velocity_enabled = true;
<<<<<<< HEAD
		break;

	case vehicle_status_s::NAVIGATION_STATE_FIXED_BANK_LOITER:
		_vehicle_control_mode.flag_control_rates_enabled = true;
		_vehicle_control_mode.flag_control_attitude_enabled = true;
		_vehicle_control_mode.flag_control_altitude_enabled = true;
		_vehicle_control_mode.flag_control_climb_rate_enabled = true;
		break;

	case vehicle_status_s::NAVIGATION_STATE_AUTO_LANDGPSFAIL:
		_vehicle_control_mode.flag_control_rates_enabled = true;
		_vehicle_control_mode.flag_control_attitude_enabled = true;
		_vehicle_control_mode.flag_control_climb_rate_enabled = true;
=======
>>>>>>> 94884594
		break;

	case vehicle_status_s::NAVIGATION_STATE_ACRO:
		_vehicle_control_mode.flag_control_manual_enabled = true;
		_vehicle_control_mode.flag_control_rates_enabled = true;
		break;

	case vehicle_status_s::NAVIGATION_STATE_DESCEND:
		_vehicle_control_mode.flag_control_auto_enabled = true;
		_vehicle_control_mode.flag_control_rates_enabled = true;
		_vehicle_control_mode.flag_control_attitude_enabled = true;
		_vehicle_control_mode.flag_control_climb_rate_enabled = true;
		break;

	case vehicle_status_s::NAVIGATION_STATE_TERMINATION:
		/* disable all controllers on termination */
		_vehicle_control_mode.flag_control_termination_enabled = true;
		break;

	case vehicle_status_s::NAVIGATION_STATE_OFFBOARD:
		_vehicle_control_mode.flag_control_offboard_enabled = true;

		if (_offboard_control_mode_sub.get().position) {
			_vehicle_control_mode.flag_control_position_enabled = true;
			_vehicle_control_mode.flag_control_velocity_enabled = true;
			_vehicle_control_mode.flag_control_altitude_enabled = true;
			_vehicle_control_mode.flag_control_climb_rate_enabled = true;
			_vehicle_control_mode.flag_control_acceleration_enabled = true;
			_vehicle_control_mode.flag_control_rates_enabled = true;
			_vehicle_control_mode.flag_control_attitude_enabled = true;

		} else if (_offboard_control_mode_sub.get().velocity) {
			_vehicle_control_mode.flag_control_velocity_enabled = true;
			_vehicle_control_mode.flag_control_altitude_enabled = true;
			_vehicle_control_mode.flag_control_climb_rate_enabled = true;
			_vehicle_control_mode.flag_control_acceleration_enabled = true;
			_vehicle_control_mode.flag_control_rates_enabled = true;
			_vehicle_control_mode.flag_control_attitude_enabled = true;

		} else if (_offboard_control_mode_sub.get().acceleration) {
			_vehicle_control_mode.flag_control_acceleration_enabled = true;
			_vehicle_control_mode.flag_control_rates_enabled = true;
			_vehicle_control_mode.flag_control_attitude_enabled = true;

		} else if (_offboard_control_mode_sub.get().attitude) {
			_vehicle_control_mode.flag_control_rates_enabled = true;
			_vehicle_control_mode.flag_control_attitude_enabled = true;

		} else if (_offboard_control_mode_sub.get().body_rate) {
			_vehicle_control_mode.flag_control_rates_enabled = true;
		}

		break;

	case vehicle_status_s::NAVIGATION_STATE_ORBIT:
		_vehicle_control_mode.flag_control_manual_enabled = false;
		_vehicle_control_mode.flag_control_auto_enabled = false;
		_vehicle_control_mode.flag_control_rates_enabled = true;
		_vehicle_control_mode.flag_control_attitude_enabled = true;
		_vehicle_control_mode.flag_control_altitude_enabled = true;
		_vehicle_control_mode.flag_control_climb_rate_enabled = true;
		_vehicle_control_mode.flag_control_position_enabled = true;
		_vehicle_control_mode.flag_control_velocity_enabled = true;
		break;

	default:
		break;
	}

	_vehicle_control_mode.flag_multicopter_position_control_enabled =
		(_status.vehicle_type == vehicle_status_s::VEHICLE_TYPE_ROTARY_WING)
		&& (_vehicle_control_mode.flag_control_altitude_enabled
		    || _vehicle_control_mode.flag_control_climb_rate_enabled
		    || _vehicle_control_mode.flag_control_position_enabled
		    || _vehicle_control_mode.flag_control_velocity_enabled
		    || _vehicle_control_mode.flag_control_acceleration_enabled);

	_vehicle_control_mode.timestamp = hrt_absolute_time();
	_control_mode_pub.publish(_vehicle_control_mode);
}

bool
Commander::stabilization_required()
{
	return (_status.vehicle_type == vehicle_status_s::VEHICLE_TYPE_ROTARY_WING ||		// is a rotary wing, or
		_status.vtol_fw_permanent_stab || 	// is a VTOL in fixed wing mode and stabilisation is on, or
		(_vtol_status.vtol_in_trans_mode && 	// is currently a VTOL transitioning AND
		 _status.vehicle_type ==
		 vehicle_status_s::VEHICLE_TYPE_FIXED_WING));	// is a fixed wing, ie: transitioning back to rotary wing mode
}

void
Commander::print_reject_mode(uint8_t main_state)
{
	if (hrt_elapsed_time(&_last_print_mode_reject_time) > 1_s) {

		mavlink_log_critical(&_mavlink_log_pub, "Switching to %s is currently not available\t", main_state_str(main_state));
		/* EVENT
		 * @description Check for a valid position estimate
		 */
		events::send<events::px4::enums::navigation_mode_t>(events::ID("commander_modeswitch_not_avail"), {events::Log::Critical, events::LogInternal::Info},
				"Switching to mode '{1}' is currently not possible", navigation_mode(main_state));

		/* only buzz if armed, because else we're driving people nuts indoors
		they really need to look at the leds as well. */
		tune_negative(_armed.armed);

		_last_print_mode_reject_time = hrt_absolute_time();
	}
}

void Commander::answer_command(const vehicle_command_s &cmd, uint8_t result)
{
	switch (result) {
	case vehicle_command_s::VEHICLE_CMD_RESULT_ACCEPTED:
		break;

	case vehicle_command_s::VEHICLE_CMD_RESULT_DENIED:
		tune_negative(true);
		break;

	case vehicle_command_s::VEHICLE_CMD_RESULT_FAILED:
		tune_negative(true);
		break;

	case vehicle_command_s::VEHICLE_CMD_RESULT_TEMPORARILY_REJECTED:
		tune_negative(true);
		break;

	case vehicle_command_s::VEHICLE_CMD_RESULT_UNSUPPORTED:
		tune_negative(true);
		break;

	default:
		break;
	}

	/* publish ACK */
	vehicle_command_ack_s command_ack{};
	command_ack.command = cmd.command;
	command_ack.result = result;
	command_ack.target_system = cmd.source_system;
	command_ack.target_component = cmd.source_component;
	command_ack.timestamp = hrt_absolute_time();
	_command_ack_pub.publish(command_ack);
}

int Commander::task_spawn(int argc, char *argv[])
{
	_task_id = px4_task_spawn_cmd("commander",
				      SCHED_DEFAULT,
				      SCHED_PRIORITY_DEFAULT + 40,
				      3250,
				      (px4_main_t)&run_trampoline,
				      (char *const *)argv);

	if (_task_id < 0) {
		_task_id = -1;
		return -errno;
	}

	// wait until task is up & running
	if (wait_until_running() < 0) {
		_task_id = -1;
		return -1;
	}

	return 0;
}

Commander *Commander::instantiate(int argc, char *argv[])
{
	Commander *instance = new Commander();

	if (instance) {
		if (argc >= 2 && !strcmp(argv[1], "-h")) {
			instance->enable_hil();
		}
	}

	return instance;
}

void Commander::enable_hil()
{
	_status.hil_state = vehicle_status_s::HIL_STATE_ON;
}

void Commander::mission_init()
{
	/* init mission state, do it here to allow navigator to use stored mission even if mavlink failed to start */
	mission_s mission;

	if (dm_read(DM_KEY_MISSION_STATE, 0, &mission, sizeof(mission_s)) == sizeof(mission_s)) {
		if (mission.dataman_id == DM_KEY_WAYPOINTS_OFFBOARD_0 || mission.dataman_id == DM_KEY_WAYPOINTS_OFFBOARD_1) {
			if (mission.count > 0) {
				PX4_INFO("Mission #%" PRIu8 " loaded, %" PRIu16 " WPs, curr: %" PRId32, mission.dataman_id, mission.count,
					 mission.current_seq);
			}

		} else {
			PX4_ERR("reading mission state failed");

			/* initialize mission state in dataman */
			mission.timestamp = hrt_absolute_time();
			mission.dataman_id = DM_KEY_WAYPOINTS_OFFBOARD_0;
			dm_write(DM_KEY_MISSION_STATE, 0, DM_PERSIST_POWER_ON_RESET, &mission, sizeof(mission_s));
		}

		_mission_pub.publish(mission);
	}
}

void Commander::data_link_check()
{
	for (auto &telemetry_status :  _telemetry_status_subs) {
		telemetry_status_s telemetry;

		if (telemetry_status.update(&telemetry)) {

			// handle different radio types
			switch (telemetry.type) {
			case telemetry_status_s::LINK_TYPE_USB:
				// set (but don't unset) telemetry via USB as active once a MAVLink connection is up
				_status_flags.usb_connected = true;
				break;

			case telemetry_status_s::LINK_TYPE_IRIDIUM: {
					iridiumsbd_status_s iridium_status;

					if (_iridiumsbd_status_sub.update(&iridium_status)) {
						_high_latency_datalink_heartbeat = iridium_status.last_heartbeat;

						if (_status.high_latency_data_link_lost) {
							if (hrt_elapsed_time(&_high_latency_datalink_lost) > (_param_com_hldl_reg_t.get() * 1_s)) {
								_status.high_latency_data_link_lost = false;
								_status_changed = true;
							}
						}

						const bool present = true;
						const bool enabled = true;
						const bool ok = (iridium_status.last_heartbeat > 0); // maybe at some point here an additional check should be made

						set_health_flags(subsystem_info_s::SUBSYSTEM_TYPE_SATCOM, present, enabled, ok, _status);
					}

					break;
				}
			}

			if (telemetry.heartbeat_type_gcs) {
				// Initial connection or recovery from data link lost
				if (_status.data_link_lost) {
					_status.data_link_lost = false;
					_status_changed = true;

					if (_datalink_last_heartbeat_gcs != 0) {
						mavlink_log_info(&_mavlink_log_pub, "Data link regained\t");
						events::send(events::ID("commander_dl_regained"), events::Log::Info, "Data link regained");
					}

					if (!_armed.armed && !_status_flags.condition_calibration_enabled) {
						// make sure to report preflight check failures to a connecting GCS
						PreFlightCheck::preflightCheck(&_mavlink_log_pub, _status, _status_flags, true, false,
									       hrt_elapsed_time(&_boot_timestamp));
					}
				}

				_datalink_last_heartbeat_gcs = telemetry.timestamp;
			}

			if (telemetry.heartbeat_type_onboard_controller) {
				if (_onboard_controller_lost) {
					_onboard_controller_lost = false;
					_status_changed = true;

					if (_datalink_last_heartbeat_onboard_controller != 0) {
						mavlink_log_info(&_mavlink_log_pub, "Onboard controller regained\t");
						events::send(events::ID("commander_onboard_ctrl_regained"), events::Log::Info, "Onboard controller regained");
					}
				}

				_datalink_last_heartbeat_onboard_controller = telemetry.timestamp;
			}

			if (telemetry.heartbeat_type_parachute) {
				if (_parachute_system_lost) {
					_parachute_system_lost = false;

					if (_datalink_last_heartbeat_parachute_system != 0) {
						mavlink_log_info(&_mavlink_log_pub, "Parachute system regained\t");
						events::send(events::ID("commander_parachute_regained"), events::Log::Info, "Parachute system regained");
					}
				}

				_datalink_last_heartbeat_parachute_system = telemetry.timestamp;
				_status_flags.parachute_system_present = true;
				_status_flags.parachute_system_healthy = telemetry.parachute_system_healthy;
			}

			if (telemetry.heartbeat_component_obstacle_avoidance) {
				if (_avoidance_system_lost) {
					_avoidance_system_lost = false;
					_status_changed = true;
				}

				_datalink_last_heartbeat_avoidance_system = telemetry.timestamp;
				_status_flags.avoidance_system_valid = telemetry.avoidance_system_healthy;
			}
		}
	}


	// GCS data link loss failsafe
	if (!_status.data_link_lost) {
		if ((_datalink_last_heartbeat_gcs != 0)
		    && hrt_elapsed_time(&_datalink_last_heartbeat_gcs) > (_param_com_dl_loss_t.get() * 1_s)) {

			_status.data_link_lost = true;
			_status.data_link_lost_counter++;

			mavlink_log_info(&_mavlink_log_pub, "Connection to ground station lost\t");
			events::send(events::ID("commander_gcs_lost"), {events::Log::Warning, events::LogInternal::Info},
				     "Connection to ground station lost");

			_status_changed = true;
		}
	}

	// ONBOARD CONTROLLER data link loss failsafe
	if ((_datalink_last_heartbeat_onboard_controller > 0)
	    && (hrt_elapsed_time(&_datalink_last_heartbeat_onboard_controller) > (_param_com_obc_loss_t.get() * 1_s))
	    && !_onboard_controller_lost) {

		mavlink_log_critical(&_mavlink_log_pub, "Connection to mission computer lost\t");
		events::send(events::ID("commander_mission_comp_lost"), events::Log::Critical, "Connection to mission computer lost");
		_onboard_controller_lost = true;
		_status_changed = true;
	}

<<<<<<< HEAD
	// logging system
	if (_status_flags.onboard_logging_system_required && _datalink_last_heartbeat_logging_system > 0
	    && (hrt_elapsed_time(&_datalink_last_heartbeat_logging_system) > 5_s)
	    && !_logging_system_lost) {

		mavlink_log_critical(&_mavlink_log_pub, "Logging System lost");
		_status_flags.onboard_logging_system_valid = false;
		_logging_system_lost = true;
		_status_changed = true;
	}

=======
>>>>>>> 94884594
	// Parachute system
	if ((hrt_elapsed_time(&_datalink_last_heartbeat_parachute_system) > 3_s)
	    && !_parachute_system_lost) {
		mavlink_log_critical(&_mavlink_log_pub, "Parachute system lost");
		_status_flags.parachute_system_present = false;
		_status_flags.parachute_system_healthy = false;
		_parachute_system_lost = true;
		_status_changed = true;
	}

	// AVOIDANCE SYSTEM state check (only if it is enabled)
	if (_status_flags.avoidance_system_required && !_onboard_controller_lost) {
		// if heartbeats stop
		if (!_avoidance_system_lost && (_datalink_last_heartbeat_avoidance_system > 0)
		    && (hrt_elapsed_time(&_datalink_last_heartbeat_avoidance_system) > 5_s)) {

			_avoidance_system_lost = true;
			_status_flags.avoidance_system_valid = false;
		}
	}

	// high latency data link loss failsafe
	if (_high_latency_datalink_heartbeat > 0
	    && hrt_elapsed_time(&_high_latency_datalink_heartbeat) > (_param_com_hldl_loss_t.get() * 1_s)) {
		_high_latency_datalink_lost = hrt_absolute_time();

		if (!_status.high_latency_data_link_lost) {
			_status.high_latency_data_link_lost = true;
			mavlink_log_critical(&_mavlink_log_pub, "High latency data link lost\t");
			events::send(events::ID("commander_high_latency_lost"), events::Log::Critical, "High latency data link lost");
			_status_changed = true;
		}
	}
}

void Commander::avoidance_check()
{
	for (auto &dist_sens_sub : _distance_sensor_subs) {
		distance_sensor_s distance_sensor;

		if (dist_sens_sub.update(&distance_sensor)) {
			if ((distance_sensor.orientation != distance_sensor_s::ROTATION_DOWNWARD_FACING) &&
			    (distance_sensor.orientation != distance_sensor_s::ROTATION_UPWARD_FACING)) {

				_valid_distance_sensor_time_us = distance_sensor.timestamp;
			}
		}
	}

	const bool cp_enabled =  _param_cp_dist.get() > 0.f;

	const bool distance_sensor_valid = hrt_elapsed_time(&_valid_distance_sensor_time_us) < 500_ms;
	const bool cp_healthy = _status_flags.avoidance_system_valid || distance_sensor_valid;

	const bool sensor_oa_present = cp_healthy || _status_flags.avoidance_system_required || cp_enabled;

	const bool auto_mode = _vehicle_control_mode.flag_control_auto_enabled;
	const bool pos_ctl_mode = (_vehicle_control_mode.flag_control_manual_enabled
				   && _vehicle_control_mode.flag_control_position_enabled);

	const bool sensor_oa_enabled = ((auto_mode && _status_flags.avoidance_system_required) || (pos_ctl_mode && cp_enabled));
	const bool sensor_oa_healthy = ((auto_mode && _status_flags.avoidance_system_valid) || (pos_ctl_mode && cp_healthy));

	set_health_flags(subsystem_info_s::SUBSYSTEM_TYPE_OBSTACLE_AVOIDANCE, sensor_oa_present, sensor_oa_enabled,
			 sensor_oa_healthy, _status);
}

void Commander::battery_status_check()
{
<<<<<<< HEAD
	int battery_required_count{0};

=======
>>>>>>> 94884594
	// There are possibly multiple batteries, and we can't know which ones serve which purpose. So the safest
	// option is to check if ANY of them have a warning, and specifically find which one has the most
	// urgent warning.
	uint8_t worst_warning = battery_status_s::BATTERY_WARNING_NONE;
	bool battery_has_fault = false;
	// To make sure that all connected batteries are being regularly reported, we check which one has the
	// oldest timestamp.
	hrt_abstime oldest_update = hrt_absolute_time();
<<<<<<< HEAD
	float worst_battery_time_s{NAN};

	_battery_current = 0.0f;

	for (auto &battery_sub : _battery_status_subs) {
		int index = battery_sub.get_instance();
		battery_status_s battery;

		if (!battery_sub.copy(&battery)) {
			continue;
		}

		if (battery.is_required) {
			battery_required_count++;
		}

		if (_armed.armed) {

			if ((_last_connected_batteries & (1 << index)) && !battery.connected) {
				mavlink_log_critical(&_mavlink_log_pub, "Battery %d disconnected. Land now! \t", index + 1);
				events::send<uint8_t>(events::ID("commander_battery_disconnected"), {events::Log::Emergency, events::LogInternal::Warning},
						      "Battery {1} disconnected. Land now!", index + 1);
				// trigger a battery failsafe action if a battery disconnects in flight
				worst_warning = battery_status_s::BATTERY_WARNING_CRITICAL;
			}

			if ((battery.mode > 0) && (battery.mode != _last_battery_mode[index])) {

				mavlink_log_critical(&_mavlink_log_pub, "Battery %d is in %s mode! \t", index + 1,
						     battery_mode_str(static_cast<battery_mode_t>(battery.mode)));
				events::send<uint8_t, events::px4::enums::battery_mode_t>(events::ID("commander_battery_mode"), {events::Log::Critical, events::LogInternal::Warning},
						"Battery {1} mode: {2}. Land now!", index + 1, static_cast<battery_mode_t>(battery.mode));
			}
		}

		_last_battery_mode[index] = battery.mode;

		if (battery.connected) {
			_last_connected_batteries |= 1 << index;

			if (battery.warning > worst_warning) {
				worst_warning = battery.warning;
			}

			if (battery.timestamp < oldest_update) {
				oldest_update = battery.timestamp;
			}

			if (battery.faults > 0) {
				// MAVLink supported faults, can be checked on the ground station
				battery_has_fault = true;

				if (battery.faults != _last_battery_fault[index] || battery.custom_faults != _last_battery_custom_fault[index]) {
					for (uint8_t fault_index = 0; fault_index <= static_cast<uint8_t>(battery_fault_reason_t::_max);
					     fault_index++) {
						if (battery.faults & (1 << fault_index)) {
							mavlink_log_emergency(&_mavlink_log_pub, "Battery %d: %s. %s \t", index + 1,
									      battery_fault_reason_str(static_cast<battery_fault_reason_t>(fault_index)),  _armed.armed ? "Land now!" : "");

							events::px4::enums::suggested_action_t action = _armed.armed ? events::px4::enums::suggested_action_t::land :
									events::px4::enums::suggested_action_t::none;

							/* EVENT
							 * @description
							 * The battery reported a failure which might be dangerous to fly.
							 * Manufacturer error code: {4}
							 */
							events::send<uint8_t, battery_fault_reason_t, events::px4::enums::suggested_action_t, uint32_t>
							(events::ID("commander_battery_fault"), {events::Log::Emergency, events::LogInternal::Warning},
							 "Battery {1}: {2}. {3}", index + 1, static_cast<battery_fault_reason_t>(fault_index), action, battery.custom_faults);
						}
					}
				}
			}

			_last_battery_fault[index] = battery.faults;
			_last_battery_custom_fault[index] = battery.custom_faults;

			if (PX4_ISFINITE(battery.time_remaining_s)
			    && (!PX4_ISFINITE(worst_battery_time_s)
				|| (PX4_ISFINITE(worst_battery_time_s) && (battery.time_remaining_s < worst_battery_time_s)))) {
				worst_battery_time_s = battery.time_remaining_s;
			}

			// Sum up current from all batteries.
			_battery_current += battery.current_filtered_a;

		} else {
			_last_connected_batteries &= ~(1 << index);
=======
	size_t num_connected_batteries{0};
	float worst_battery_time_s{NAN};

	_battery_current = 0.0f;

	for (auto &battery_sub : _battery_status_subs) {
		battery_status_s battery;

		if (!battery_sub.copy(&battery)) {
			continue;
		}

		if (battery.connected) {
			num_connected_batteries++;

			if (battery.warning > worst_warning) {
				worst_warning = battery.warning;
			}

			if (battery.timestamp < oldest_update) {
				oldest_update = battery.timestamp;
			}

			if (PX4_ISFINITE(battery.time_remaining_s)
			    && (!PX4_ISFINITE(worst_battery_time_s)
				|| (PX4_ISFINITE(worst_battery_time_s) && (battery.time_remaining_s < worst_battery_time_s)))) {
				worst_battery_time_s = battery.time_remaining_s;
			}

			// Sum up current from all batteries.
			_battery_current += battery.current_filtered_a;
		}
	}

	rtl_time_estimate_s rtl_time_estimate{};

	// Compare estimate of RTL time to estimate of remaining flight time
	if (_rtl_time_estimate_sub.copy(&rtl_time_estimate)
	    && hrt_absolute_time() - rtl_time_estimate.timestamp < 2_s
	    && rtl_time_estimate.valid
	    && _armed.armed
	    && !_rtl_time_actions_done
	    && PX4_ISFINITE(worst_battery_time_s)
	    && rtl_time_estimate.safe_time_estimate >= worst_battery_time_s
	    && _internal_state.main_state != commander_state_s::MAIN_STATE_AUTO_RTL
	    && _internal_state.main_state != commander_state_s::MAIN_STATE_AUTO_LAND) {
		// Try to trigger RTL
		if (main_state_transition(_status, commander_state_s::MAIN_STATE_AUTO_RTL, _status_flags,
					  _internal_state) == TRANSITION_CHANGED) {
			mavlink_log_emergency(&_mavlink_log_pub, "Remaining flight time low, returning to land\t");
			events::send(events::ID("commander_remaining_flight_time_rtl"), {events::Log::Critical, events::LogInternal::Info},
				     "Remaining flight time low, returning to land");

		} else {
			mavlink_log_emergency(&_mavlink_log_pub, "Remaining flight time low, land now!\t");
			events::send(events::ID("commander_remaining_flight_time_land"), {events::Log::Critical, events::LogInternal::Info},
				     "Remaining flight time low, land now!");
>>>>>>> 94884594
		}

<<<<<<< HEAD
	rtl_time_estimate_s rtl_time_estimate{};

	// Compare estimate of RTL time to estimate of remaining flight time
	if (_rtl_time_estimate_sub.copy(&rtl_time_estimate)
	    && hrt_absolute_time() - rtl_time_estimate.timestamp < 2_s
	    && rtl_time_estimate.valid
	    && _armed.armed
	    && !_rtl_time_actions_done
	    && PX4_ISFINITE(worst_battery_time_s)
	    && rtl_time_estimate.safe_time_estimate >= worst_battery_time_s
	    && _internal_state.main_state != commander_state_s::MAIN_STATE_AUTO_RTL
	    && _internal_state.main_state != commander_state_s::MAIN_STATE_AUTO_LAND) {
		// Try to trigger RTL
		if (main_state_transition(_status, commander_state_s::MAIN_STATE_AUTO_RTL, _status_flags,
					  _internal_state) == TRANSITION_CHANGED) {
			mavlink_log_emergency(&_mavlink_log_pub, "Flight time low, returning to land");

		} else {
			mavlink_log_emergency(&_mavlink_log_pub, "Flight time low, land now!");
		}

=======
>>>>>>> 94884594
		_rtl_time_actions_done = true;
	}

	bool battery_warning_level_increased_while_armed = false;
	bool update_internal_battery_state = false;

	if (_armed.armed) {
		if (worst_warning > _battery_warning) {
			battery_warning_level_increased_while_armed = true;
			update_internal_battery_state = true;
		}

	} else {
		if (_battery_warning != worst_warning) {
			update_internal_battery_state = true;
		}
	}

	if (update_internal_battery_state) {
		_battery_warning = worst_warning;
	}


	_status_flags.condition_battery_healthy =
		// All connected batteries are regularly being published
		(hrt_elapsed_time(&oldest_update) < 5_s)
		// The connected batteries must match the required ones
		&& (math::countSetBits(_last_connected_batteries) >= battery_required_count)
		// No currently-connected batteries have any voltage warning
		&& (_battery_warning < battery_status_s::BATTERY_WARNING_CRITICAL)
		// No currently-connected batteries have any fault
		&& (!battery_has_fault);

	// execute battery failsafe if the state has gotten worse while we are armed
	if (battery_warning_level_increased_while_armed) {
		battery_failsafe(&_mavlink_log_pub, _status, _status_flags, _internal_state, _battery_warning,
				 (low_battery_action_t)_param_com_low_bat_act.get());
	}

	// Handle shutdown request from emergency battery action
	if (update_internal_battery_state) {

		if (_battery_warning == battery_status_s::BATTERY_WARNING_EMERGENCY) {
#if defined(CONFIG_BOARDCTL_POWEROFF)

			if (shutdown_if_allowed() && (px4_shutdown_request(400_ms) == 0)) {
				mavlink_log_critical(&_mavlink_log_pub, "Dangerously low battery! Shutting system down\t");
				events::send(events::ID("commander_low_bat_shutdown"), {events::Log::Emergency, events::LogInternal::Warning},
					     "Dangerously low battery! Shutting system down");

				while (1) { px4_usleep(1); }

			} else {
				mavlink_log_critical(&_mavlink_log_pub, "System does not support shutdown\t");
				/* EVENT
				 * @description Cannot shut down, most likely the system does not support it.
				 */
				events::send(events::ID("commander_low_bat_shutdown_failed"), {events::Log::Emergency, events::LogInternal::Error},
					     "Dangerously low battery! System shut down failed");
			}

#endif // CONFIG_BOARDCTL_POWEROFF
		}
	}
}

void Commander::estimator_check()
{
	// Check if quality checking of position accuracy and consistency is to be performed
	const bool run_quality_checks = !_status_flags.circuit_breaker_engaged_posfailure_check;

	_local_position_sub.update();
	_global_position_sub.update();

	const vehicle_local_position_s &lpos = _local_position_sub.get();

	if (lpos.heading_reset_counter != _heading_reset_counter) {
		if (_status_flags.condition_home_position_valid) {
			updateHomePositionYaw(_home_pub.get().yaw + lpos.delta_heading);
		}

		_heading_reset_counter = lpos.heading_reset_counter;
	}

	const bool mag_fault_prev = (_estimator_status_sub.get().control_mode_flags & (1 << estimator_status_s::CS_MAG_FAULT));
	const bool gnss_heading_fault_prev = (_estimator_status_sub.get().control_mode_flags &
					      (1 << estimator_status_s::CS_GPS_YAW_FAULT));

	// use primary estimator_status
	if (_estimator_selector_status_sub.updated()) {
		estimator_selector_status_s estimator_selector_status;

		if (_estimator_selector_status_sub.copy(&estimator_selector_status)) {
			if (estimator_selector_status.primary_instance != _estimator_status_sub.get_instance()) {
				_estimator_status_sub.ChangeInstance(estimator_selector_status.primary_instance);
			}
		}
	}

	if (_estimator_status_sub.update()) {
		const estimator_status_s &estimator_status = _estimator_status_sub.get();

		// Check for a magnetomer fault and notify the user
		const bool mag_fault = (estimator_status.control_mode_flags & (1 << estimator_status_s::CS_MAG_FAULT));
		const bool gnss_heading_fault = (estimator_status.control_mode_flags & (1 << estimator_status_s::CS_GPS_YAW_FAULT));

		if (!mag_fault_prev && mag_fault) {
			if (_vehicle_control_mode.flag_control_velocity_enabled) {
				if (_status_flags.condition_global_position_valid && _status_flags.condition_home_position_valid) {
					main_state_transition(_status, commander_state_s::MAIN_STATE_AUTO_RTL, _status_flags, _internal_state);

				} else if (_status_flags.condition_global_position_valid || (_status_flags.condition_local_position_valid
						&& _status.vehicle_type == vehicle_status_s::VEHICLE_TYPE_ROTARY_WING)) {
					main_state_transition(_status, commander_state_s::MAIN_STATE_AUTO_LAND, _status_flags, _internal_state);
				}
			}

			mavlink_log_critical(&_mavlink_log_pub, "Compass needs calibration - Land now!\t");
			events::send(events::ID("commander_stopping_mag_use"), events::Log::Critical,
				     "Stopping compass use! Land now and calibrate the compass");
			set_health_flags(subsystem_info_s::SUBSYSTEM_TYPE_MAG, true, true, false, _status);
		}

		if (!gnss_heading_fault_prev && gnss_heading_fault) {
			mavlink_log_critical(&_mavlink_log_pub, "GNSS heading not reliable - Land now!\t");
			events::send(events::ID("commander_stopping_gnss_heading_use"), events::Log::Critical,
				     "GNSS heading not reliable. Land now!");
			set_health_flags(subsystem_info_s::SUBSYSTEM_TYPE_GPS, true, true, false, _status);
		}

		/* Check estimator status for signs of bad yaw induced post takeoff navigation failure
		 * for a short time interval after takeoff.
		 * Most of the time, the drone can recover from a bad initial yaw using GPS-inertial
		 * heading estimation (yaw emergency estimator) or GPS heading (fixed wings only), but
		 * if this does not fix the issue we need to stop using a position controlled
		 * mode to prevent flyaway crashes.
		 */

		if (run_quality_checks && _status.vehicle_type == vehicle_status_s::VEHICLE_TYPE_ROTARY_WING) {

<<<<<<< HEAD
			if (_status.arming_state == vehicle_status_s::ARMING_STATE_STANDBY
			    || _status.arming_state == vehicle_status_s::ARMING_STATE_INIT) {
=======
			if (_status.arming_state != vehicle_status_s::ARMING_STATE_ARMED) {
>>>>>>> 94884594
				_nav_test_failed = false;
				_nav_test_passed = false;

			} else {
				if (!_nav_test_passed) {
					// Both test ratios need to pass/fail together to change the nav test status
					const bool innovation_pass = (estimator_status.vel_test_ratio < 1.0f) && (estimator_status.pos_test_ratio < 1.0f)
								     && (estimator_status.vel_test_ratio > FLT_EPSILON) && (estimator_status.pos_test_ratio > FLT_EPSILON);
					const bool innovation_fail = (estimator_status.vel_test_ratio >= 1.0f) && (estimator_status.pos_test_ratio >= 1.0f);

					if (innovation_pass) {
						_time_last_innov_pass = hrt_absolute_time();

						// if nav status is unconfirmed, confirm yaw angle as passed after 30 seconds or achieving 5 m/s of speed
						const bool sufficient_time = (_status.takeoff_time != 0) && (hrt_elapsed_time(&_status.takeoff_time) > 30_s);
						const bool sufficient_speed = matrix::Vector2f(lpos.vx, lpos.vy).longerThan(5.f);

						// Even if the test already failed, allow it to pass if it did not fail during the last 10 seconds
						if (hrt_elapsed_time(&_time_last_innov_fail) > 10_s
						    && (sufficient_time || sufficient_speed)) {
							_nav_test_passed = true;
							_nav_test_failed = false;
						}

					} else if (innovation_fail) {
						_time_last_innov_fail = hrt_absolute_time();

						if (!_nav_test_failed && hrt_elapsed_time(&_time_last_innov_pass) > 2_s) {
							// if the innovation test has failed continuously, declare the nav as failed
							_nav_test_failed = true;
							mavlink_log_emergency(&_mavlink_log_pub, "Navigation failure! Land and recalibrate sensors\t");
							events::send(events::ID("commander_navigation_failure"), events::Log::Emergency,
								     "Navigation failure! Land and recalibrate the sensors");
						}
					}
				}
			}
		}
	}

	// run position and velocity accuracy checks
	// Check if quality checking of position accuracy and consistency is to be performed
	if (run_quality_checks) {
		UpdateEstimateValidity();
	}

	_status_flags.condition_local_altitude_valid = lpos.z_valid
			&& (hrt_elapsed_time(&lpos.timestamp) < (_param_com_pos_fs_delay.get() * 1_s));


	// attitude
	vehicle_attitude_s attitude{};
	_vehicle_attitude_sub.copy(&attitude);
	const matrix::Quatf q{attitude.q};
	const bool no_element_larger_than_one = (fabsf(q(0)) <= 1.f)
						&& (fabsf(q(1)) <= 1.f)
						&& (fabsf(q(2)) <= 1.f)
						&& (fabsf(q(3)) <= 1.f);
	const bool norm_in_tolerance = (fabsf(1.f - q.norm()) <= 1e-6f);

	const bool condition_attitude_valid = (hrt_elapsed_time(&attitude.timestamp) < 1_s)
					      && norm_in_tolerance && no_element_larger_than_one;

	if (_status_flags.condition_attitude_valid && !condition_attitude_valid) {
		PX4_ERR("attitude estimate no longer valid");
	}

	_status_flags.condition_attitude_valid = condition_attitude_valid;


	// angular velocity
	vehicle_angular_velocity_s angular_velocity{};
	_vehicle_angular_velocity_sub.copy(&angular_velocity);
	const bool condition_angular_velocity_time_valid = (angular_velocity.timestamp != 0)
			&& (hrt_elapsed_time(&angular_velocity.timestamp) < 1_s);
	const bool condition_angular_velocity_finite = PX4_ISFINITE(angular_velocity.xyz[0])
			&& PX4_ISFINITE(angular_velocity.xyz[1]) && PX4_ISFINITE(angular_velocity.xyz[2]);
	const bool condition_angular_velocity_valid = condition_angular_velocity_time_valid
			&& condition_angular_velocity_finite;

	if (_status_flags.condition_angular_velocity_valid && !condition_angular_velocity_valid) {
		const char err_str[] {"angular velocity no longer valid"};

		if (!condition_angular_velocity_time_valid) {
			PX4_ERR("%s (timeout)", err_str);

		} else if (!condition_angular_velocity_finite) {
			PX4_ERR("%s (non-finite values)", err_str);
		}
	}

	_status_flags.condition_angular_velocity_valid = condition_angular_velocity_valid;
}

void Commander::UpdateEstimateValidity()
{
	const vehicle_local_position_s &lpos = _local_position_sub.get();
	const vehicle_global_position_s &gpos = _global_position_sub.get();
	const estimator_status_s &status = _estimator_status_sub.get();

	float lpos_eph_threshold_adj = _param_com_pos_fs_eph.get();

	// relax local position eph threshold in operator controlled position mode
	if (_internal_state.main_state == commander_state_s::MAIN_STATE_POSCTL &&
	    ((_status.nav_state == vehicle_status_s::NAVIGATION_STATE_ALTCTL)
	     || (_status.nav_state == vehicle_status_s::NAVIGATION_STATE_POSCTL))) {

		// Set the allowable position uncertainty based on combination of flight and estimator state
		// When we are in a operator demanded position control mode and are solely reliant on optical flow, do not check position error because it will gradually increase throughout flight and the operator will compensate for the drift
		const bool reliant_on_opt_flow = ((status.control_mode_flags & (1 << estimator_status_s::CS_OPT_FLOW))
						  && !(status.control_mode_flags & (1 << estimator_status_s::CS_GPS))
						  && !(status.control_mode_flags & (1 << estimator_status_s::CS_EV_POS)));

		if (reliant_on_opt_flow) {
			lpos_eph_threshold_adj = INFINITY;
		}
	}

	_status_flags.condition_global_position_valid =
		check_posvel_validity(lpos.xy_valid && !_nav_test_failed, gpos.eph, _param_com_pos_fs_eph.get(), gpos.timestamp,
				      &_last_gpos_fail_time_us, &_gpos_probation_time_us, _status_flags.condition_global_position_valid);

	_status_flags.condition_local_position_valid =
		check_posvel_validity(lpos.xy_valid && !_nav_test_failed, lpos.eph, lpos_eph_threshold_adj, lpos.timestamp,
				      &_last_lpos_fail_time_us, &_lpos_probation_time_us, _status_flags.condition_local_position_valid);

	_status_flags.condition_local_velocity_valid =
		check_posvel_validity(lpos.v_xy_valid && !_nav_test_failed, lpos.evh, _param_com_vel_fs_evh.get(), lpos.timestamp,
				      &_last_lvel_fail_time_us, &_lvel_probation_time_us, _status_flags.condition_local_velocity_valid);
}

void
Commander::offboard_control_update()
{
	bool offboard_available = false;

	if (_offboard_control_mode_sub.updated()) {
		const offboard_control_mode_s old = _offboard_control_mode_sub.get();

		if (_offboard_control_mode_sub.update()) {
			const offboard_control_mode_s &ocm = _offboard_control_mode_sub.get();

			if (old.position != ocm.position ||
			    old.velocity != ocm.velocity ||
			    old.acceleration != ocm.acceleration ||
			    old.attitude != ocm.attitude ||
			    old.body_rate != ocm.body_rate ||
			    old.actuator != ocm.actuator) {

				_status_changed = true;
			}

			if (ocm.position || ocm.velocity || ocm.acceleration || ocm.attitude || ocm.body_rate || ocm.actuator) {
				offboard_available = true;
			}
		}
	}

	if (_offboard_control_mode_sub.get().position && !_status_flags.condition_local_position_valid) {
		offboard_available = false;

	} else if (_offboard_control_mode_sub.get().velocity && !_status_flags.condition_local_velocity_valid) {
		offboard_available = false;

	} else if (_offboard_control_mode_sub.get().acceleration && !_status_flags.condition_local_velocity_valid) {
		// OFFBOARD acceleration handled by position controller
		offboard_available = false;
	}

	_offboard_available.set_state_and_update(offboard_available, hrt_absolute_time());

	const bool offboard_lost = !_offboard_available.get_state();

	if (_status_flags.offboard_control_signal_lost != offboard_lost) {
		_status_flags.offboard_control_signal_lost = offboard_lost;
		_status_changed = true;
	}
}

void Commander::esc_status_check()
{
	esc_status_s esc_status{};

	_esc_status_sub.copy(&esc_status);

	if (esc_status.esc_count > 0) {

		char esc_fail_msg[50];
		esc_fail_msg[0] = '\0';

		int online_bitmask = (1 << esc_status.esc_count) - 1;

		// Check if ALL the ESCs are online
		if (online_bitmask == esc_status.esc_online_flags) {

			_status_flags.condition_escs_error = false;
			_last_esc_online_flags = esc_status.esc_online_flags;

		} else if (_last_esc_online_flags == esc_status.esc_online_flags)  {

			// Avoid checking the status if the flags are the same or if the mixer has not yet been loaded in the ESC driver

			_status_flags.condition_escs_error = true;

		} else if (esc_status.esc_online_flags < _last_esc_online_flags) {

			// Only warn the user when an ESC goes from ONLINE to OFFLINE. This is done to prevent showing Offline ESCs warnings at boot

			for (int index = 0; index < esc_status.esc_count; index++) {
				if ((esc_status.esc_online_flags & (1 << index)) == 0) {
					snprintf(esc_fail_msg + strlen(esc_fail_msg), sizeof(esc_fail_msg) - strlen(esc_fail_msg), "ESC%d ", index + 1);
					esc_fail_msg[sizeof(esc_fail_msg) - 1] = '\0';
					events::px4::enums::suggested_action_t action = _armed.armed ? events::px4::enums::suggested_action_t::land :
							events::px4::enums::suggested_action_t::none;
					events::send<uint8_t, events::px4::enums::suggested_action_t>(events::ID("commander_esc_offline"),
							events::Log::Critical, "ESC{1} offline. {2}", index + 1, action);
				}
			}

			mavlink_log_critical(&_mavlink_log_pub, "%soffline. %s\t", esc_fail_msg, _armed.armed ? "Land now!" : "");

			_last_esc_online_flags = esc_status.esc_online_flags;
			_status_flags.condition_escs_error = true;
		}

		_status_flags.condition_escs_failure = false;

		for (int index = 0; index < esc_status.esc_count; index++) {

			_status_flags.condition_escs_failure |= esc_status.esc[index].failures > 0;

			if (esc_status.esc[index].failures != _last_esc_failure[index]) {

				for (uint8_t fault_index = 0; fault_index <= static_cast<uint8_t>(esc_fault_reason_t::_max);
				     fault_index++) {
					if (esc_status.esc[index].failures & (1 << fault_index)) {

						esc_fault_reason_t fault_reason_index = static_cast<esc_fault_reason_t>(fault_index);

						const char *user_action = nullptr;
						events::px4::enums::suggested_action_t action = events::px4::enums::suggested_action_t::none;

						if (fault_reason_index == esc_fault_reason_t::motor_warn_temp
						    || fault_reason_index == esc_fault_reason_t::esc_warn_temp) {
							user_action = "Reduce throttle";
							action = events::px4::enums::suggested_action_t::reduce_throttle;

						} else {
							user_action = "Land now!";
							action = events::px4::enums::suggested_action_t::land;
						}

						mavlink_log_emergency(&_mavlink_log_pub, "ESC%d: %s. %s \t", index + 1,
								      esc_fault_reason_str(fault_reason_index),  _armed.armed ? user_action : "");

						events::send<uint8_t, events::px4::enums::esc_fault_reason_t, events::px4::enums::suggested_action_t>
						(events::ID("commander_esc_fault"), {events::Log::Emergency, events::LogInternal::Warning},
						 "ESC {1}: {2}. {3}", index + 1, fault_reason_index, action);
					}
				}
			}

			_last_esc_failure[index] = esc_status.esc[index].failures;
		}

	}

	_last_esc_status_updated = esc_status.timestamp;
}

void Commander::send_parachute_command()
{
	vehicle_command_s vcmd{};
	vcmd.command = vehicle_command_s::VEHICLE_CMD_DO_PARACHUTE;
	vcmd.param1 = static_cast<float>(vehicle_command_s::PARACHUTE_ACTION_RELEASE);

	uORB::SubscriptionData<vehicle_status_s> vehicle_status_sub{ORB_ID(vehicle_status)};
	vcmd.source_system = vehicle_status_sub.get().system_id;
	vcmd.target_system = vehicle_status_sub.get().system_id;
	vcmd.source_component = vehicle_status_sub.get().component_id;
	vcmd.target_component = 161; // MAV_COMP_ID_PARACHUTE

	uORB::Publication<vehicle_command_s> vcmd_pub{ORB_ID(vehicle_command)};
	vcmd.timestamp = hrt_absolute_time();
	vcmd_pub.publish(vcmd);

	set_tune_override(tune_control_s::TUNE_ID_PARACHUTE_RELEASE);
}

<<<<<<< HEAD
void Commander::CheckWindAndWarn()
=======
void Commander::checkWindAndWarn()
>>>>>>> 94884594
{
	wind_s wind_estimate;

	if (_wind_sub.update(&wind_estimate)) {
		const matrix::Vector2f wind(wind_estimate.windspeed_north, wind_estimate.windspeed_east);

		// publish a warning if it's the first since in air or 60s have passed since the last warning
		const bool warning_timeout_passed = _last_wind_warning == 0 || hrt_elapsed_time(&_last_wind_warning) > 60_s;

		if (wind.longerThan(_param_com_wind_warn.get()) && warning_timeout_passed) {
<<<<<<< HEAD
			mavlink_log_critical(&_mavlink_log_pub, "High wind speed detected (%.1f m/s), landing advised", (double)wind.norm());
=======
			mavlink_log_critical(&_mavlink_log_pub, "High wind speed detected (%.1f m/s), landing advised\t", (double)wind.norm());

			events::send<float>(events::ID("commander_high_wind_warning"),
			{events::Log::Warning, events::LogInternal::Info},
			"High wind speed detected ({1:.1m/s}), landing advised", wind.norm());
>>>>>>> 94884594
			_last_wind_warning = hrt_absolute_time();
		}
	}
}

int Commander::print_usage(const char *reason)
{
	if (reason) {
		PX4_INFO("%s", reason);
	}

	PRINT_MODULE_DESCRIPTION(
		R"DESCR_STR(
### Description
The commander module contains the state machine for mode switching and failsafe behavior.
)DESCR_STR");

	PRINT_MODULE_USAGE_NAME("commander", "system");
	PRINT_MODULE_USAGE_COMMAND("start");
	PRINT_MODULE_USAGE_PARAM_FLAG('h', "Enable HIL mode", true);
#ifndef CONSTRAINED_FLASH
	PRINT_MODULE_USAGE_COMMAND_DESCR("calibrate", "Run sensor calibration");
	PRINT_MODULE_USAGE_ARG("mag|accel|gyro|level|esc|airspeed", "Calibration type", false);
	PRINT_MODULE_USAGE_ARG("quick", "Quick calibration (accel only, not recommended)", false);
	PRINT_MODULE_USAGE_COMMAND_DESCR("check", "Run preflight checks");
	PRINT_MODULE_USAGE_COMMAND("arm");
	PRINT_MODULE_USAGE_PARAM_FLAG('f', "Force arming (do not run preflight checks)", true);
	PRINT_MODULE_USAGE_COMMAND("disarm");
	PRINT_MODULE_USAGE_PARAM_FLAG('f', "Force disarming (disarm in air)", true);
	PRINT_MODULE_USAGE_COMMAND("takeoff");
	PRINT_MODULE_USAGE_COMMAND("land");
	PRINT_MODULE_USAGE_COMMAND_DESCR("transition", "VTOL transition");
	PRINT_MODULE_USAGE_COMMAND_DESCR("mode", "Change flight mode");
	PRINT_MODULE_USAGE_ARG("manual|acro|offboard|stabilized|altctl|posctl|auto:mission|auto:loiter|auto:rtl|auto:takeoff|auto:land|auto:precland",
			"Flight mode", false);
	PRINT_MODULE_USAGE_COMMAND("pair");
	PRINT_MODULE_USAGE_COMMAND("lockdown");
	PRINT_MODULE_USAGE_ARG("on|off", "Turn lockdown on or off", false);
	PRINT_MODULE_USAGE_COMMAND("set_ekf_origin");
	PRINT_MODULE_USAGE_ARG("lat, lon, alt", "Origin Latitude, Longitude, Altitude", false);
	PRINT_MODULE_USAGE_COMMAND_DESCR("lat|lon|alt", "Origin latitude longitude altitude");
#endif
	PRINT_MODULE_USAGE_DEFAULT_COMMANDS();

	return 1;
}<|MERGE_RESOLUTION|>--- conflicted
+++ resolved
@@ -476,7 +476,6 @@
 	case arm_disarm_reason_t::unit_test: return "unit tests";
 
 	case arm_disarm_reason_t::rc_button: return "RC (button)";
-<<<<<<< HEAD
 	}
 
 	return "";
@@ -556,8 +555,6 @@
 
 	case esc_fault_reason_t::esc_over_temp: return "critical temperature";
 
-=======
->>>>>>> 94884594
 	}
 
 	return "";
@@ -661,12 +658,7 @@
 			}
 
 			if (!_vehicle_control_mode.flag_control_climb_rate_enabled &&
-<<<<<<< HEAD
-			    !_status.rc_signal_lost && !_is_throttle_low
-			    && _status.vehicle_type != vehicle_status_s::VEHICLE_TYPE_ROVER) {
-=======
 			    !_status.rc_signal_lost && !_is_throttle_low && _status.vehicle_type != vehicle_status_s::VEHICLE_TYPE_ROVER) {
->>>>>>> 94884594
 				mavlink_log_critical(&_mavlink_log_pub, "Arming denied: high throttle\t");
 				events::send(events::ID("commander_arm_denied_throttle_high"),
 				{events::Log::Critical, events::LogInternal::Info},
@@ -732,11 +724,7 @@
 					     || (calling_reason == arm_disarm_reason_t::rc_switch)
 					     || (calling_reason == arm_disarm_reason_t::rc_button);
 
-<<<<<<< HEAD
 		if (!landed && !(mc_manual_thrust_mode && commanded_by_rc && _param_com_disarm_man.get())) {
-=======
-		if (!landed && !(mc_manual_thrust_mode && commanded_by_rc)) {
->>>>>>> 94884594
 			if (calling_reason != arm_disarm_reason_t::rc_stick) {
 				mavlink_log_critical(&_mavlink_log_pub, "Disarming denied! Not landed\t");
 				events::send(events::ID("commander_disarming_denied_not_landed"),
@@ -1234,11 +1222,7 @@
 			main_ret = TRANSITION_DENIED;
 
 		} else if (_status.vehicle_type == vehicle_status_s::VEHICLE_TYPE_FIXED_WING) {
-<<<<<<< HEAD
 			// in fixed-wing flight mode the behavior of orbit is the same as loiter
-=======
-			// for fixed wings the behavior of orbit is the same as loiter
->>>>>>> 94884594
 			main_ret = main_state_transition(_status, commander_state_s::MAIN_STATE_AUTO_LOITER,
 							 _status_flags, _internal_state);
 
@@ -1249,7 +1233,6 @@
 		}
 
 		if ((main_ret != TRANSITION_DENIED)) {
-<<<<<<< HEAD
 			cmd_result = vehicle_command_s::VEHICLE_CMD_RESULT_ACCEPTED;
 
 		} else {
@@ -1265,8 +1248,6 @@
 		if (TRANSITION_CHANGED == main_state_transition(_status, commander_state_s::MAIN_STATE_AUTO_VTOL_TAKEOFF,
 				_status_flags,
 				_internal_state)) {
-=======
->>>>>>> 94884594
 			cmd_result = vehicle_command_s::VEHICLE_CMD_RESULT_ACCEPTED;
 
 		} else if (_internal_state.main_state == commander_state_s::MAIN_STATE_AUTO_VTOL_TAKEOFF) {
@@ -1275,7 +1256,6 @@
 		} else {
 			mavlink_log_critical(&_mavlink_log_pub, "VTOL Takeoff denied! Please disarm and retry");
 			cmd_result = vehicle_command_s::VEHICLE_CMD_RESULT_TEMPORARILY_REJECTED;
-			mavlink_log_critical(&_mavlink_log_pub, "Orbit command rejected");
 		}
 
 		break;
@@ -1554,10 +1534,7 @@
 	case vehicle_command_s::VEHICLE_CMD_SET_GPS_GLOBAL_ORIGIN:
 	case vehicle_command_s::VEHICLE_CMD_DO_GIMBAL_MANAGER_PITCHYAW:
 	case vehicle_command_s::VEHICLE_CMD_DO_GIMBAL_MANAGER_CONFIGURE:
-<<<<<<< HEAD
-=======
 	case vehicle_command_s::VEHICLE_CMD_CONFIGURE_ACTUATOR:
->>>>>>> 94884594
 		/* ignore commands that are handled by other parts of the system */
 		break;
 
@@ -1624,8 +1601,6 @@
 	return vehicle_command_s::VEHICLE_CMD_RESULT_ACCEPTED;
 }
 
-<<<<<<< HEAD
-=======
 unsigned
 Commander::handle_command_actuator_test(const vehicle_command_s &cmd)
 {
@@ -1678,7 +1653,6 @@
 	return vehicle_command_s::VEHICLE_CMD_RESULT_ACCEPTED;
 }
 
->>>>>>> 94884594
 void Commander::executeActionRequest(const action_request_s &action_request)
 {
 	arm_disarm_reason_t arm_disarm_reason{};
@@ -1707,13 +1681,8 @@
 		break;
 
 	case action_request_s::ACTION_UNKILL:
-<<<<<<< HEAD
 		if (_armed.manual_lockdown) {
 			mavlink_log_info(&_mavlink_log_pub, "Kill disengaged\t");
-=======
-		if (arm_disarm_reason == arm_disarm_reason_t::rc_switch && _armed.manual_lockdown) {
-			mavlink_log_info(&_mavlink_log_pub, "Kill-switch disengaged\t");
->>>>>>> 94884594
 			events::send(events::ID("commander_kill_sw_disengaged"), events::Log::Info, "Kill-switch disengaged");
 			_status_changed = true;
 			_armed.manual_lockdown = false;
@@ -1722,13 +1691,8 @@
 		break;
 
 	case action_request_s::ACTION_KILL:
-<<<<<<< HEAD
 		if (!_armed.manual_lockdown) {
 			const char kill_switch_string[] = "Kill engaged\t";
-=======
-		if (arm_disarm_reason == arm_disarm_reason_t::rc_switch && !_armed.manual_lockdown) {
-			const char kill_switch_string[] = "Kill-switch engaged\t";
->>>>>>> 94884594
 			events::LogLevels log_levels{events::Log::Info};
 
 			if (_land_detector.landed) {
@@ -1759,11 +1723,8 @@
 			_internal_state.main_state_changes++;
 		}
 
-<<<<<<< HEAD
 		_status.failsafe_but_user_took_over = true;
 
-=======
->>>>>>> 94884594
 		int ret = main_state_transition(_status, action_request.mode, _status_flags, _internal_state);
 
 		if (ret == transition_result_t::TRANSITION_DENIED) {
@@ -1938,10 +1899,7 @@
 
 	const param_t param_airmode = param_find("MC_AIRMODE");
 	const param_t param_man_arm_gesture = param_find("MAN_ARM_GESTURE");
-<<<<<<< HEAD
-=======
 	const param_t param_rc_map_arm_sw = param_find("RC_MAP_ARM_SW");
->>>>>>> 94884594
 
 	/* initialize */
 	led_init();
@@ -2051,10 +2009,7 @@
 			}
 
 			_status_flags.avoidance_system_required = _param_com_obs_avoid.get();
-<<<<<<< HEAD
 			_status_flags.onboard_logging_system_required = _param_com_arm_wo_ob_logger.get();
-=======
->>>>>>> 94884594
 
 			_arm_requirements.arm_authorization = _param_arm_auth_required.get();
 			_arm_requirements.esc_check = _param_escs_checks_required.get();
@@ -2064,9 +2019,6 @@
 
 			_auto_disarm_killed.set_hysteresis_time_from(false, _param_com_kill_disarm.get() * 1_s);
 
-<<<<<<< HEAD
-			/* check for unsafe Airmode settings: yaw airmode requires the use of an arming switch */
-=======
 			// disable arm gesture if an arm switch is configured
 			if (param_man_arm_gesture != PARAM_INVALID && param_rc_map_arm_sw != PARAM_INVALID) {
 				int32_t man_arm_gesture = 0, rc_map_arm_sw = 0;
@@ -2086,7 +2038,6 @@
 			}
 
 			// check for unsafe Airmode settings: yaw airmode requires disabling the stick arm gesture
->>>>>>> 94884594
 			if (param_airmode != PARAM_INVALID && param_man_arm_gesture != PARAM_INVALID) {
 				int32_t airmode = 0, man_arm_gesture = 0;
 				param_get(param_airmode, &airmode);
@@ -2595,17 +2546,10 @@
 						_status_changed = true;
 					}
 				}
-<<<<<<< HEAD
 
 				const bool mode_switch_mapped = (_param_rc_map_fltmode.get() > 0) || (_param_rc_map_mode_sw.get() > 0);
 				const bool is_mavlink = manual_control_setpoint.data_source > manual_control_setpoint_s::SOURCE_RC;
 
-=======
-
-				const bool mode_switch_mapped = (_param_rc_map_fltmode.get() > 0) || (_param_rc_map_mode_sw.get() > 0);
-				const bool is_mavlink = manual_control_setpoint.data_source > manual_control_setpoint_s::SOURCE_RC;
-
->>>>>>> 94884594
 				if (!_armed.armed && (is_mavlink || !mode_switch_mapped) && (_internal_state.main_state_changes == 0)) {
 					// if there's never been a mode change force position control as initial state
 					_internal_state.main_state = commander_state_s::MAIN_STATE_POSCTL;
@@ -2640,11 +2584,7 @@
 			// Abort autonomous mode and switch to position mode if sticks are moved significantly
 			// but only if actually in air.
 			if ((_status.vehicle_type == vehicle_status_s::VEHICLE_TYPE_ROTARY_WING)
-<<<<<<< HEAD
 			    && !in_low_battery_failsafe && !_geofence_warning_action_on && !in_mag_fault_failsafe && !in_data_link_loss_failsafe
-=======
-			    && !in_low_battery_failsafe && !_geofence_warning_action_on
->>>>>>> 94884594
 			    && _armed.armed
 			    && !_status_flags.rc_input_blocked
 			    && manual_control_setpoint.valid
@@ -2769,24 +2709,17 @@
 			_status_changed = true;
 
 			if (_armed.armed) {
-<<<<<<< HEAD
 				const hrt_abstime time_at_arm = _status.armed_time;
 
 				if (fd_status_flags.arm_escs) {
 					// Check within the motor spool up time before the takeoff
 					if (hrt_elapsed_time(&time_at_arm) < _param_com_spoolup_time.get() * 1_s) {
-=======
-				if (fd_status_flags.arm_escs) {
-					// 500ms is the PWM spoolup time. Within this timeframe controllers are not affecting actuator_outputs
-					if (hrt_elapsed_time(&_status.armed_time) < 500_ms) {
->>>>>>> 94884594
 						disarm(arm_disarm_reason_t::failure_detector);
 						mavlink_log_critical(&_mavlink_log_pub, "ESCs did not respond to arm request\t");
 						events::send(events::ID("commander_fd_escs_not_arming"), events::Log::Critical, "ESCs did not respond to arm request");
 					}
 				}
 
-<<<<<<< HEAD
 				if (fd_status_flags.battery) {
 					// Check within the motor spool up time before the takeoff. Has no effect if battery_status
 					// is published at a lower rate than the spoolup time demands
@@ -2796,8 +2729,6 @@
 					}
 				}
 
-=======
->>>>>>> 94884594
 				if (fd_status_flags.roll || fd_status_flags.pitch || fd_status_flags.alt || fd_status_flags.ext) {
 					const bool is_right_after_takeoff = hrt_elapsed_time(&_status.takeoff_time) < (1_s * _param_com_lkdown_tko.get());
 
@@ -2838,15 +2769,6 @@
 					}
 				}
 
-<<<<<<< HEAD
-				if (fd_status_flags.high_wind) {
-					main_state_transition(_status, commander_state_s::MAIN_STATE_AUTO_RTL, _status_flags, _internal_state);
-					_status_changed = true;
-					mavlink_log_critical(&_mavlink_log_pub, "Too high wind abort operation and RTL");
-				}
-
-=======
->>>>>>> 94884594
 				if (fd_status_flags.imbalanced_prop
 				    && !_imbalanced_propeller_check_triggered) {
 					_status_changed = true;
@@ -2859,11 +2781,7 @@
 
 		// Publish wind speed warning if enabled via parameter
 		if (_param_com_wind_warn.get() > FLT_EPSILON && !_land_detector.landed) {
-<<<<<<< HEAD
-			CheckWindAndWarn();
-=======
 			checkWindAndWarn();
->>>>>>> 94884594
 		}
 
 		/* Get current timestamp */
@@ -3419,7 +3337,6 @@
 		_vehicle_control_mode.flag_control_climb_rate_enabled = true;
 		_vehicle_control_mode.flag_control_position_enabled = true;
 		_vehicle_control_mode.flag_control_velocity_enabled = true;
-<<<<<<< HEAD
 		break;
 
 	case vehicle_status_s::NAVIGATION_STATE_FIXED_BANK_LOITER:
@@ -3427,14 +3344,6 @@
 		_vehicle_control_mode.flag_control_attitude_enabled = true;
 		_vehicle_control_mode.flag_control_altitude_enabled = true;
 		_vehicle_control_mode.flag_control_climb_rate_enabled = true;
-		break;
-
-	case vehicle_status_s::NAVIGATION_STATE_AUTO_LANDGPSFAIL:
-		_vehicle_control_mode.flag_control_rates_enabled = true;
-		_vehicle_control_mode.flag_control_attitude_enabled = true;
-		_vehicle_control_mode.flag_control_climb_rate_enabled = true;
-=======
->>>>>>> 94884594
 		break;
 
 	case vehicle_status_s::NAVIGATION_STATE_ACRO:
@@ -3776,7 +3685,6 @@
 		_status_changed = true;
 	}
 
-<<<<<<< HEAD
 	// logging system
 	if (_status_flags.onboard_logging_system_required && _datalink_last_heartbeat_logging_system > 0
 	    && (hrt_elapsed_time(&_datalink_last_heartbeat_logging_system) > 5_s)
@@ -3788,8 +3696,6 @@
 		_status_changed = true;
 	}
 
-=======
->>>>>>> 94884594
 	// Parachute system
 	if ((hrt_elapsed_time(&_datalink_last_heartbeat_parachute_system) > 3_s)
 	    && !_parachute_system_lost) {
@@ -3859,11 +3765,8 @@
 
 void Commander::battery_status_check()
 {
-<<<<<<< HEAD
 	int battery_required_count{0};
 
-=======
->>>>>>> 94884594
 	// There are possibly multiple batteries, and we can't know which ones serve which purpose. So the safest
 	// option is to check if ANY of them have a warning, and specifically find which one has the most
 	// urgent warning.
@@ -3872,7 +3775,6 @@
 	// To make sure that all connected batteries are being regularly reported, we check which one has the
 	// oldest timestamp.
 	hrt_abstime oldest_update = hrt_absolute_time();
-<<<<<<< HEAD
 	float worst_battery_time_s{NAN};
 
 	_battery_current = 0.0f;
@@ -3962,38 +3864,6 @@
 
 		} else {
 			_last_connected_batteries &= ~(1 << index);
-=======
-	size_t num_connected_batteries{0};
-	float worst_battery_time_s{NAN};
-
-	_battery_current = 0.0f;
-
-	for (auto &battery_sub : _battery_status_subs) {
-		battery_status_s battery;
-
-		if (!battery_sub.copy(&battery)) {
-			continue;
-		}
-
-		if (battery.connected) {
-			num_connected_batteries++;
-
-			if (battery.warning > worst_warning) {
-				worst_warning = battery.warning;
-			}
-
-			if (battery.timestamp < oldest_update) {
-				oldest_update = battery.timestamp;
-			}
-
-			if (PX4_ISFINITE(battery.time_remaining_s)
-			    && (!PX4_ISFINITE(worst_battery_time_s)
-				|| (PX4_ISFINITE(worst_battery_time_s) && (battery.time_remaining_s < worst_battery_time_s)))) {
-				worst_battery_time_s = battery.time_remaining_s;
-			}
-
-			// Sum up current from all batteries.
-			_battery_current += battery.current_filtered_a;
 		}
 	}
 
@@ -4020,33 +3890,8 @@
 			mavlink_log_emergency(&_mavlink_log_pub, "Remaining flight time low, land now!\t");
 			events::send(events::ID("commander_remaining_flight_time_land"), {events::Log::Critical, events::LogInternal::Info},
 				     "Remaining flight time low, land now!");
->>>>>>> 94884594
-		}
-
-<<<<<<< HEAD
-	rtl_time_estimate_s rtl_time_estimate{};
-
-	// Compare estimate of RTL time to estimate of remaining flight time
-	if (_rtl_time_estimate_sub.copy(&rtl_time_estimate)
-	    && hrt_absolute_time() - rtl_time_estimate.timestamp < 2_s
-	    && rtl_time_estimate.valid
-	    && _armed.armed
-	    && !_rtl_time_actions_done
-	    && PX4_ISFINITE(worst_battery_time_s)
-	    && rtl_time_estimate.safe_time_estimate >= worst_battery_time_s
-	    && _internal_state.main_state != commander_state_s::MAIN_STATE_AUTO_RTL
-	    && _internal_state.main_state != commander_state_s::MAIN_STATE_AUTO_LAND) {
-		// Try to trigger RTL
-		if (main_state_transition(_status, commander_state_s::MAIN_STATE_AUTO_RTL, _status_flags,
-					  _internal_state) == TRANSITION_CHANGED) {
-			mavlink_log_emergency(&_mavlink_log_pub, "Flight time low, returning to land");
-
-		} else {
-			mavlink_log_emergency(&_mavlink_log_pub, "Flight time low, land now!");
-		}
-
-=======
->>>>>>> 94884594
+		}
+
 		_rtl_time_actions_done = true;
 	}
 
@@ -4187,12 +4032,7 @@
 
 		if (run_quality_checks && _status.vehicle_type == vehicle_status_s::VEHICLE_TYPE_ROTARY_WING) {
 
-<<<<<<< HEAD
-			if (_status.arming_state == vehicle_status_s::ARMING_STATE_STANDBY
-			    || _status.arming_state == vehicle_status_s::ARMING_STATE_INIT) {
-=======
 			if (_status.arming_state != vehicle_status_s::ARMING_STATE_ARMED) {
->>>>>>> 94884594
 				_nav_test_failed = false;
 				_nav_test_passed = false;
 
@@ -4482,11 +4322,7 @@
 	set_tune_override(tune_control_s::TUNE_ID_PARACHUTE_RELEASE);
 }
 
-<<<<<<< HEAD
-void Commander::CheckWindAndWarn()
-=======
 void Commander::checkWindAndWarn()
->>>>>>> 94884594
 {
 	wind_s wind_estimate;
 
@@ -4497,15 +4333,11 @@
 		const bool warning_timeout_passed = _last_wind_warning == 0 || hrt_elapsed_time(&_last_wind_warning) > 60_s;
 
 		if (wind.longerThan(_param_com_wind_warn.get()) && warning_timeout_passed) {
-<<<<<<< HEAD
-			mavlink_log_critical(&_mavlink_log_pub, "High wind speed detected (%.1f m/s), landing advised", (double)wind.norm());
-=======
 			mavlink_log_critical(&_mavlink_log_pub, "High wind speed detected (%.1f m/s), landing advised\t", (double)wind.norm());
 
 			events::send<float>(events::ID("commander_high_wind_warning"),
 			{events::Log::Warning, events::LogInternal::Info},
 			"High wind speed detected ({1:.1m/s}), landing advised", wind.norm());
->>>>>>> 94884594
 			_last_wind_warning = hrt_absolute_time();
 		}
 	}
