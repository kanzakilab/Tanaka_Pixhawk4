--- conflicted
+++ resolved
@@ -610,12 +610,6 @@
  *
  * Re-arming grace allows to rearm the drone with manual command without running prearmcheck during 5 s after disarming.
  *
-<<<<<<< HEAD
- * When RC stick override is enabled, moving the RC sticks according to COM_RC_STICK_OV
- * immediately gives control back to the pilot (switches to manual position mode):
- * bit 0: Enable for auto modes (except for in critical battery reaction),
- * bit 1: Enable for offboard mode.
-=======
  * @group Commander
  * @boolean
  */
@@ -623,23 +617,16 @@
 
 /**
  * Enable RC stick override of auto and/or offboard modes
->>>>>>> 48f125f1
  *
  * When RC stick override is enabled, moving the RC sticks more than COM_RC_STICK_OV from
  * their center position immediately gives control back to the pilot by switching to Position mode.
  * Note: Only has an effect on multicopters, and VTOLs in multicopter mode.
  *
  * @min 0
-<<<<<<< HEAD
  * @max 7
- * @bit 0 Enable override in auto modes
- * @bit 1 Enable override in offboard mode
- * @bit 2 Ignore throttle stick for the RC override
-=======
- * @max 3
  * @bit 0 Enable override during auto modes (except for in critical battery reaction)
  * @bit 1 Enable override during offboard mode
->>>>>>> 48f125f1
+ * @bit 2 Ignore throttle stick for the RC override
  * @group Commander
  */
 PARAM_DEFINE_INT32(COM_RC_OVERRIDE, 1);
@@ -647,13 +634,8 @@
 /**
  * RC stick override threshold
  *
-<<<<<<< HEAD
  * If COM_RC_OVERRIDE is enabled and the joystick input is moved more than this threshold from the center
  * the autopilot switches to position mode and the pilot takes over control.
-=======
- * If COM_RC_OVERRIDE is enabled and the joystick input controlling the horizontally axis (right stick for RC in mode 2)
- * is moved more than this threshold from the center the autopilot switches to position mode and the pilot takes over control.
->>>>>>> 48f125f1
  *
  * @group Commander
  * @unit %
