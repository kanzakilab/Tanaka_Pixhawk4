--- conflicted
+++ resolved
@@ -61,19 +61,7 @@
 	return ret;
 }
 
-<<<<<<< HEAD
-void FlightTaskManualAltitudeSmoothVel::_ekfResetHandlerPositionZ()
-=======
-void FlightTaskManualAltitudeSmoothVel::reActivate()
-{
-	FlightTaskManualAltitude::reActivate();
-	// The task is reacivated while the vehicle is on the ground. To detect takeoff in mc_pos_control_main properly
-	// using the generated jerk, reset the z derivatives to zero
-	_smoothing.reset(0.f, 0.f, _position(2));
-}
-
 void FlightTaskManualAltitudeSmoothVel::_ekfResetHandlerPositionZ(float delta_z)
->>>>>>> faca2b17
 {
 	_smoothing.setCurrentPosition(_position(2));
 }
