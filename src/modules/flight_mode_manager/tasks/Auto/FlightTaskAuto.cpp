/****************************************************************************
 *
 *   Copyright (c) 2018 PX4 Development Team. All rights reserved.
 *
 * Redistribution and use in source and binary forms, with or without
 * modification, are permitted provided that the following conditions
 * are met:
 *
 * 1. Redistributions of source code must retain the above copyright
 *    notice, this list of conditions and the following disclaimer.
 * 2. Redistributions in binary form must reproduce the above copyright
 *    notice, this list of conditions and the following disclaimer in
 *    the documentation and/or other materials provided with the
 *    distribution.
 * 3. Neither the name PX4 nor the names of its contributors may be
 *    used to endorse or promote products derived from this software
 *    without specific prior written permission.
 *
 * THIS SOFTWARE IS PROVIDED BY THE COPYRIGHT HOLDERS AND CONTRIBUTORS
 * "AS IS" AND ANY EXPRESS OR IMPLIED WARRANTIES, INCLUDING, BUT NOT
 * LIMITED TO, THE IMPLIED WARRANTIES OF MERCHANTABILITY AND FITNESS
 * FOR A PARTICULAR PURPOSE ARE DISCLAIMED. IN NO EVENT SHALL THE
 * COPYRIGHT OWNER OR CONTRIBUTORS BE LIABLE FOR ANY DIRECT, INDIRECT,
 * INCIDENTAL, SPECIAL, EXEMPLARY, OR CONSEQUENTIAL DAMAGES (INCLUDING,
 * BUT NOT LIMITED TO, PROCUREMENT OF SUBSTITUTE GOODS OR SERVICES; LOSS
 * OF USE, DATA, OR PROFITS; OR BUSINESS INTERRUPTION) HOWEVER CAUSED
 * AND ON ANY THEORY OF LIABILITY, WHETHER IN CONTRACT, STRICT
 * LIABILITY, OR TORT (INCLUDING NEGLIGENCE OR OTHERWISE) ARISING IN
 * ANY WAY OUT OF THE USE OF THIS SOFTWARE, EVEN IF ADVISED OF THE
 * POSSIBILITY OF SUCH DAMAGE.
 *
 ****************************************************************************/
/**
 * @file FlightTaskAuto.cpp
 */

#include "FlightTaskAuto.hpp"
#include <mathlib/mathlib.h>
#include <float.h>

using namespace matrix;

static constexpr float SIGMA_NORM	= 0.001f;

FlightTaskAuto::FlightTaskAuto() :
	_obstacle_avoidance(this),
	_sticks(this),
	_stick_acceleration_xy(this)
{

}

bool FlightTaskAuto::activate(const vehicle_local_position_setpoint_s &last_setpoint)
{
	bool ret = FlightTask::activate(last_setpoint);

	_position_setpoint = _position;
	_velocity_setpoint = _velocity;
	_yaw_setpoint = _yaw;
	_yawspeed_setpoint = 0.0f;
<<<<<<< HEAD
	_setDefaultConstraints();
=======
>>>>>>> 94884594

	// Set setpoints equal current state.
	_velocity_setpoint = _velocity;
	_position_setpoint = _position;

	Vector3f vel_prev{last_setpoint.vx, last_setpoint.vy, last_setpoint.vz};
	Vector3f pos_prev{last_setpoint.x, last_setpoint.y, last_setpoint.z};
	Vector3f accel_prev{last_setpoint.acceleration};

	for (int i = 0; i < 3; i++) {
		// If the position setpoint is unknown, set to the current postion
		if (!PX4_ISFINITE(pos_prev(i))) { pos_prev(i) = _position(i); }

		// If the velocity setpoint is unknown, set to the current velocity
		if (!PX4_ISFINITE(vel_prev(i))) { vel_prev(i) = _velocity(i); }

		// No acceleration estimate available, set to zero if the setpoint is NAN
		if (!PX4_ISFINITE(accel_prev(i))) { accel_prev(i) = 0.f; }
	}

	_position_smoothing.reset(accel_prev, vel_prev, pos_prev);

	_yaw_sp_prev = PX4_ISFINITE(last_setpoint.yaw) ? last_setpoint.yaw : _yaw;
	_updateTrajConstraints();
	_is_emergency_braking_active = false;

	return ret;
}

void FlightTaskAuto::reActivate()
{
	FlightTask::reActivate();

	// On ground, reset acceleration and velocity to zero
	_position_smoothing.reset({0.f, 0.f, 0.f}, {0.f, 0.f, 0.7f}, _position);
}

bool FlightTaskAuto::updateInitialize()
{
	bool ret = FlightTask::updateInitialize();

	_sub_home_position.update();
	_sub_vehicle_status.update();
	_sub_triplet_setpoint.update();

	// require valid reference and valid target
	ret = ret && _evaluateGlobalReference() && _evaluateTriplets();
	// require valid position
	ret = ret && PX4_ISFINITE(_position(0))
	      && PX4_ISFINITE(_position(1))
	      && PX4_ISFINITE(_position(2))
	      && PX4_ISFINITE(_velocity(0))
	      && PX4_ISFINITE(_velocity(1))
	      && PX4_ISFINITE(_velocity(2));

	return ret;
}

bool FlightTaskAuto::update()
<<<<<<< HEAD
{
	bool ret = FlightTask::update();
	// always reset constraints because they might change depending on the type
	_setDefaultConstraints();

	// The only time a thrust set-point is sent out is during
	// idle. Hence, reset thrust set-point to NAN in case the
	// vehicle exits idle.

	if (_type_previous == WaypointType::idle) {
		_acceleration_setpoint.setNaN();
	}

	// during mission and reposition, raise the landing gears but only
	// if altitude is high enough
	if (_highEnoughForLandingGear()) {
		_gear.landing_gear = landing_gear_s::GEAR_UP;
	}

	switch (_type) {
	case WaypointType::idle:
		_prepareIdleSetpoints();
		break;

	case WaypointType::land:
		_prepareLandSetpoints();
		break;

	case WaypointType::loiter:

	/* fallthrought */
	case WaypointType::position:
		_preparePositionSetpoints();
		break;

	case WaypointType::takeoff:
		_prepareTakeoffSetpoints();
		break;

	case WaypointType::velocity:
		_prepareVelocitySetpoints();
		break;

	default:
		_preparePositionSetpoints();
		break;
	}

	if (_param_com_obs_avoid.get()) {
		_obstacle_avoidance.updateAvoidanceDesiredSetpoints(_position_setpoint, _velocity_setpoint, (int)_type);
		_obstacle_avoidance.injectAvoidanceSetpoints(_position_setpoint, _velocity_setpoint, _yaw_setpoint,
				_yawspeed_setpoint);
	}


	_generateSetpoints();

	// update previous type
	_type_previous = _type;

	return ret;
}

bool FlightTaskAuto::updateFinalize()
=======
>>>>>>> 94884594
{
	bool ret = FlightTask::update();
	// always reset constraints because they might change depending on the type
	_setDefaultConstraints();

	// The only time a thrust set-point is sent out is during
	// idle. Hence, reset thrust set-point to NAN in case the
	// vehicle exits idle.
	if (_type_previous == WaypointType::idle) {
		_acceleration_setpoint.setNaN();
	}

	// during mission and reposition, raise the landing gears but only
	// if altitude is high enough
	if (_highEnoughForLandingGear()) {
		_gear.landing_gear = landing_gear_s::GEAR_UP;
	}

	switch (_type) {
	case WaypointType::idle:
		// Send zero thrust setpoint
		_position_setpoint.setNaN(); // Don't require any position/velocity setpoints
		_velocity_setpoint.setNaN();
		_acceleration_setpoint = Vector3f(0.f, 0.f, 100.f); // High downwards acceleration to make sure there's no thrust
		break;

	case WaypointType::land:
		_prepareLandSetpoints();
		break;

	case WaypointType::velocity:
		// XY Velocity waypoint
		// TODO : Rewiew that. What is the expected behavior?
		_position_setpoint = Vector3f(NAN, NAN, _position(2));
		_velocity_setpoint.xy() = Vector2f(_velocity).unit_or_zero() * _mc_cruise_speed;
		_velocity_setpoint(2) = NAN;
		break;

	case WaypointType::takeoff:
		// Takeoff is completely defined by target position
		_gear.landing_gear = landing_gear_s::GEAR_DOWN;

	// FALLTHROUGH
	case WaypointType::loiter:
	case WaypointType::position:
	default:
		// Simple waypoint navigation: go to xyz target, with standard limitations
		_position_setpoint = _target;
		_velocity_setpoint.setNaN();
		break;
	}

	if (_param_com_obs_avoid.get()) {
		_obstacle_avoidance.updateAvoidanceDesiredSetpoints(_position_setpoint, _velocity_setpoint, (int)_type);
		_obstacle_avoidance.injectAvoidanceSetpoints(_position_setpoint, _velocity_setpoint, _yaw_setpoint,
				_yawspeed_setpoint);
	}

	_checkEmergencyBraking();
	Vector3f waypoints[] = {_prev_wp, _position_setpoint, _next_wp};

	if (isTargetModified()) {
		// In case object avoidance has injected a new setpoint, we take this as the next waypoints
		waypoints[2] = _position_setpoint;
	}

	const bool should_wait_for_yaw_align = _param_mpc_yaw_mode.get() == 4 && !_yaw_sp_aligned;
	const bool force_zero_velocity_setpoint = should_wait_for_yaw_align || _is_emergency_braking_active;
	_updateTrajConstraints();
	PositionSmoothing::PositionSmoothingSetpoints smoothed_setpoints;
	_position_smoothing.generateSetpoints(
		_position,
		waypoints,
		_velocity_setpoint,
		_deltatime,
		force_zero_velocity_setpoint,
		smoothed_setpoints
	);

	_jerk_setpoint = smoothed_setpoints.jerk;
	_acceleration_setpoint = smoothed_setpoints.acceleration;
	_velocity_setpoint = smoothed_setpoints.velocity;
	_position_setpoint = smoothed_setpoints.position;

	_unsmoothed_velocity_setpoint = smoothed_setpoints.unsmoothed_velocity;
	_want_takeoff = smoothed_setpoints.unsmoothed_velocity(2) < -0.3f;

	if (!PX4_ISFINITE(_yaw_setpoint) && !PX4_ISFINITE(_yawspeed_setpoint)) {
		// no valid heading -> generate heading in this flight task
		// Generate heading along trajectory if possible, otherwise hold the previous yaw setpoint
		if (!_generateHeadingAlongTraj()) {
			_yaw_setpoint = PX4_ISFINITE(_yaw_sp_prev) ? _yaw_sp_prev : _yaw;
		}
	}

	// update previous type
	_type_previous = _type;

	// If the FlightTask generates a yaw or a yawrate setpoint that exceeds this value
	// it will see its setpoint constrained here
	_limitYawRate();

	_constraints.want_takeoff = _checkTakeoff();

	return ret;
}

void FlightTaskAuto::_prepareLandSetpoints()
{
	_velocity_setpoint.setNaN(); // Don't take over any smoothed velocity setpoint

	// Slow down automatic descend close to ground
	float land_speed = math::gradual(_dist_to_ground,
					 _param_mpc_land_alt2.get(), _param_mpc_land_alt1.get(),
					 _param_mpc_land_speed.get(), _constraints.speed_down);

	if (_type_previous != WaypointType::land) {
		// initialize xy-position and yaw to waypoint such that home is reached exactly without user input
		_land_position = Vector3f(_target(0), _target(1), NAN);
		_land_heading = _yaw_setpoint;
		_stick_acceleration_xy.resetPosition(Vector2f(_target(0), _target(1)));
	}

	// User input assisted landing
	if (_param_mpc_land_rc_help.get() && _sticks.checkAndSetStickInputs()) {
		// Stick full up -1 -> stop, stick full down 1 -> double the speed
		land_speed *= (1 + _sticks.getPositionExpo()(2));

		_stick_yaw.generateYawSetpoint(_yawspeed_setpoint, _land_heading,
					       _sticks.getPositionExpo()(3) * math::radians(_param_mpc_man_y_max.get()), _yaw, _is_yaw_good_for_control, _deltatime);
		_stick_acceleration_xy.generateSetpoints(_sticks.getPositionExpo().slice<2, 1>(0, 0), _yaw, _land_heading, _position,
				_velocity_setpoint_feedback.xy(), _deltatime);
		_stick_acceleration_xy.getSetpoints(_land_position, _velocity_setpoint, _acceleration_setpoint);

		// Hack to make sure the MPC_YAW_MODE 4 alignment doesn't stop the vehicle from descending when there's yaw input
		if (fabsf(_yawspeed_setpoint) > FLT_EPSILON) {
			_yaw_sp_aligned = true;
		}

	} else {
		// Make sure we have a valid land position even in the case we loose RC while amending it
		if (!PX4_ISFINITE(_land_position(0))) {
			_land_position.xy() = Vector2f(_position);
		}
	}

	_position_setpoint = _land_position; // The last element of the land position has to stay NAN
	_yaw_setpoint = _land_heading;
	_velocity_setpoint(2) = land_speed;
	_gear.landing_gear = landing_gear_s::GEAR_DOWN;
}

void FlightTaskAuto::_limitYawRate()
{
	const float yawrate_max = math::radians(_param_mpc_yawrauto_max.get());

	_yaw_sp_aligned = true;

	if (PX4_ISFINITE(_yaw_setpoint) && PX4_ISFINITE(_yaw_sp_prev)) {
		// Limit the rate of change of the yaw setpoint
		const float dyaw_desired = matrix::wrap_pi(_yaw_setpoint - _yaw_sp_prev);
		const float dyaw_max = yawrate_max * _deltatime;
		const float dyaw = math::constrain(dyaw_desired, -dyaw_max, dyaw_max);
		const float yaw_setpoint_sat = matrix::wrap_pi(_yaw_sp_prev + dyaw);

		// The yaw setpoint is aligned when it is within tolerance
		_yaw_sp_aligned = fabsf(matrix::wrap_pi(_yaw_setpoint - yaw_setpoint_sat)) < math::radians(_param_mis_yaw_err.get());

		_yaw_setpoint = yaw_setpoint_sat;

		if (!PX4_ISFINITE(_yawspeed_setpoint) && (_deltatime > FLT_EPSILON)) {
			// Create a feedforward using the filtered derivative
			_yawspeed_filter.setParameters(_deltatime, .2f);
			_yawspeed_filter.update(dyaw);
			_yawspeed_setpoint = _yawspeed_filter.getState() / _deltatime;
		}
	}

	_yaw_sp_prev = _yaw_setpoint;

	if (PX4_ISFINITE(_yawspeed_setpoint)) {
		// The yaw setpoint is aligned when its rate is not saturated
		_yaw_sp_aligned = _yaw_sp_aligned && (fabsf(_yawspeed_setpoint) < yawrate_max);

		_yawspeed_setpoint = math::constrain(_yawspeed_setpoint, -yawrate_max, yawrate_max);
	}
}

bool FlightTaskAuto::_evaluateTriplets()
{
	// TODO: fix the issues mentioned below
	// We add here some conditions that are only required because:
	// 1. navigator continuously sends triplet during mission due to yaw setpoint. This
	// should be removed in the navigator and only updates if the current setpoint actually has changed.
	//
	// 2. navigator should be responsible to send always three valid setpoints. If there is only one setpoint,
	// then previous will be set to current vehicle position and next will be set equal to setpoint.
	//
	// 3. navigator originally only supports gps guided maneuvers. However, it now also supports some flow-specific features
	// such as land and takeoff. The navigator should use for auto takeoff/land with flow the position in xy at the moment the
	// takeoff/land was initiated. Until then we do this kind of logic here.

	// Check if triplet is valid. There must be at least a valid altitude.

	if (!_sub_triplet_setpoint.get().current.valid || !PX4_ISFINITE(_sub_triplet_setpoint.get().current.alt)) {
		// Best we can do is to just set all waypoints to current state
		_prev_prev_wp = _triplet_prev_wp = _triplet_target = _triplet_next_wp = _position;
		_type = WaypointType::loiter;
		_yaw_setpoint = _yaw;
		_yawspeed_setpoint = NAN;
		_target_acceptance_radius = _sub_triplet_setpoint.get().current.acceptance_radius;
		_updateInternalWaypoints();
		return true;
	}

	_type = (WaypointType)_sub_triplet_setpoint.get().current.type;

	// Always update cruise speed since that can change without waypoint changes.
	_mc_cruise_speed = _sub_triplet_setpoint.get().current.cruising_speed;

	if (!PX4_ISFINITE(_mc_cruise_speed) || (_mc_cruise_speed < 0.0f)) {
		// If no speed is planned use the default cruise speed as limit
		_mc_cruise_speed = _param_mpc_xy_cruise.get();
	}

	// Ensure planned cruise speed is below the maximum such that the smooth trajectory doesn't get capped
	_mc_cruise_speed = math::min(_mc_cruise_speed, _param_mpc_xy_vel_max.get());

	// Temporary target variable where we save the local reprojection of the latest navigator current triplet.
	Vector3f tmp_target;

	if (!PX4_ISFINITE(_sub_triplet_setpoint.get().current.lat)
	    || !PX4_ISFINITE(_sub_triplet_setpoint.get().current.lon)) {
		// No position provided in xy. Lock position
		if (!PX4_ISFINITE(_lock_position_xy(0))) {
			tmp_target(0) = _lock_position_xy(0) = _position(0);
			tmp_target(1) = _lock_position_xy(1) = _position(1);

		} else {
			tmp_target(0) = _lock_position_xy(0);
			tmp_target(1) = _lock_position_xy(1);
		}

	} else {
		// reset locked position if current lon and lat are valid
		_lock_position_xy.setAll(NAN);

		// Convert from global to local frame.
		_reference_position.project(_sub_triplet_setpoint.get().current.lat, _sub_triplet_setpoint.get().current.lon,
					    tmp_target(0), tmp_target(1));
	}

	tmp_target(2) = -(_sub_triplet_setpoint.get().current.alt - _reference_altitude);

	// Check if anything has changed. We do that by comparing the temporary target
	// to the internal _triplet_target.
	// TODO This is a hack and it would be much better if the navigator only sends out a waypoints once they have changed.

	bool triplet_update = true;
	const bool prev_next_validity_changed = (_prev_was_valid != _sub_triplet_setpoint.get().previous.valid)
						|| (_next_was_valid != _sub_triplet_setpoint.get().next.valid);

	if (PX4_ISFINITE(_triplet_target(0))
	    && PX4_ISFINITE(_triplet_target(1))
	    && PX4_ISFINITE(_triplet_target(2))
	    && fabsf(_triplet_target(0) - tmp_target(0)) < 0.001f
	    && fabsf(_triplet_target(1) - tmp_target(1)) < 0.001f
	    && fabsf(_triplet_target(2) - tmp_target(2)) < 0.001f
	    && !prev_next_validity_changed) {
		// Nothing has changed: just keep old waypoints.
		triplet_update = false;

	} else {
		_triplet_target = tmp_target;
		_target_acceptance_radius = _sub_triplet_setpoint.get().current.acceptance_radius;

		if (!PX4_ISFINITE(_triplet_target(0)) || !PX4_ISFINITE(_triplet_target(1))) {
			// Horizontal target is not finite.
			_triplet_target(0) = _position(0);
			_triplet_target(1) = _position(1);
		}

		if (!PX4_ISFINITE(_triplet_target(2))) {
			_triplet_target(2) = _position(2);
		}

		// If _triplet_target has updated, update also _triplet_prev_wp and _triplet_next_wp.
		_prev_prev_wp = _triplet_prev_wp;

		if (_isFinite(_sub_triplet_setpoint.get().previous) && _sub_triplet_setpoint.get().previous.valid) {
			_reference_position.project(_sub_triplet_setpoint.get().previous.lat,
						    _sub_triplet_setpoint.get().previous.lon, _triplet_prev_wp(0), _triplet_prev_wp(1));
			_triplet_prev_wp(2) = -(_sub_triplet_setpoint.get().previous.alt - _reference_altitude);

		} else {
			_triplet_prev_wp = _position;
		}

		_prev_was_valid = _sub_triplet_setpoint.get().previous.valid;

		if (_type == WaypointType::loiter) {
			_triplet_next_wp = _triplet_target;

		} else if (_isFinite(_sub_triplet_setpoint.get().next) && _sub_triplet_setpoint.get().next.valid) {
			_reference_position.project(_sub_triplet_setpoint.get().next.lat,
						    _sub_triplet_setpoint.get().next.lon, _triplet_next_wp(0), _triplet_next_wp(1));
			_triplet_next_wp(2) = -(_sub_triplet_setpoint.get().next.alt - _reference_altitude);

		} else {
			_triplet_next_wp = _triplet_target;
		}

		_next_was_valid = _sub_triplet_setpoint.get().next.valid;
	}

	if (_ext_yaw_handler != nullptr) {
		// activation/deactivation of weather vane is based on parameter WV_EN and setting of navigator (allow_weather_vane)
		(_param_wv_en.get() && !_sub_triplet_setpoint.get().current.disable_weather_vane) ?	_ext_yaw_handler->activate() :
		_ext_yaw_handler->deactivate();
	}

	// Calculate the current vehicle state and check if it has updated.
	State previous_state = _current_state;
	_current_state = _getCurrentState();

	if (triplet_update || (_current_state != previous_state) || _current_state == State::offtrack) {
		_updateInternalWaypoints();
		_mission_gear = _sub_triplet_setpoint.get().current.landing_gear;
		_yaw_lock = false;
	}

	if (_param_com_obs_avoid.get()
	    && _sub_vehicle_status.get().vehicle_type == vehicle_status_s::VEHICLE_TYPE_ROTARY_WING) {
		_obstacle_avoidance.updateAvoidanceDesiredWaypoints(_triplet_target, _yaw_setpoint, _yawspeed_setpoint,
				_triplet_next_wp,
				_sub_triplet_setpoint.get().next.yaw,
				_sub_triplet_setpoint.get().next.yawspeed_valid ? _sub_triplet_setpoint.get().next.yawspeed : (float)NAN,
				_ext_yaw_handler != nullptr && _ext_yaw_handler->is_active(), _sub_triplet_setpoint.get().current.type);
		_obstacle_avoidance.checkAvoidanceProgress(_position, _triplet_prev_wp, _target_acceptance_radius, _closest_pt);
	}

	// set heading
	if (_ext_yaw_handler != nullptr && _ext_yaw_handler->is_active()) {
		_yaw_setpoint = _yaw;
		// use the yawrate setpoint from WV only if not moving lateral (velocity setpoint below half of _param_mpc_xy_cruise)
		// otherwise, keep heading constant (as output from WV is not according to wind in this case)
		bool vehicle_is_moving_lateral = _velocity_setpoint.xy().longerThan(_param_mpc_xy_cruise.get() / 2.0f);

		if (vehicle_is_moving_lateral) {
			_yawspeed_setpoint = 0.0f;

		} else {
			_yawspeed_setpoint = _ext_yaw_handler->get_weathervane_yawrate();
		}



	} else if (_type == WaypointType::follow_target && _sub_triplet_setpoint.get().current.yawspeed_valid) {
		_yawspeed_setpoint = _sub_triplet_setpoint.get().current.yawspeed;
		_yaw_setpoint = NAN;

	} else {
		if (!_is_yaw_good_for_control) {
			_yaw_lock = false;
			_yaw_setpoint = NAN;
			_yawspeed_setpoint = 0.f;

		} else if ((_type != WaypointType::takeoff || _sub_triplet_setpoint.get().current.disable_weather_vane)
			   && _sub_triplet_setpoint.get().current.yaw_valid) {
			// Use the yaw computed in Navigator except during takeoff because
			// Navigator is not handling the yaw reset properly.
			// But: use yaw from Navigator during takeoff if disable_weather_vane is true,
			// because we're then aligning to the transition waypoint.
			// TODO: fix in navigator
			_yaw_setpoint = _sub_triplet_setpoint.get().current.yaw;
			_yawspeed_setpoint = NAN;

		} else {
			_set_heading_from_mode();
		}
	}

	return true;
}

void FlightTaskAuto::_set_heading_from_mode()
{

	Vector2f v; // Vector that points towards desired location

	switch (_param_mpc_yaw_mode.get()) {

	case 0: // Heading points towards the current waypoint.
	case 4: // Same as 0 but yaw first and then go
		v = Vector2f(_target) - Vector2f(_position);
		break;

	case 1: // Heading points towards home.
		if (_sub_home_position.get().valid_lpos) {
			v = Vector2f(&_sub_home_position.get().x) - Vector2f(_position);
		}

		break;

	case 2: // Heading point away from home.
		if (_sub_home_position.get().valid_lpos) {
			v = Vector2f(_position) - Vector2f(&_sub_home_position.get().x);
		}

		break;

	case 3: // Along trajectory.
		// The heading depends on the kind of setpoint generation. This needs to be implemented
		// in the subclasses where the velocity setpoints are generated.
		v.setAll(NAN);
		break;
	}

	if (PX4_ISFINITE(v.length())) {
		// We only adjust yaw if vehicle is outside of acceptance radius. Once we enter acceptance
		// radius, lock yaw to current yaw.
		// This prevents excessive yawing.
		if (!_yaw_lock) {
			if (v.length() < _target_acceptance_radius) {
				_yaw_setpoint = _yaw;
				_yaw_lock = true;

			} else {
				_compute_heading_from_2D_vector(_yaw_setpoint, v);
			}
		}

	} else {
		_yaw_lock = false;
		_yaw_setpoint = NAN;
	}

	_yawspeed_setpoint = NAN;
}

bool FlightTaskAuto::_isFinite(const position_setpoint_s &sp)
{
	return (PX4_ISFINITE(sp.lat) && PX4_ISFINITE(sp.lon) && PX4_ISFINITE(sp.alt));
}

bool FlightTaskAuto::_evaluateGlobalReference()
{
	// check if reference has changed and update.
	// Only update if reference timestamp has changed AND no valid reference altitude
	// is available.
	// TODO: this needs to be revisited and needs a more clear implementation
	if (_sub_vehicle_local_position.get().ref_timestamp == _time_stamp_reference && PX4_ISFINITE(_reference_altitude)) {
		// don't need to update anything
		return true;
	}

	double ref_lat = _sub_vehicle_local_position.get().ref_lat;
	double ref_lon = _sub_vehicle_local_position.get().ref_lon;
	_reference_altitude = _sub_vehicle_local_position.get().ref_alt;

	if (!_sub_vehicle_local_position.get().z_global) {
		// we have no valid global altitude
		// set global reference to local reference
		_reference_altitude = 0.0f;
	}

	if (!_sub_vehicle_local_position.get().xy_global) {
		// we have no valid global alt/lat
		// set global reference to local reference
		ref_lat = 0.0;
		ref_lon = 0.0;
	}

	// init projection
	_reference_position.initReference(ref_lat, ref_lon);

	// check if everything is still finite
	return PX4_ISFINITE(_reference_altitude) && PX4_ISFINITE(ref_lat) && PX4_ISFINITE(ref_lon);
}

Vector2f FlightTaskAuto::_getTargetVelocityXY()
{
	// guard against any bad velocity values
	const float vx = _sub_triplet_setpoint.get().current.vx;
	const float vy = _sub_triplet_setpoint.get().current.vy;
	bool velocity_valid = PX4_ISFINITE(vx) && PX4_ISFINITE(vy) &&
			      _sub_triplet_setpoint.get().current.velocity_valid;

	if (velocity_valid) {
		return Vector2f(vx, vy);

	} else {
		// just return zero speed
		return Vector2f{};
	}
}

State FlightTaskAuto::_getCurrentState()
{
	// Calculate the vehicle current state based on the Navigator triplets and the current position.
	Vector2f u_prev_to_target = Vector2f(_triplet_target - _triplet_prev_wp).unit_or_zero();
	Vector2f pos_to_target(_triplet_target - _position);
	Vector2f prev_to_pos(_position - _triplet_prev_wp);
	// Calculate the closest point to the vehicle position on the line prev_wp - target
	_closest_pt = Vector2f(_triplet_prev_wp) + u_prev_to_target * (prev_to_pos * u_prev_to_target);

	State return_state = State::none;

	if (u_prev_to_target * pos_to_target < 0.0f) {
		// Target is behind.
		return_state = State::target_behind;

	} else if (u_prev_to_target * prev_to_pos < 0.0f && prev_to_pos.length() > _target_acceptance_radius) {
		// Current position is more than cruise speed in front of previous setpoint.
		return_state = State::previous_infront;

	} else if (Vector2f(Vector2f(_position) - _closest_pt).length() > _target_acceptance_radius) {
		// Vehicle is more than cruise speed off track.
		return_state = State::offtrack;

	}

	return return_state;
}

void FlightTaskAuto::_updateInternalWaypoints()
{
	// The internal Waypoints might differ from _triplet_prev_wp, _triplet_target and _triplet_next_wp.
	// The cases where it differs:
	// 1. The vehicle already passed the target -> go straight to target
	// 2. The vehicle is more than cruise speed in front of previous waypoint -> go straight to previous waypoint
	// 3. The vehicle is more than cruise speed from track -> go straight to closest point on track
	switch (_current_state) {
	case State::target_behind:
		_target = _triplet_target;
		_prev_wp = _position;
		_next_wp = _triplet_next_wp;
		break;

	case State::previous_infront:
		_next_wp = _triplet_target;
		_target = _triplet_prev_wp;
		_prev_wp = _position;
		break;

	case State::offtrack:
		_next_wp = _triplet_target;
		_target = matrix::Vector3f(_closest_pt(0), _closest_pt(1), _triplet_target(2));
		_prev_wp = _position;
		break;

	case State::none:
		_target = _triplet_target;
		_prev_wp = _triplet_prev_wp;
		_next_wp = _triplet_next_wp;
		break;

	default:
		break;

	}
}

bool FlightTaskAuto::_compute_heading_from_2D_vector(float &heading, Vector2f v)
{
	if (PX4_ISFINITE(v.length()) && v.length() > SIGMA_NORM) {
		v.normalize();
		// To find yaw: take dot product of x = (1,0) and v
		// and multiply by the sign given of cross product of x and v.
		// Dot product: (x(0)*v(0)+(x(1)*v(1)) = v(0)
		// Cross product: x(0)*v(1) - v(0)*x(1) = v(1)
		heading =  sign(v(1)) * wrap_pi(acosf(v(0)));
		return true;
	}

	// heading unknown and therefore do not change heading
	return false;
}

/**
 * EKF reset handling functions
 * Those functions are called by the base FlightTask in
 * case of an EKF reset event
 */
void FlightTaskAuto::_ekfResetHandlerPositionXY(const matrix::Vector2f &delta_xy)
{
	_position_smoothing.forceSetPosition({_position(0), _position(1), NAN});
}

void FlightTaskAuto::_ekfResetHandlerVelocityXY(const matrix::Vector2f &delta_vxy)
{
	_position_smoothing.forceSetVelocity({_velocity(0), _velocity(1), NAN});
}

void FlightTaskAuto::_ekfResetHandlerPositionZ(float delta_z)
{
	_position_smoothing.forceSetPosition({NAN, NAN, _position(2)});
}

void FlightTaskAuto::_ekfResetHandlerVelocityZ(float delta_vz)
{
	_position_smoothing.forceSetVelocity({NAN, NAN, _velocity(2)});
}

void FlightTaskAuto::_ekfResetHandlerHeading(float delta_psi)
{
	_yaw_sp_prev += delta_psi;
}

<<<<<<< HEAD
void FlightTaskAuto::_generateSetpoints()
{
	_checkEmergencyBraking();
	Vector3f waypoints[] = {_prev_wp, _position_setpoint, _next_wp};

	if (isTargetModified()) {
		// In case object avoidance has injected a new setpoint, we take this as the next waypoints
		waypoints[2] = _position_setpoint;
	}

	const bool should_wait_for_yaw_align = _param_mpc_yaw_mode.get() == 4 && !_yaw_sp_aligned;
	_updateTrajConstraints();
	PositionSmoothing::PositionSmoothingSetpoints smoothed_setpoints;
	_position_smoothing.generateSetpoints(
		_position,
		waypoints,
		_velocity_setpoint,
		_deltatime,
		should_wait_for_yaw_align,
		smoothed_setpoints
	);

	_jerk_setpoint = smoothed_setpoints.jerk;
	_acceleration_setpoint = smoothed_setpoints.acceleration;
	_velocity_setpoint = smoothed_setpoints.velocity;
	_position_setpoint = smoothed_setpoints.position;

	_unsmoothed_velocity_setpoint = smoothed_setpoints.unsmoothed_velocity;
	_want_takeoff = smoothed_setpoints.unsmoothed_velocity(2) < -0.3f;

	if (!PX4_ISFINITE(_yaw_setpoint) && !PX4_ISFINITE(_yawspeed_setpoint)) {
		// no valid heading -> generate heading in this flight task
		_generateHeading();
	}
}

void FlightTaskAuto::_generateHeading()
{
	// Generate heading along trajectory if possible, otherwise hold the previous yaw setpoint
	if (!_generateHeadingAlongTraj()) {
		_yaw_setpoint = PX4_ISFINITE(_yaw_sp_prev) ? _yaw_sp_prev : _yaw;
	}
}

void FlightTaskAuto::_checkEmergencyBraking()
{
	if (!_is_emergency_braking_active) {
		if (_position_smoothing.getCurrentVelocityZ() > (2.f * _param_mpc_z_vel_max_dn.get())) {
=======
void FlightTaskAuto::_checkEmergencyBraking()
{
	if (!_is_emergency_braking_active) {
		// activate emergency braking if significantly outside of velocity bounds
		const float factor = 1.3f;
		const bool is_vertical_speed_exceeded = _position_smoothing.getCurrentVelocityZ() >
							(factor * _param_mpc_z_vel_max_dn.get())
							|| _position_smoothing.getCurrentVelocityZ() < -(factor * _param_mpc_z_vel_max_up.get());
		const bool is_horizontal_speed_exceeded = _position_smoothing.getCurrentVelocityXY().longerThan(
					factor * _param_mpc_xy_cruise.get());

		if (is_vertical_speed_exceeded || is_horizontal_speed_exceeded) {
>>>>>>> 94884594
			_is_emergency_braking_active = true;
		}

	} else {
<<<<<<< HEAD
		if (fabsf(_position_smoothing.getCurrentVelocityZ()) < 0.01f) {
=======
		// deactivate emergency braking when the vehicle has come to a full stop
		if (_position_smoothing.getCurrentVelocityZ() < 0.01f
		    && _position_smoothing.getCurrentVelocityZ() > -0.01f
		    && !_position_smoothing.getCurrentVelocityXY().longerThan(0.01f)) {
>>>>>>> 94884594
			_is_emergency_braking_active = false;
		}
	}
}

bool FlightTaskAuto::_generateHeadingAlongTraj()
{
	bool res = false;
	Vector2f vel_sp_xy(_velocity_setpoint);
	Vector2f traj_to_target = Vector2f(_target) - Vector2f(_position);

	if ((vel_sp_xy.length() > .1f) &&
	    (traj_to_target.length() > 2.f)) {
		// Generate heading from velocity vector, only if it is long enough
		// and if the drone is far enough from the target
		_compute_heading_from_2D_vector(_yaw_setpoint, vel_sp_xy);
		res = true;
	}

	return res;
}

bool FlightTaskAuto::isTargetModified() const
{
	const bool xy_modified = (_target - _position_setpoint).xy().longerThan(FLT_EPSILON);
	const bool z_valid = PX4_ISFINITE(_position_setpoint(2));
	const bool z_modified =  z_valid && fabs((_target - _position_setpoint)(2)) > FLT_EPSILON;

	return xy_modified || z_modified;
}

void FlightTaskAuto::_updateTrajConstraints()
{
	// update params of the position smoothing
	_position_smoothing.setMaxAllowedHorizontalError(_param_mpc_xy_err_max.get());
	_position_smoothing.setVerticalAcceptanceRadius(_param_nav_mc_alt_rad.get());
	_position_smoothing.setCruiseSpeed(_mc_cruise_speed);
	_position_smoothing.setHorizontalTrajectoryGain(_param_mpc_xy_traj_p.get());
	_position_smoothing.setTargetAcceptanceRadius(_target_acceptance_radius);

	// Update the constraints of the trajectories
	_position_smoothing.setMaxAccelerationXY(_param_mpc_acc_hor.get()); // TODO : Should be computed using heading
	_position_smoothing.setMaxVelocityXY(_param_mpc_xy_vel_max.get());
	float max_jerk = _param_mpc_jerk_auto.get();
	_position_smoothing.setMaxJerk({max_jerk, max_jerk, max_jerk}); // TODO : Should be computed using heading

	if (_is_emergency_braking_active) {
<<<<<<< HEAD
		// When initializing with large downward velocity, allow 1g of vertical
		// acceleration for fast braking
		_position_smoothing.setMaxAccelerationZ(9.81f);
		_position_smoothing.setMaxJerkZ(9.81f);
=======
		// When initializing with large velocity, allow 1g of
		// acceleration in 1s on all axes for fast braking
		_position_smoothing.setMaxAcceleration({9.81f, 9.81f, 9.81f});
		_position_smoothing.setMaxJerk({9.81f, 9.81f, 9.81f});
>>>>>>> 94884594

		// If the current velocity is beyond the usual constraints, tell
		// the controller to exceptionally increase its saturations to avoid
		// cutting out the feedforward
		_constraints.speed_down = math::max(fabsf(_position_smoothing.getCurrentVelocityZ()), _param_mpc_z_vel_max_dn.get());
<<<<<<< HEAD
=======
		_constraints.speed_up = math::max(fabsf(_position_smoothing.getCurrentVelocityZ()), _param_mpc_z_vel_max_up.get());
>>>>>>> 94884594

	} else if (_unsmoothed_velocity_setpoint(2) < 0.f) { // up
		float z_accel_constraint = _param_mpc_acc_up_max.get();
		float z_vel_constraint = _param_mpc_z_vel_max_up.get();

		// The constraints are broken because they are used as hard limits by the position controller, so put this here
		// until the constraints don't do things like cause controller integrators to saturate. Once the controller
		// doesn't use z speed constraints, this can go in _prepareTakeoffSetpoints(). Accel limit is to
		// emulate the motor ramp (also done in the controller) so that the controller can actually track the setpoint.
		if (_type == WaypointType::takeoff &&  _dist_to_ground < _param_mpc_land_alt1.get()) {
			z_vel_constraint = _param_mpc_tko_speed.get();
			z_accel_constraint = math::min(z_accel_constraint, _param_mpc_tko_speed.get() / _param_mpc_tko_ramp_t.get());

			// Keep the altitude setpoint at the current altitude
			// to avoid having it going down into the ground during
			// the initial ramp as the velocity does not start at 0
			_position_smoothing.forceSetPosition({NAN, NAN, _position(2)});
		}

		_position_smoothing.setMaxVelocityZ(z_vel_constraint);
		_position_smoothing.setMaxAccelerationZ(z_accel_constraint);

	} else { // down
		_position_smoothing.setMaxAccelerationZ(_param_mpc_acc_down_max.get());
		_position_smoothing.setMaxVelocityZ(_param_mpc_z_vel_max_dn.get());
	}
}

<<<<<<< HEAD
void FlightTaskAuto::_prepareIdleSetpoints()
{
	// Send zero thrust setpoint
	_position_setpoint.setNaN(); // Don't require any position/velocity setpoints
	_velocity_setpoint.setNaN();
	_acceleration_setpoint = Vector3f(0.f, 0.f, 100.f); // High downwards acceleration to make sure there's no thrust
}

void FlightTaskAuto::_prepareLandSetpoints()
{
	_velocity_setpoint.setNaN(); // Don't take over any smoothed velocity setpoint

	// Slow down automatic descend close to ground
	float vertical_speed = math::gradual(_dist_to_ground,
					     _param_mpc_land_alt2.get(), _param_mpc_land_alt1.get(),
					     _param_mpc_land_speed.get(), _param_mpc_z_vel_max_dn.get());

	bool range_dist_available = PX4_ISFINITE(_dist_to_bottom);

	if (range_dist_available && _dist_to_bottom <= _param_mpc_land_alt3.get()) {
		vertical_speed = _param_mpc_land_crawl_speed.get();
	}

	if (_type_previous != WaypointType::land) {
		// initialize xy-position and yaw to waypoint such that home is reached exactly without user input
		_land_position = Vector3f(_target(0), _target(1), NAN);
		_land_heading = _yaw_setpoint;
		_stick_acceleration_xy.resetPosition(Vector2f(_target(0), _target(1)));
	}

	// User input assisted landing
	if (_param_mpc_land_rc_help.get() && _sticks.checkAndSetStickInputs()) {
		// Stick full up -1 -> stop, stick full down 1 -> double the speed
		vertical_speed *= (1 + _sticks.getPositionExpo()(2));

		_stick_yaw.generateYawSetpoint(_yawspeed_setpoint, _land_heading,
					       _sticks.getPositionExpo()(3) * math::radians(_param_mpc_man_y_max.get()), _yaw, _is_yaw_good_for_control, _deltatime);
		_stick_acceleration_xy.generateSetpoints(_sticks.getPositionExpo().slice<2, 1>(0, 0), _yaw, _land_heading, _position,
				_velocity_setpoint_feedback.xy(), _deltatime);
		_stick_acceleration_xy.getSetpoints(_land_position, _velocity_setpoint, _acceleration_setpoint);

		// Hack to make sure the MPC_YAW_MODE 4 alignment doesn't stop the vehicle from descending when there's yaw input
		if (fabsf(_yawspeed_setpoint) > FLT_EPSILON) {
			_yaw_sp_aligned = true;
		}

	} else {
		// Make sure we have a valid land position even in the case we loose RC while amending it
		if (!PX4_ISFINITE(_land_position(0))) {
			_land_position.xy() = Vector2f(_position);
		}
	}

	_position_setpoint = _land_position; // The last element of the land position has to stay NAN
	_yaw_setpoint = _land_heading;
	_velocity_setpoint(2) = vertical_speed;
	_gear.landing_gear = landing_gear_s::GEAR_DOWN;
}

void FlightTaskAuto::_prepareTakeoffSetpoints()
{
	// Takeoff is completely defined by target position
	_position_setpoint = _target;
	_velocity_setpoint = Vector3f(NAN, NAN, NAN);

	_gear.landing_gear = landing_gear_s::GEAR_DOWN;
}

void FlightTaskAuto::_prepareVelocitySetpoints()
{
	// XY Velocity waypoint
	// TODO : Rewiew that. What is the expected behavior?
	_position_setpoint = Vector3f(NAN, NAN, _position(2));
	Vector2f vel_sp_xy = Vector2f(_velocity).unit_or_zero() * _mc_cruise_speed;
	_velocity_setpoint = Vector3f(vel_sp_xy(0), vel_sp_xy(1), NAN);
}

void FlightTaskAuto::_preparePositionSetpoints()
{
	// Simple waypoint navigation: go to xyz target, with standard limitations
	_position_setpoint = _target;
	_velocity_setpoint.setNaN(); // No special velocity limitations
}

=======
>>>>>>> 94884594
bool FlightTaskAuto::_highEnoughForLandingGear()
{
	// return true if altitude is above two meters
	return _dist_to_ground > 2.0f;
}

void FlightTaskAuto::updateParams()
{
	FlightTask::updateParams();

	// make sure that alt1 is above alt2
	_param_mpc_land_alt1.set(math::max(_param_mpc_land_alt1.get(), _param_mpc_land_alt2.get()));
}<|MERGE_RESOLUTION|>--- conflicted
+++ resolved
@@ -58,10 +58,6 @@
 	_velocity_setpoint = _velocity;
 	_yaw_setpoint = _yaw;
 	_yawspeed_setpoint = 0.0f;
-<<<<<<< HEAD
-	_setDefaultConstraints();
-=======
->>>>>>> 94884594
 
 	// Set setpoints equal current state.
 	_velocity_setpoint = _velocity;
@@ -121,73 +117,6 @@
 }
 
 bool FlightTaskAuto::update()
-<<<<<<< HEAD
-{
-	bool ret = FlightTask::update();
-	// always reset constraints because they might change depending on the type
-	_setDefaultConstraints();
-
-	// The only time a thrust set-point is sent out is during
-	// idle. Hence, reset thrust set-point to NAN in case the
-	// vehicle exits idle.
-
-	if (_type_previous == WaypointType::idle) {
-		_acceleration_setpoint.setNaN();
-	}
-
-	// during mission and reposition, raise the landing gears but only
-	// if altitude is high enough
-	if (_highEnoughForLandingGear()) {
-		_gear.landing_gear = landing_gear_s::GEAR_UP;
-	}
-
-	switch (_type) {
-	case WaypointType::idle:
-		_prepareIdleSetpoints();
-		break;
-
-	case WaypointType::land:
-		_prepareLandSetpoints();
-		break;
-
-	case WaypointType::loiter:
-
-	/* fallthrought */
-	case WaypointType::position:
-		_preparePositionSetpoints();
-		break;
-
-	case WaypointType::takeoff:
-		_prepareTakeoffSetpoints();
-		break;
-
-	case WaypointType::velocity:
-		_prepareVelocitySetpoints();
-		break;
-
-	default:
-		_preparePositionSetpoints();
-		break;
-	}
-
-	if (_param_com_obs_avoid.get()) {
-		_obstacle_avoidance.updateAvoidanceDesiredSetpoints(_position_setpoint, _velocity_setpoint, (int)_type);
-		_obstacle_avoidance.injectAvoidanceSetpoints(_position_setpoint, _velocity_setpoint, _yaw_setpoint,
-				_yawspeed_setpoint);
-	}
-
-
-	_generateSetpoints();
-
-	// update previous type
-	_type_previous = _type;
-
-	return ret;
-}
-
-bool FlightTaskAuto::updateFinalize()
-=======
->>>>>>> 94884594
 {
 	bool ret = FlightTask::update();
 	// always reset constraints because they might change depending on the type
@@ -797,56 +726,6 @@
 	_yaw_sp_prev += delta_psi;
 }
 
-<<<<<<< HEAD
-void FlightTaskAuto::_generateSetpoints()
-{
-	_checkEmergencyBraking();
-	Vector3f waypoints[] = {_prev_wp, _position_setpoint, _next_wp};
-
-	if (isTargetModified()) {
-		// In case object avoidance has injected a new setpoint, we take this as the next waypoints
-		waypoints[2] = _position_setpoint;
-	}
-
-	const bool should_wait_for_yaw_align = _param_mpc_yaw_mode.get() == 4 && !_yaw_sp_aligned;
-	_updateTrajConstraints();
-	PositionSmoothing::PositionSmoothingSetpoints smoothed_setpoints;
-	_position_smoothing.generateSetpoints(
-		_position,
-		waypoints,
-		_velocity_setpoint,
-		_deltatime,
-		should_wait_for_yaw_align,
-		smoothed_setpoints
-	);
-
-	_jerk_setpoint = smoothed_setpoints.jerk;
-	_acceleration_setpoint = smoothed_setpoints.acceleration;
-	_velocity_setpoint = smoothed_setpoints.velocity;
-	_position_setpoint = smoothed_setpoints.position;
-
-	_unsmoothed_velocity_setpoint = smoothed_setpoints.unsmoothed_velocity;
-	_want_takeoff = smoothed_setpoints.unsmoothed_velocity(2) < -0.3f;
-
-	if (!PX4_ISFINITE(_yaw_setpoint) && !PX4_ISFINITE(_yawspeed_setpoint)) {
-		// no valid heading -> generate heading in this flight task
-		_generateHeading();
-	}
-}
-
-void FlightTaskAuto::_generateHeading()
-{
-	// Generate heading along trajectory if possible, otherwise hold the previous yaw setpoint
-	if (!_generateHeadingAlongTraj()) {
-		_yaw_setpoint = PX4_ISFINITE(_yaw_sp_prev) ? _yaw_sp_prev : _yaw;
-	}
-}
-
-void FlightTaskAuto::_checkEmergencyBraking()
-{
-	if (!_is_emergency_braking_active) {
-		if (_position_smoothing.getCurrentVelocityZ() > (2.f * _param_mpc_z_vel_max_dn.get())) {
-=======
 void FlightTaskAuto::_checkEmergencyBraking()
 {
 	if (!_is_emergency_braking_active) {
@@ -859,19 +738,14 @@
 					factor * _param_mpc_xy_cruise.get());
 
 		if (is_vertical_speed_exceeded || is_horizontal_speed_exceeded) {
->>>>>>> 94884594
 			_is_emergency_braking_active = true;
 		}
 
 	} else {
-<<<<<<< HEAD
-		if (fabsf(_position_smoothing.getCurrentVelocityZ()) < 0.01f) {
-=======
 		// deactivate emergency braking when the vehicle has come to a full stop
 		if (_position_smoothing.getCurrentVelocityZ() < 0.01f
 		    && _position_smoothing.getCurrentVelocityZ() > -0.01f
 		    && !_position_smoothing.getCurrentVelocityXY().longerThan(0.01f)) {
->>>>>>> 94884594
 			_is_emergency_braking_active = false;
 		}
 	}
@@ -919,26 +793,16 @@
 	_position_smoothing.setMaxJerk({max_jerk, max_jerk, max_jerk}); // TODO : Should be computed using heading
 
 	if (_is_emergency_braking_active) {
-<<<<<<< HEAD
-		// When initializing with large downward velocity, allow 1g of vertical
-		// acceleration for fast braking
-		_position_smoothing.setMaxAccelerationZ(9.81f);
-		_position_smoothing.setMaxJerkZ(9.81f);
-=======
 		// When initializing with large velocity, allow 1g of
 		// acceleration in 1s on all axes for fast braking
 		_position_smoothing.setMaxAcceleration({9.81f, 9.81f, 9.81f});
 		_position_smoothing.setMaxJerk({9.81f, 9.81f, 9.81f});
->>>>>>> 94884594
 
 		// If the current velocity is beyond the usual constraints, tell
 		// the controller to exceptionally increase its saturations to avoid
 		// cutting out the feedforward
 		_constraints.speed_down = math::max(fabsf(_position_smoothing.getCurrentVelocityZ()), _param_mpc_z_vel_max_dn.get());
-<<<<<<< HEAD
-=======
 		_constraints.speed_up = math::max(fabsf(_position_smoothing.getCurrentVelocityZ()), _param_mpc_z_vel_max_up.get());
->>>>>>> 94884594
 
 	} else if (_unsmoothed_velocity_setpoint(2) < 0.f) { // up
 		float z_accel_constraint = _param_mpc_acc_up_max.get();
@@ -967,93 +831,6 @@
 	}
 }
 
-<<<<<<< HEAD
-void FlightTaskAuto::_prepareIdleSetpoints()
-{
-	// Send zero thrust setpoint
-	_position_setpoint.setNaN(); // Don't require any position/velocity setpoints
-	_velocity_setpoint.setNaN();
-	_acceleration_setpoint = Vector3f(0.f, 0.f, 100.f); // High downwards acceleration to make sure there's no thrust
-}
-
-void FlightTaskAuto::_prepareLandSetpoints()
-{
-	_velocity_setpoint.setNaN(); // Don't take over any smoothed velocity setpoint
-
-	// Slow down automatic descend close to ground
-	float vertical_speed = math::gradual(_dist_to_ground,
-					     _param_mpc_land_alt2.get(), _param_mpc_land_alt1.get(),
-					     _param_mpc_land_speed.get(), _param_mpc_z_vel_max_dn.get());
-
-	bool range_dist_available = PX4_ISFINITE(_dist_to_bottom);
-
-	if (range_dist_available && _dist_to_bottom <= _param_mpc_land_alt3.get()) {
-		vertical_speed = _param_mpc_land_crawl_speed.get();
-	}
-
-	if (_type_previous != WaypointType::land) {
-		// initialize xy-position and yaw to waypoint such that home is reached exactly without user input
-		_land_position = Vector3f(_target(0), _target(1), NAN);
-		_land_heading = _yaw_setpoint;
-		_stick_acceleration_xy.resetPosition(Vector2f(_target(0), _target(1)));
-	}
-
-	// User input assisted landing
-	if (_param_mpc_land_rc_help.get() && _sticks.checkAndSetStickInputs()) {
-		// Stick full up -1 -> stop, stick full down 1 -> double the speed
-		vertical_speed *= (1 + _sticks.getPositionExpo()(2));
-
-		_stick_yaw.generateYawSetpoint(_yawspeed_setpoint, _land_heading,
-					       _sticks.getPositionExpo()(3) * math::radians(_param_mpc_man_y_max.get()), _yaw, _is_yaw_good_for_control, _deltatime);
-		_stick_acceleration_xy.generateSetpoints(_sticks.getPositionExpo().slice<2, 1>(0, 0), _yaw, _land_heading, _position,
-				_velocity_setpoint_feedback.xy(), _deltatime);
-		_stick_acceleration_xy.getSetpoints(_land_position, _velocity_setpoint, _acceleration_setpoint);
-
-		// Hack to make sure the MPC_YAW_MODE 4 alignment doesn't stop the vehicle from descending when there's yaw input
-		if (fabsf(_yawspeed_setpoint) > FLT_EPSILON) {
-			_yaw_sp_aligned = true;
-		}
-
-	} else {
-		// Make sure we have a valid land position even in the case we loose RC while amending it
-		if (!PX4_ISFINITE(_land_position(0))) {
-			_land_position.xy() = Vector2f(_position);
-		}
-	}
-
-	_position_setpoint = _land_position; // The last element of the land position has to stay NAN
-	_yaw_setpoint = _land_heading;
-	_velocity_setpoint(2) = vertical_speed;
-	_gear.landing_gear = landing_gear_s::GEAR_DOWN;
-}
-
-void FlightTaskAuto::_prepareTakeoffSetpoints()
-{
-	// Takeoff is completely defined by target position
-	_position_setpoint = _target;
-	_velocity_setpoint = Vector3f(NAN, NAN, NAN);
-
-	_gear.landing_gear = landing_gear_s::GEAR_DOWN;
-}
-
-void FlightTaskAuto::_prepareVelocitySetpoints()
-{
-	// XY Velocity waypoint
-	// TODO : Rewiew that. What is the expected behavior?
-	_position_setpoint = Vector3f(NAN, NAN, _position(2));
-	Vector2f vel_sp_xy = Vector2f(_velocity).unit_or_zero() * _mc_cruise_speed;
-	_velocity_setpoint = Vector3f(vel_sp_xy(0), vel_sp_xy(1), NAN);
-}
-
-void FlightTaskAuto::_preparePositionSetpoints()
-{
-	// Simple waypoint navigation: go to xyz target, with standard limitations
-	_position_setpoint = _target;
-	_velocity_setpoint.setNaN(); // No special velocity limitations
-}
-
-=======
->>>>>>> 94884594
 bool FlightTaskAuto::_highEnoughForLandingGear()
 {
 	// return true if altitude is above two meters
