/****************************************************************************
 *
 *   Copyright (c) 2014 PX4 Development Team. All rights reserved.
 *
 * Redistribution and use in source and binary forms, with or without
 * modification, are permitted provided that the following conditions
 * are met:
 *
 * 1. Redistributions of source code must retain the above copyright
 *    notice, this list of conditions and the following disclaimer.
 * 2. Redistributions in binary form must reproduce the above copyright
 *    notice, this list of conditions and the following disclaimer in
 *    the documentation and/or other materials provided with the
 *    distribution.
 * 3. Neither the name PX4 nor the names of its contributors may be
 *    used to endorse or promote products derived from this software
 *    without specific prior written permission.
 *
 * THIS SOFTWARE IS PROVIDED BY THE COPYRIGHT HOLDERS AND CONTRIBUTORS
 * "AS IS" AND ANY EXPRESS OR IMPLIED WARRANTIES, INCLUDING, BUT NOT
 * LIMITED TO, THE IMPLIED WARRANTIES OF MERCHANTABILITY AND FITNESS
 * FOR A PARTICULAR PURPOSE ARE DISCLAIMED. IN NO EVENT SHALL THE
 * COPYRIGHT OWNER OR CONTRIBUTORS BE LIABLE FOR ANY DIRECT, INDIRECT,
 * INCIDENTAL, SPECIAL, EXEMPLARY, OR CONSEQUENTIAL DAMAGES (INCLUDING,
 * BUT NOT LIMITED TO, PROCUREMENT OF SUBSTITUTE GOODS OR SERVICES; LOSS
 * OF USE, DATA, OR PROFITS; OR BUSINESS INTERRUPTION) HOWEVER CAUSED
 * AND ON ANY THEORY OF LIABILITY, WHETHER IN CONTRACT, STRICT
 * LIABILITY, OR TORT (INCLUDING NEGLIGENCE OR OTHERWISE) ARISING IN
 * ANY WAY OUT OF THE USE OF THIS SOFTWARE, EVEN IF ADVISED OF THE
 * POSSIBILITY OF SUCH DAMAGE.
 *
 ****************************************************************************/
/**
 * @file mission_block.cpp
 *
 * Helper class to use mission items
 *
 * @author Julian Oes <julian@oes.ch>
 * @author Sander Smeets <sander@droneslab.com>
 * @author Andreas Antener <andreas@uaventure.com>
 */

#include "mission_block.h"
#include "navigator.h"

#include <math.h>
#include <float.h>

#include <lib/ecl/geo/geo.h>
#include <systemlib/mavlink_log.h>
#include <mathlib/mathlib.h>
#include <uORB/uORB.h>
#include <uORB/topics/actuator_controls.h>
#include <uORB/topics/vehicle_command.h>
#include <uORB/topics/vtol_vehicle_status.h>

using matrix::wrap_pi;

MissionBlock::MissionBlock(Navigator *navigator) :
	NavigatorMode(navigator)
{
	_mission_item.lat = (double)NAN;
	_mission_item.lon = (double)NAN;
	_mission_item.yaw = NAN;
	_mission_item.loiter_radius = _navigator->get_loiter_radius();
	_mission_item.acceptance_radius = _navigator->get_acceptance_radius();
	_mission_item.time_inside = 0.0f;
	_mission_item.autocontinue = true;
	_mission_item.origin = ORIGIN_ONBOARD;
}

bool
MissionBlock::is_mission_item_reached()
{
	/* handle non-navigation or indefinite waypoints */

	switch (_mission_item.nav_cmd) {
	case NAV_CMD_DO_SET_SERVO:
		return true;

	case NAV_CMD_LAND: /* fall through */
	case NAV_CMD_VTOL_LAND:
		return _navigator->get_land_detected()->landed;

	case NAV_CMD_IDLE: /* fall through */
	case NAV_CMD_LOITER_UNLIMITED:
		return false;

	case NAV_CMD_DO_LAND_START:
	case NAV_CMD_DO_TRIGGER_CONTROL:
	case NAV_CMD_DO_DIGICAM_CONTROL:
	case NAV_CMD_IMAGE_START_CAPTURE:
	case NAV_CMD_IMAGE_STOP_CAPTURE:
	case NAV_CMD_VIDEO_START_CAPTURE:
	case NAV_CMD_VIDEO_STOP_CAPTURE:
	case NAV_CMD_DO_CONTROL_VIDEO:
	case NAV_CMD_DO_MOUNT_CONFIGURE:
	case NAV_CMD_DO_MOUNT_CONTROL:
	case NAV_CMD_DO_GIMBAL_MANAGER_PITCHYAW:
	case NAV_CMD_DO_GIMBAL_MANAGER_CONFIGURE:
	case NAV_CMD_DO_SET_ROI:
	case NAV_CMD_DO_SET_ROI_LOCATION:
	case NAV_CMD_DO_SET_ROI_WPNEXT_OFFSET:
	case NAV_CMD_DO_SET_ROI_NONE:
	case NAV_CMD_DO_SET_CAM_TRIGG_DIST:
	case NAV_CMD_OBLIQUE_SURVEY:
	case NAV_CMD_DO_SET_CAM_TRIGG_INTERVAL:
	case NAV_CMD_SET_CAMERA_MODE:
	case NAV_CMD_SET_CAMERA_ZOOM:
	case NAV_CMD_SET_CAMERA_FOCUS:
<<<<<<< HEAD
	case NAV_CMD_WAYPOINT_USER_1:
=======
>>>>>>> 0f29b871
		return true;

	case NAV_CMD_DO_VTOL_TRANSITION:

		/*
		 * We wait half a second to give the transition command time to propagate.
		 * Then monitor the transition status for completion.
		 */
		// TODO: check desired transition state achieved and drop _action_start
		if (hrt_absolute_time() - _action_start > 500000 &&
		    !_navigator->get_vstatus()->in_transition_mode) {

			_action_start = 0;
			return true;

		} else {
			return false;
		}

	case NAV_CMD_DO_CHANGE_SPEED:
	case NAV_CMD_DO_SET_HOME:
		return true;

	default:
		/* do nothing, this is a 3D waypoint */
		break;
	}

	hrt_abstime now = hrt_absolute_time();

	if (!_navigator->get_land_detected()->landed && !_waypoint_position_reached) {

		float dist = -1.0f;
		float dist_xy = -1.0f;
		float dist_z = -1.0f;

		const float mission_item_altitude_amsl = get_absolute_altitude_for_item(_mission_item);

		dist = get_distance_to_point_global_wgs84(_mission_item.lat, _mission_item.lon, mission_item_altitude_amsl,
				_navigator->get_global_position()->lat,
				_navigator->get_global_position()->lon,
				_navigator->get_global_position()->alt,
				&dist_xy, &dist_z);

		if ((_mission_item.nav_cmd == NAV_CMD_TAKEOFF || _mission_item.nav_cmd == NAV_CMD_VTOL_TAKEOFF)
		    && _navigator->get_vstatus()->vehicle_type == vehicle_status_s::VEHICLE_TYPE_ROTARY_WING) {

			/* We want to avoid the edge case where the acceptance radius is bigger or equal than
			 * the altitude of the takeoff waypoint above home. Otherwise, we do not really follow
			 * take-off procedures like leaving the landing gear down. */

			float takeoff_alt = _mission_item.altitude_is_relative ?
					    _mission_item.altitude :
					    (_mission_item.altitude - _navigator->get_home_position()->alt);

			float altitude_acceptance_radius = _navigator->get_altitude_acceptance_radius();

			/* It should be safe to just use half of the takeoff_alt as an acceptance radius. */
			if (takeoff_alt > 0 && takeoff_alt < altitude_acceptance_radius) {
				altitude_acceptance_radius = takeoff_alt / 2.0f;
			}

			/* require only altitude for takeoff for multicopter */
			if (_navigator->get_global_position()->alt >
			    mission_item_altitude_amsl - altitude_acceptance_radius) {
				_waypoint_position_reached = true;
			}

		} else if (_mission_item.nav_cmd == NAV_CMD_TAKEOFF
			   && _navigator->get_vstatus()->vehicle_type == vehicle_status_s::VEHICLE_TYPE_ROVER) {
			/* for takeoff mission items use the parameter for the takeoff acceptance radius */
			if (dist_xy >= 0.0f && dist_xy <= _navigator->get_acceptance_radius()) {
				_waypoint_position_reached = true;
			}

		} else if (_mission_item.nav_cmd == NAV_CMD_TAKEOFF) {
			/* for takeoff mission items use the parameter for the takeoff acceptance radius */
			if (dist >= 0.0f && dist <= _navigator->get_acceptance_radius()
			    && dist_z <= _navigator->get_altitude_acceptance_radius()) {
				_waypoint_position_reached = true;
			}

		} else if (_navigator->get_vstatus()->vehicle_type == vehicle_status_s::VEHICLE_TYPE_FIXED_WING &&
			   (_mission_item.nav_cmd == NAV_CMD_LOITER_UNLIMITED ||
			    _mission_item.nav_cmd == NAV_CMD_LOITER_TIME_LIMIT)) {

			/* Loiter mission item on a non rotary wing: the aircraft is going to circle the
			 * coordinates with a radius equal to the loiter_radius field. It is not flying
			 * through the waypoint center.
			 * Therefore the item is marked as reached once the system reaches the loiter
			 * radius + L1 distance. Time inside and turn count is handled elsewhere.
			 */

			// check if within loiter radius around wp, if yes then set altitude sp to mission item
			if (dist >= 0.0f && dist_xy <= (_navigator->get_acceptance_radius() + fabsf(_mission_item.loiter_radius))
			    && dist_z <= _navigator->get_altitude_acceptance_radius()) {
				_waypoint_position_reached = true;
			}

		} else if (_mission_item.nav_cmd == NAV_CMD_LOITER_TO_ALT) {
			// NAV_CMD_LOITER_TO_ALT only uses mission item altitude once it's in the loiter.
			// First check if the altitude setpoint is the mission setpoint (that means that the loiter is not yet reached)
			struct position_setpoint_s *curr_sp = &_navigator->get_position_setpoint_triplet()->current;

			if (fabsf(curr_sp->alt - mission_item_altitude_amsl) >= FLT_EPSILON) {
				dist_xy = -1.0f;
				dist_z = -1.0f;

				dist = get_distance_to_point_global_wgs84(_mission_item.lat, _mission_item.lon, curr_sp->alt,
						_navigator->get_global_position()->lat,
						_navigator->get_global_position()->lon,
						_navigator->get_global_position()->alt,
						&dist_xy, &dist_z);

<<<<<<< HEAD
				// check if within loiter radius around wp, if yes then set altitude sp to mission item, plus type LOITER
=======
				// check if within loiter radius around wp, if yes then set altitude sp to mission item
>>>>>>> 0f29b871
				if (dist >= 0.0f && dist_xy <= (_navigator->get_acceptance_radius() + fabsf(_mission_item.loiter_radius))
				    && dist_z <= _navigator->get_default_altitude_acceptance_radius()) {

					curr_sp->alt = mission_item_altitude_amsl;
					curr_sp->type = position_setpoint_s::SETPOINT_TYPE_LOITER;
					_navigator->set_position_setpoint_triplet_updated();
				}

<<<<<<< HEAD
			} else {
				// loitering, check if new altitude is reached, while still also having check on position
				if (dist >= 0.0f && dist_xy <= (_navigator->get_acceptance_radius() + fabsf(_mission_item.loiter_radius))
				    && dist_z <= _navigator->get_altitude_acceptance_radius()) {

					_waypoint_position_reached = true;
				}
=======
			} else if (dist >= 0.f && dist_xy <= (_navigator->get_acceptance_radius() + fabsf(_mission_item.loiter_radius))
				   && dist_z <= _navigator->get_altitude_acceptance_radius()) {
				// loitering, check if new altitude is reached, while still also having check on position

				_waypoint_position_reached = true;
>>>>>>> 0f29b871
			}

		} else if (_mission_item.nav_cmd == NAV_CMD_CONDITION_GATE) {

			struct position_setpoint_s *curr_sp = &_navigator->get_position_setpoint_triplet()->current;

			// if the setpoint is valid we are checking if we reached the gate
			// in the case of an invalid setpoint we are defaulting to
			// assuming that we have already reached the gate to not block
			// the further execution of the mission.
			if (curr_sp->valid) {

				// location of gate (mission item)
				struct map_projection_reference_s ref_pos;
				map_projection_init(&ref_pos, _mission_item.lat, _mission_item.lon);

				// current setpoint
				matrix::Vector2f gate_to_curr_sp;
				map_projection_project(&ref_pos, curr_sp->lat, curr_sp->lon, &gate_to_curr_sp(0), &gate_to_curr_sp(1));

				// system position
				matrix::Vector2f vehicle_pos;
				map_projection_project(&ref_pos, _navigator->get_global_position()->lat, _navigator->get_global_position()->lon,
						       &vehicle_pos(0), &vehicle_pos(1));
				const float dot_product = vehicle_pos.dot(gate_to_curr_sp.normalized());

				// if the dot product (projected vector) is positive, then
				// the current position is between the gate position and the
				// next waypoint
				if (dot_product >= 0) {
					_waypoint_position_reached = true;
					_waypoint_yaw_reached = true;
					_time_wp_reached = now;
				}
			}

		} else if (_mission_item.nav_cmd == NAV_CMD_DELAY) {
			_waypoint_position_reached = true;
			_waypoint_yaw_reached = true;
			_time_wp_reached = now;

		} else {
			/*normal mission items */

			float mission_acceptance_radius = _navigator->get_acceptance_radius();
<<<<<<< HEAD

			float alt_acc_rad_m = _navigator->get_altitude_acceptance_radius();
=======
>>>>>>> 0f29b871

			/* for vtol back transition calculate acceptance radius based on time and ground speed */
			if (_mission_item.vtol_back_transition
			    && _navigator->get_vstatus()->vehicle_type == vehicle_status_s::VEHICLE_TYPE_FIXED_WING) {

				float velocity = sqrtf(_navigator->get_local_position()->vx * _navigator->get_local_position()->vx +
						       _navigator->get_local_position()->vy * _navigator->get_local_position()->vy);

				const float back_trans_dec = _navigator->get_vtol_back_trans_deceleration();
				const float reverse_delay = _navigator->get_vtol_reverse_delay();

				if (back_trans_dec > FLT_EPSILON && velocity > FLT_EPSILON) {
					mission_acceptance_radius = ((velocity / back_trans_dec / 2) * velocity) + reverse_delay * velocity;

				}

				// do not care for altitude when approaching the backtransition point. Not accepting the waypoint causes
				// the vehicle to perform a sharp turn after passing the land waypoint and this causes worse unexected behavior
				alt_acc_rad_m = INFINITY;

			}

			if (dist_xy >= 0.0f && dist_xy <= mission_acceptance_radius
			    && dist_z <= alt_acc_rad_m) {
				_waypoint_position_reached = true;
			}
		}

		if (_waypoint_position_reached) {
			// reached just now
			_time_wp_reached = now;
		}

		// consider yaw reached for non-rotary wing vehicles (such as fixed-wing)
		if (_navigator->get_vstatus()->vehicle_type != vehicle_status_s::VEHICLE_TYPE_ROTARY_WING) {
			_waypoint_yaw_reached = true;
		}
	}

	/* Check if the requested yaw setpoint is reached (only for rotary wing flight). */
<<<<<<< HEAD
	if (_waypoint_position_reached && !_waypoint_yaw_reached) {

		if (_navigator->get_vstatus()->vehicle_type == vehicle_status_s::VEHICLE_TYPE_ROTARY_WING
		    && PX4_ISFINITE(_navigator->get_yaw_acceptance(_mission_item.yaw))) {

			float yaw_err = wrap_pi(_mission_item.yaw - _navigator->get_local_position()->heading);
=======

	if (_waypoint_position_reached && !_waypoint_yaw_reached) {

		if (_navigator->get_vstatus()->vehicle_type == vehicle_status_s::VEHICLE_TYPE_ROTARY_WING
		    && PX4_ISFINITE(_navigator->get_yaw_acceptance(_mission_item.yaw))) {

			const float yaw_err = wrap_pi(_mission_item.yaw - _navigator->get_local_position()->heading);
>>>>>>> 0f29b871

			/* accept yaw if reached or if timeout is set in which case we ignore not forced headings */
			if (fabsf(yaw_err) < _navigator->get_yaw_threshold()
			    || (_navigator->get_yaw_timeout() >= FLT_EPSILON && !_mission_item.force_heading)) {

				_waypoint_yaw_reached = true;
			}

			// Temporary hack: Always accept yaw during takeoff.
			// TODO: Navigator needs to handle a yaw reset properly and adjust its yaw setpoint.
			// FlightTaskAuto is currently also ignoring the yaw setpoint during takeoff because of this.
			if (_mission_item.nav_cmd == vehicle_command_s::VEHICLE_CMD_NAV_TAKEOFF) {
				_waypoint_yaw_reached = true;
			}

			/* if heading needs to be reached, the timeout is enabled and we don't make it, abort mission */
			if (!_waypoint_yaw_reached && _mission_item.force_heading &&
			    (_navigator->get_yaw_timeout() >= FLT_EPSILON) &&
			    (now - _time_wp_reached >= (hrt_abstime)_navigator->get_yaw_timeout() * 1e6f)) {

				_navigator->set_mission_failure("unable to reach heading within timeout");
			}

		} else {
			_waypoint_yaw_reached = true;
		}
	}

	/* Once the waypoint and yaw setpoint have been reached we can start the loiter time countdown */
	if (_waypoint_position_reached && _waypoint_yaw_reached) {

		bool time_inside_reached = false;

		/* check if the MAV was long enough inside the waypoint orbit */
		if ((get_time_inside(_mission_item) < FLT_EPSILON) ||
		    (now - _time_wp_reached >= (hrt_abstime)(get_time_inside(_mission_item) * 1e6f))) {
			time_inside_reached = true;
		}
<<<<<<< HEAD

		// check if heading for exit is reached (only applies for fixed-wing flight)
		bool exit_heading_reached = false;

		if (time_inside_reached) {

			struct position_setpoint_s *curr_sp_new = &_navigator->get_position_setpoint_triplet()->current;
			const position_setpoint_s &next_sp = _navigator->get_position_setpoint_triplet()->next;

			/* enforce exit heading if in FW, the next wp is valid, the vehicle is currently loitering and either having force_heading set,
			   or if loitering to achieve altitdue at a NAV_CMD_WAYPOINT */
			const bool enforce_exit_heading = _navigator->get_vstatus()->vehicle_type != vehicle_status_s::VEHICLE_TYPE_ROTARY_WING
							  &&
							  next_sp.valid &&
							  curr_sp_new->type == position_setpoint_s::SETPOINT_TYPE_LOITER &&
							  (_mission_item.force_heading || _mission_item.nav_cmd == NAV_CMD_WAYPOINT);

			if (enforce_exit_heading) {


=======

		// check if heading for exit is reached (only applies for fixed-wing flight)
		bool exit_heading_reached = false;

		if (time_inside_reached) {

			struct position_setpoint_s *curr_sp_new = &_navigator->get_position_setpoint_triplet()->current;
			const position_setpoint_s &next_sp = _navigator->get_position_setpoint_triplet()->next;

			/* enforce exit heading if in FW, the next wp is valid, the vehicle is currently loitering and either having force_heading set,
			   or if loitering to achieve altitdue at a NAV_CMD_WAYPOINT */
			const bool enforce_exit_heading = _navigator->get_vstatus()->vehicle_type != vehicle_status_s::VEHICLE_TYPE_ROTARY_WING
							  &&
							  next_sp.valid &&
							  curr_sp_new->type == position_setpoint_s::SETPOINT_TYPE_LOITER &&
							  (_mission_item.force_heading || _mission_item.nav_cmd == NAV_CMD_WAYPOINT);

			if (enforce_exit_heading) {


>>>>>>> 0f29b871
				const float dist_current_next = get_distance_to_next_waypoint(curr_sp_new->lat, curr_sp_new->lon, next_sp.lat,
								next_sp.lon);

				float yaw_err = 0.0f;

				if (dist_current_next >  1.2f * _navigator->get_loiter_radius()) {
					// set required yaw from bearing to the next mission item
					_mission_item.yaw = get_bearing_to_next_waypoint(_navigator->get_global_position()->lat,
							    _navigator->get_global_position()->lon,
							    next_sp.lat, next_sp.lon);
					const float cog = atan2f(_navigator->get_local_position()->vy, _navigator->get_local_position()->vx);
					yaw_err = wrap_pi(_mission_item.yaw - cog);



				}


<<<<<<< HEAD
				if (fabsf(yaw_err) < 0.1f) { //accept heading for exit if below 0.1 rad error (5.7deg)
=======
				if (fabsf(yaw_err) < _navigator->get_yaw_threshold()) {
>>>>>>> 0f29b871
					exit_heading_reached = true;
				}

			} else {
				exit_heading_reached = true;
			}
		}

		// set exit flight course to next waypoint
		if (exit_heading_reached) {
			position_setpoint_s &curr_sp = _navigator->get_position_setpoint_triplet()->current;
			const position_setpoint_s &next_sp = _navigator->get_position_setpoint_triplet()->next;

			const float range = get_distance_to_next_waypoint(curr_sp.lat, curr_sp.lon, next_sp.lat, next_sp.lon);

			// exit xtrack location
			// reset lat/lon of loiter waypoint so vehicle follows a tangent
			if (_mission_item.loiter_exit_xtrack && next_sp.valid && PX4_ISFINITE(range) &&
			    (_mission_item.nav_cmd == NAV_CMD_LOITER_TIME_LIMIT ||
			     _mission_item.nav_cmd == NAV_CMD_LOITER_TO_ALT)) {

				float bearing = get_bearing_to_next_waypoint(curr_sp.lat, curr_sp.lon, next_sp.lat, next_sp.lon);
				// We should not use asinf outside of [-1..1].
				const float ratio = math::constrain(_mission_item.loiter_radius / range, -1.0f, 1.0f);
				float inner_angle = M_PI_2_F - asinf(ratio);

				// Compute "ideal" tangent origin
				if (curr_sp.loiter_direction > 0) {
					bearing -= inner_angle;

				} else {
					bearing += inner_angle;
				}

				// set typ to position, will get set to loiter in the fw position controller once close
				// and replace current setpoint lat/lon with tangent coordinate
				curr_sp.type = position_setpoint_s::SETPOINT_TYPE_POSITION;
				waypoint_from_heading_and_distance(curr_sp.lat, curr_sp.lon,
								   bearing, fabsf(curr_sp.loiter_radius),
								   &curr_sp.lat, &curr_sp.lon);
			}

			return true; // mission item is reached
		}

	}

	return false;
}

void
MissionBlock::reset_mission_item_reached()
{
	_waypoint_position_reached = false;
	_waypoint_yaw_reached = false;
	_time_wp_reached = 0;
}

void
MissionBlock::issue_command(const mission_item_s &item)
{
	if (item_contains_position(item)
	    || item_contains_gate(item)
	    || item_contains_marker(item)) {
		return;
	}

	if (item.nav_cmd == NAV_CMD_DO_SET_SERVO) {
		PX4_INFO("DO_SET_SERVO command");

		// XXX: we should issue a vehicle command and handle this somewhere else
		actuator_controls_s actuators = {};
		actuators.timestamp = hrt_absolute_time();

		// params[0] actuator number to be set 0..5 (corresponds to AUX outputs 1..6)
		// params[1] new value for selected actuator in ms 900...2000
		actuators.control[(int)item.params[0]] = 1.0f / 2000 * -item.params[1];

		_actuator_pub.publish(actuators);

	} else {
		_action_start = hrt_absolute_time();

		// This is to support legacy DO_MOUNT_CONTROL as part of a mission.
		if (item.nav_cmd == NAV_CMD_DO_MOUNT_CONTROL) {
			_navigator->acquire_gimbal_control();
		}

		// we're expecting a mission command item here so assign the "raw" inputs to the command
		// (MAV_FRAME_MISSION mission item)
		vehicle_command_s vcmd = {};
		vcmd.command = item.nav_cmd;
		vcmd.param1 = item.params[0];
		vcmd.param2 = item.params[1];
		vcmd.param3 = item.params[2];
		vcmd.param4 = item.params[3];

		if (item.nav_cmd == NAV_CMD_DO_SET_ROI_LOCATION && item.altitude_is_relative) {
			vcmd.param5 = item.lat;
			vcmd.param6 = item.lon;
			vcmd.param7 = item.altitude + _navigator->get_home_position()->alt;

		} else {
			vcmd.param5 = (double)item.params[4];
			vcmd.param6 = (double)item.params[5];
			vcmd.param7 = item.params[6];
		}

		_navigator->publish_vehicle_cmd(&vcmd);
	}
}

float
MissionBlock::get_time_inside(const mission_item_s &item) const
{
	if ((item.nav_cmd == NAV_CMD_WAYPOINT
	     && _navigator->get_vstatus()->vehicle_type == vehicle_status_s::VEHICLE_TYPE_ROTARY_WING) ||
	    item.nav_cmd == NAV_CMD_LOITER_TIME_LIMIT ||
	    item.nav_cmd == NAV_CMD_DELAY) {

		// a negative time inside would be invalid
		return math::max(item.time_inside, 0.0f);
	}

	return 0.0f;
}

bool
MissionBlock::item_contains_position(const mission_item_s &item)
{
	return item.nav_cmd == NAV_CMD_WAYPOINT ||
	       item.nav_cmd == NAV_CMD_LOITER_UNLIMITED ||
	       item.nav_cmd == NAV_CMD_LOITER_TIME_LIMIT ||
	       item.nav_cmd == NAV_CMD_LAND ||
	       item.nav_cmd == NAV_CMD_TAKEOFF ||
	       item.nav_cmd == NAV_CMD_LOITER_TO_ALT ||
	       item.nav_cmd == NAV_CMD_VTOL_TAKEOFF ||
	       item.nav_cmd == NAV_CMD_VTOL_LAND ||
	       item.nav_cmd == NAV_CMD_DO_FOLLOW_REPOSITION;
}

bool
MissionBlock::item_contains_gate(const mission_item_s &item)
{
	return item.nav_cmd == NAV_CMD_CONDITION_GATE;
}

bool
MissionBlock::item_contains_marker(const mission_item_s &item)
{
	return item.nav_cmd == NAV_CMD_DO_LAND_START;
}

bool
MissionBlock::mission_item_to_position_setpoint(const mission_item_s &item, position_setpoint_s *sp)
{
	/* don't change the setpoint for non-position items */
	if (!item_contains_position(item)) {
		return false;
	}

	sp->lat = item.lat;
	sp->lon = item.lon;
	sp->alt = get_absolute_altitude_for_item(item);
	sp->yaw = item.yaw;
	sp->yaw_valid = PX4_ISFINITE(item.yaw);
	sp->loiter_radius = (fabsf(item.loiter_radius) > NAV_EPSILON_POSITION) ? fabsf(item.loiter_radius) :
			    _navigator->get_loiter_radius();
	sp->loiter_direction = (item.loiter_radius > 0) ? 1 : -1;

	if (item.acceptance_radius > 0.0f && PX4_ISFINITE(item.acceptance_radius)) {
		// if the mission item has a specified acceptance radius, overwrite the default one from parameters
		sp->acceptance_radius = item.acceptance_radius;

	} else {
		sp->acceptance_radius = _navigator->get_default_acceptance_radius();
	}

	sp->cruising_speed = _navigator->get_cruising_speed();
	sp->cruising_throttle = _navigator->get_cruising_throttle();

	switch (item.nav_cmd) {
	case NAV_CMD_IDLE:
		sp->type = position_setpoint_s::SETPOINT_TYPE_IDLE;
		break;

	case NAV_CMD_TAKEOFF:

		// if already flying (armed and !landed) treat TAKEOFF like regular POSITION
		if ((_navigator->get_vstatus()->arming_state == vehicle_status_s::ARMING_STATE_ARMED)
		    && !_navigator->get_land_detected()->landed && !_navigator->get_land_detected()->maybe_landed) {

			sp->type = position_setpoint_s::SETPOINT_TYPE_POSITION;

		} else {
			sp->type = position_setpoint_s::SETPOINT_TYPE_TAKEOFF;
		}

		break;

	case NAV_CMD_VTOL_TAKEOFF:
		sp->type = position_setpoint_s::SETPOINT_TYPE_TAKEOFF;
		break;

	case NAV_CMD_LAND:
	case NAV_CMD_VTOL_LAND:
		sp->type = position_setpoint_s::SETPOINT_TYPE_LAND;
		break;

	case NAV_CMD_LOITER_TO_ALT:

		// initially use current altitude, and switch to mission item altitude once in loiter position
		if (_navigator->get_loiter_min_alt() > 0.f) { // ignore _param_loiter_min_alt if smaller than 0
			sp->alt = math::max(_navigator->get_global_position()->alt,
					    _navigator->get_home_position()->alt + _navigator->get_loiter_min_alt());

		} else {
			sp->alt = _navigator->get_global_position()->alt;
		}

<<<<<<< HEAD
	// FALLTHROUGH
	case NAV_CMD_LOITER_TIME_LIMIT:

=======
>>>>>>> 0f29b871
	// FALLTHROUGH
	case NAV_CMD_LOITER_TIME_LIMIT:
	case NAV_CMD_LOITER_UNLIMITED:

		sp->type = position_setpoint_s::SETPOINT_TYPE_LOITER;

		break;

	default:
		sp->type = position_setpoint_s::SETPOINT_TYPE_POSITION;
		break;
	}

	sp->valid = true;
	sp->timestamp = hrt_absolute_time();

	return sp->valid;
}

void
MissionBlock::set_loiter_item(struct mission_item_s *item, float min_clearance)
{
	if (_navigator->get_land_detected()->landed) {
		/* landed, don't takeoff, but switch to IDLE mode */
		item->nav_cmd = NAV_CMD_IDLE;

	} else {
		item->nav_cmd = NAV_CMD_LOITER_UNLIMITED;

		struct position_setpoint_triplet_s *pos_sp_triplet = _navigator->get_position_setpoint_triplet();

		float loiter_radius = _navigator->get_loiter_radius();

		if (pos_sp_triplet->current.valid && pos_sp_triplet->current.type == position_setpoint_s::SETPOINT_TYPE_LOITER) {
			/* use current position setpoint */
			item->lat = pos_sp_triplet->current.lat;
			item->lon = pos_sp_triplet->current.lon;
			item->altitude = pos_sp_triplet->current.alt;
			loiter_radius = pos_sp_triplet->current.loiter_radius;

		} else {
			/* use current position and use return altitude as clearance */
			item->lat = _navigator->get_global_position()->lat;
			item->lon = _navigator->get_global_position()->lon;
			item->altitude = _navigator->get_global_position()->alt;

			if (min_clearance > 0.0f && item->altitude < _navigator->get_home_position()->alt + min_clearance) {
				item->altitude = _navigator->get_home_position()->alt + min_clearance;
			}
		}

		item->altitude_is_relative = false;
		item->yaw = NAN;
		item->loiter_radius = loiter_radius;
		item->acceptance_radius = _navigator->get_acceptance_radius();
		item->time_inside = 0.0f;
		item->autocontinue = false;
		item->origin = ORIGIN_ONBOARD;
	}
}

void
MissionBlock::set_takeoff_item(struct mission_item_s *item, float abs_altitude)
{
	item->nav_cmd = NAV_CMD_TAKEOFF;

	/* use current position */
	item->lat = _navigator->get_global_position()->lat;
	item->lon = _navigator->get_global_position()->lon;
	item->yaw = _navigator->get_local_position()->heading;

	item->altitude = abs_altitude;
	item->altitude_is_relative = false;

	item->loiter_radius = _navigator->get_loiter_radius();
	item->autocontinue = false;
	item->origin = ORIGIN_ONBOARD;
}

void
MissionBlock::set_land_item(struct mission_item_s *item, bool at_current_location)
{
	/* VTOL transition to RW before landing */
	if (_navigator->force_vtol()) {

		vehicle_command_s vcmd = {};
		vcmd.command = NAV_CMD_DO_VTOL_TRANSITION;
		vcmd.param1 = vtol_vehicle_status_s::VEHICLE_VTOL_STATE_MC;
		_navigator->publish_vehicle_cmd(&vcmd);
	}

	/* set the land item */
	item->nav_cmd = NAV_CMD_LAND;

	/* use current position */
	if (at_current_location) {
		item->lat = (double)NAN; //descend at current position
		item->lon = (double)NAN; //descend at current position
		item->yaw = _navigator->get_local_position()->heading;

	} else {
		/* use home position */
		item->lat = _navigator->get_home_position()->lat;
		item->lon = _navigator->get_home_position()->lon;
		item->yaw = _navigator->get_home_position()->yaw;
	}

	item->altitude = 0;
	item->altitude_is_relative = false;
	item->loiter_radius = _navigator->get_loiter_radius();
	item->acceptance_radius = _navigator->get_acceptance_radius();
	item->time_inside = 0.0f;
	item->autocontinue = true;
	item->origin = ORIGIN_ONBOARD;
}

void
MissionBlock::set_idle_item(struct mission_item_s *item)
{
	item->nav_cmd = NAV_CMD_IDLE;
	item->lat = _navigator->get_home_position()->lat;
	item->lon = _navigator->get_home_position()->lon;
	item->altitude_is_relative = false;
	item->altitude = _navigator->get_home_position()->alt;
	item->yaw = NAN;
	item->loiter_radius = _navigator->get_loiter_radius();
	item->acceptance_radius = _navigator->get_acceptance_radius();
	item->time_inside = 0.0f;
	item->autocontinue = true;
	item->origin = ORIGIN_ONBOARD;
}

void
MissionBlock::set_vtol_transition_item(struct mission_item_s *item, const uint8_t new_mode)
{
	item->nav_cmd = NAV_CMD_DO_VTOL_TRANSITION;
	item->params[0] = (float) new_mode;
	item->yaw = _navigator->get_local_position()->heading;
	item->autocontinue = true;
}

void
MissionBlock::mission_apply_limitation(mission_item_s &item)
{
	/*
	 * Limit altitude
	 */

	/* do nothing if altitude max is negative */
	if (_navigator->get_land_detected()->alt_max > 0.0f) {

		/* absolute altitude */
		float altitude_abs = item.altitude_is_relative
				     ? item.altitude + _navigator->get_home_position()->alt
				     : item.altitude;

		/* limit altitude to maximum allowed altitude */
		if ((_navigator->get_land_detected()->alt_max + _navigator->get_home_position()->alt) < altitude_abs) {
			item.altitude = item.altitude_is_relative ?
					_navigator->get_land_detected()->alt_max :
					_navigator->get_land_detected()->alt_max + _navigator->get_home_position()->alt;

		}
	}

	/*
	 * Add other limitations here
	 */
}

float
MissionBlock::get_absolute_altitude_for_item(const mission_item_s &mission_item) const
{
	if (mission_item.altitude_is_relative) {
		return mission_item.altitude + _navigator->get_home_position()->alt;

	} else {
		return mission_item.altitude;
	}
}<|MERGE_RESOLUTION|>--- conflicted
+++ resolved
@@ -108,10 +108,7 @@
 	case NAV_CMD_SET_CAMERA_MODE:
 	case NAV_CMD_SET_CAMERA_ZOOM:
 	case NAV_CMD_SET_CAMERA_FOCUS:
-<<<<<<< HEAD
 	case NAV_CMD_WAYPOINT_USER_1:
-=======
->>>>>>> 0f29b871
 		return true;
 
 	case NAV_CMD_DO_VTOL_TRANSITION:
@@ -226,11 +223,7 @@
 						_navigator->get_global_position()->alt,
 						&dist_xy, &dist_z);
 
-<<<<<<< HEAD
-				// check if within loiter radius around wp, if yes then set altitude sp to mission item, plus type LOITER
-=======
 				// check if within loiter radius around wp, if yes then set altitude sp to mission item
->>>>>>> 0f29b871
 				if (dist >= 0.0f && dist_xy <= (_navigator->get_acceptance_radius() + fabsf(_mission_item.loiter_radius))
 				    && dist_z <= _navigator->get_default_altitude_acceptance_radius()) {
 
@@ -239,21 +232,11 @@
 					_navigator->set_position_setpoint_triplet_updated();
 				}
 
-<<<<<<< HEAD
-			} else {
-				// loitering, check if new altitude is reached, while still also having check on position
-				if (dist >= 0.0f && dist_xy <= (_navigator->get_acceptance_radius() + fabsf(_mission_item.loiter_radius))
-				    && dist_z <= _navigator->get_altitude_acceptance_radius()) {
-
-					_waypoint_position_reached = true;
-				}
-=======
 			} else if (dist >= 0.f && dist_xy <= (_navigator->get_acceptance_radius() + fabsf(_mission_item.loiter_radius))
 				   && dist_z <= _navigator->get_altitude_acceptance_radius()) {
 				// loitering, check if new altitude is reached, while still also having check on position
 
 				_waypoint_position_reached = true;
->>>>>>> 0f29b871
 			}
 
 		} else if (_mission_item.nav_cmd == NAV_CMD_CONDITION_GATE) {
@@ -299,11 +282,8 @@
 			/*normal mission items */
 
 			float mission_acceptance_radius = _navigator->get_acceptance_radius();
-<<<<<<< HEAD
 
 			float alt_acc_rad_m = _navigator->get_altitude_acceptance_radius();
-=======
->>>>>>> 0f29b871
 
 			/* for vtol back transition calculate acceptance radius based on time and ground speed */
 			if (_mission_item.vtol_back_transition
@@ -344,22 +324,13 @@
 	}
 
 	/* Check if the requested yaw setpoint is reached (only for rotary wing flight). */
-<<<<<<< HEAD
+
 	if (_waypoint_position_reached && !_waypoint_yaw_reached) {
 
 		if (_navigator->get_vstatus()->vehicle_type == vehicle_status_s::VEHICLE_TYPE_ROTARY_WING
 		    && PX4_ISFINITE(_navigator->get_yaw_acceptance(_mission_item.yaw))) {
 
-			float yaw_err = wrap_pi(_mission_item.yaw - _navigator->get_local_position()->heading);
-=======
-
-	if (_waypoint_position_reached && !_waypoint_yaw_reached) {
-
-		if (_navigator->get_vstatus()->vehicle_type == vehicle_status_s::VEHICLE_TYPE_ROTARY_WING
-		    && PX4_ISFINITE(_navigator->get_yaw_acceptance(_mission_item.yaw))) {
-
 			const float yaw_err = wrap_pi(_mission_item.yaw - _navigator->get_local_position()->heading);
->>>>>>> 0f29b871
 
 			/* accept yaw if reached or if timeout is set in which case we ignore not forced headings */
 			if (fabsf(yaw_err) < _navigator->get_yaw_threshold()
@@ -398,7 +369,6 @@
 		    (now - _time_wp_reached >= (hrt_abstime)(get_time_inside(_mission_item) * 1e6f))) {
 			time_inside_reached = true;
 		}
-<<<<<<< HEAD
 
 		// check if heading for exit is reached (only applies for fixed-wing flight)
 		bool exit_heading_reached = false;
@@ -419,28 +389,6 @@
 			if (enforce_exit_heading) {
 
 
-=======
-
-		// check if heading for exit is reached (only applies for fixed-wing flight)
-		bool exit_heading_reached = false;
-
-		if (time_inside_reached) {
-
-			struct position_setpoint_s *curr_sp_new = &_navigator->get_position_setpoint_triplet()->current;
-			const position_setpoint_s &next_sp = _navigator->get_position_setpoint_triplet()->next;
-
-			/* enforce exit heading if in FW, the next wp is valid, the vehicle is currently loitering and either having force_heading set,
-			   or if loitering to achieve altitdue at a NAV_CMD_WAYPOINT */
-			const bool enforce_exit_heading = _navigator->get_vstatus()->vehicle_type != vehicle_status_s::VEHICLE_TYPE_ROTARY_WING
-							  &&
-							  next_sp.valid &&
-							  curr_sp_new->type == position_setpoint_s::SETPOINT_TYPE_LOITER &&
-							  (_mission_item.force_heading || _mission_item.nav_cmd == NAV_CMD_WAYPOINT);
-
-			if (enforce_exit_heading) {
-
-
->>>>>>> 0f29b871
 				const float dist_current_next = get_distance_to_next_waypoint(curr_sp_new->lat, curr_sp_new->lon, next_sp.lat,
 								next_sp.lon);
 
@@ -459,11 +407,7 @@
 				}
 
 
-<<<<<<< HEAD
-				if (fabsf(yaw_err) < 0.1f) { //accept heading for exit if below 0.1 rad error (5.7deg)
-=======
 				if (fabsf(yaw_err) < _navigator->get_yaw_threshold()) {
->>>>>>> 0f29b871
 					exit_heading_reached = true;
 				}
 
@@ -684,15 +628,10 @@
 			sp->alt = _navigator->get_global_position()->alt;
 		}
 
-<<<<<<< HEAD
-	// FALLTHROUGH
-	case NAV_CMD_LOITER_TIME_LIMIT:
-
-=======
->>>>>>> 0f29b871
 	// FALLTHROUGH
 	case NAV_CMD_LOITER_TIME_LIMIT:
 	case NAV_CMD_LOITER_UNLIMITED:
+
 
 		sp->type = position_setpoint_s::SETPOINT_TYPE_LOITER;
 
