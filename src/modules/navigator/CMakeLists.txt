############################################################################
#
#   Copyright (c) 2015 PX4 Development Team. All rights reserved.
#
# Redistribution and use in source and binary forms, with or without
# modification, are permitted provided that the following conditions
# are met:
#
# 1. Redistributions of source code must retain the above copyright
#    notice, this list of conditions and the following disclaimer.
# 2. Redistributions in binary form must reproduce the above copyright
#    notice, this list of conditions and the following disclaimer in
#    the documentation and/or other materials provided with the
#    distribution.
# 3. Neither the name PX4 nor the names of its contributors may be
#    used to endorse or promote products derived from this software
#    without specific prior written permission.
#
# THIS SOFTWARE IS PROVIDED BY THE COPYRIGHT HOLDERS AND CONTRIBUTORS
# "AS IS" AND ANY EXPRESS OR IMPLIED WARRANTIES, INCLUDING, BUT NOT
# LIMITED TO, THE IMPLIED WARRANTIES OF MERCHANTABILITY AND FITNESS
# FOR A PARTICULAR PURPOSE ARE DISCLAIMED. IN NO EVENT SHALL THE
# COPYRIGHT OWNER OR CONTRIBUTORS BE LIABLE FOR ANY DIRECT, INDIRECT,
# INCIDENTAL, SPECIAL, EXEMPLARY, OR CONSEQUENTIAL DAMAGES (INCLUDING,
# BUT NOT LIMITED TO, PROCUREMENT OF SUBSTITUTE GOODS OR SERVICES; LOSS
# OF USE, DATA, OR PROFITS; OR BUSINESS INTERRUPTION) HOWEVER CAUSED
# AND ON ANY THEORY OF LIABILITY, WHETHER IN CONTRACT, STRICT
# LIABILITY, OR TORT (INCLUDING NEGLIGENCE OR OTHERWISE) ARISING IN
# ANY WAY OUT OF THE USE OF THIS SOFTWARE, EVEN IF ADVISED OF THE
# POSSIBILITY OF SUCH DAMAGE.
#
############################################################################

add_subdirectory(GeofenceBreachAvoidance)
add_subdirectory(TerrainFollower)

px4_add_module(
	MODULE modules__navigator
	MAIN navigator
	SRCS
		navigator_main.cpp
		navigator_mode.cpp
		mission_block.cpp
		mission.cpp
		loiter.cpp
		rtl.cpp
		takeoff.cpp
		land.cpp
		precland.cpp
		mission_feasibility_checker.cpp
		geofence.cpp
		enginefailure.cpp
<<<<<<< HEAD
		follow_target.cpp
=======
		gpsfailure.cpp
>>>>>>> b847f9e4
		terrain_follower_wrapper.cpp
		vtol_takeoff.cpp
		vtol_land.cpp
	DEPENDS
		geo
		landing_slope
		geofence_breach_avoidance
		motion_planning
		terrain_follower
	)<|MERGE_RESOLUTION|>--- conflicted
+++ resolved
@@ -50,11 +50,6 @@
 		mission_feasibility_checker.cpp
 		geofence.cpp
 		enginefailure.cpp
-<<<<<<< HEAD
-		follow_target.cpp
-=======
-		gpsfailure.cpp
->>>>>>> b847f9e4
 		terrain_follower_wrapper.cpp
 		vtol_takeoff.cpp
 		vtol_land.cpp
