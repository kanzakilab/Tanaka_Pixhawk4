--- conflicted
+++ resolved
@@ -243,7 +243,7 @@
 		_land_detected_sub.update(&_land_detected);
 		_position_controller_status_sub.update();
 		_home_pos_sub.update(&_home_pos);
-		_wind_estimate_sub.update(&_wind);
+		_wind_sub.update(&_wind);
 
 		if (_vehicle_cmd_ack_sub.update(&_vehicle_cmd_ack) &&
 		    _vehicle_cmd_ack.command == vehicle_command_s::VEHICLE_CMD_NAV_WAYPOINT_USER_1) {
@@ -1238,17 +1238,6 @@
 float
 Navigator::get_acceptance_radius()
 {
-<<<<<<< HEAD
-	if (_vstatus.vehicle_type == vehicle_status_s::VEHICLE_TYPE_ROTARY_WING) {
-		// return the value specified in the parameter NAV_ACC_RAD
-		return get_default_acceptance_radius();
-
-	} else {
-		// return the max of NAV_ACC_RAD and the controller acceptance radius (e.g. L1 distance)
-		const position_controller_status_s &pos_ctrl_status = _position_controller_status_sub.get();
-		return math::max(pos_ctrl_status.acceptance_radius, get_default_acceptance_radius());
-	}
-=======
 	float acceptance_radius = get_default_acceptance_radius(); // the value specified in the parameter NAV_ACC_RAD
 	const position_controller_status_s &pos_ctrl_status = _position_controller_status_sub.get();
 
@@ -1260,7 +1249,6 @@
 	}
 
 	return acceptance_radius;
->>>>>>> 0f29b871
 }
 
 float
@@ -1651,7 +1639,6 @@
 }
 
 void
-<<<<<<< HEAD
 Navigator::publish_vehicle_cmd_cancel(vehicle_command_cancel_s *vcmd_cancel)
 {
 	vcmd_cancel->timestamp = hrt_absolute_time();
@@ -1659,8 +1646,6 @@
 }
 
 void
-=======
->>>>>>> 0f29b871
 Navigator::acquire_gimbal_control()
 {
 	vehicle_command_s vcmd = {};
@@ -1684,7 +1669,6 @@
 	publish_vehicle_cmd(&vcmd);
 }
 
-<<<<<<< HEAD
 void
 Navigator::set_gimbal_neutral()
 {
@@ -1737,8 +1721,6 @@
 	return true;
 }
 
-=======
->>>>>>> 0f29b871
 int Navigator::print_usage(const char *reason)
 {
 	if (reason) {
