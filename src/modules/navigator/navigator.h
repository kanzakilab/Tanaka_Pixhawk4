/***************************************************************************
 *
 *   Copyright (c) 2013-2017 PX4 Development Team. All rights reserved.
 *
 * Redistribution and use in source and binary forms, with or without
 * modification, are permitted provided that the following conditions
 * are met:
 *
 * 1. Redistributions of source code must retain the above copyright
 *    notice, this list of conditions and the following disclaimer.
 * 2. Redistributions in binary form must reproduce the above copyright
 *    notice, this list of conditions and the following disclaimer in
 *    the documentation and/or other materials provided with the
 *    distribution.
 * 3. Neither the name PX4 nor the names of its contributors may be
 *    used to endorse or promote products derived from this software
 *    without specific prior written permission.
 *
 * THIS SOFTWARE IS PROVIDED BY THE COPYRIGHT HOLDERS AND CONTRIBUTORS
 * "AS IS" AND ANY EXPRESS OR IMPLIED WARRANTIES, INCLUDING, BUT NOT
 * LIMITED TO, THE IMPLIED WARRANTIES OF MERCHANTABILITY AND FITNESS
 * FOR A PARTICULAR PURPOSE ARE DISCLAIMED. IN NO EVENT SHALL THE
 * COPYRIGHT OWNER OR CONTRIBUTORS BE LIABLE FOR ANY DIRECT, INDIRECT,
 * INCIDENTAL, SPECIAL, EXEMPLARY, OR CONSEQUENTIAL DAMAGES (INCLUDING,
 * BUT NOT LIMITED TO, PROCUREMENT OF SUBSTITUTE GOODS OR SERVICES; LOSS
 * OF USE, DATA, OR PROFITS; OR BUSINESS INTERRUPTION) HOWEVER CAUSED
 * AND ON ANY THEORY OF LIABILITY, WHETHER IN CONTRACT, STRICT
 * LIABILITY, OR TORT (INCLUDING NEGLIGENCE OR OTHERWISE) ARISING IN
 * ANY WAY OUT OF THE USE OF THIS SOFTWARE, EVEN IF ADVISED OF THE
 * POSSIBILITY OF SUCH DAMAGE.
 *
 ****************************************************************************/
/**
 * @file navigator.h
 * Helper class to access missions
 * @author Julian Oes <julian@oes.ch>
 * @author Anton Babushkin <anton.babushkin@me.com>
 * @author Thomas Gubler <thomasgubler@gmail.com>
 * @author Lorenz Meier <lorenz@px4.io>
 */

#pragma once

#include "enginefailure.h"
#include "follow_target.h"
#include "geofence.h"
#include "gpsfailure.h"
#include "land.h"
#include "precland.h"
#include "loiter.h"
#include "mission.h"
#include "navigator_mode.h"
#include "rtl.h"
#include "takeoff.h"

#include "navigation.h"

#include "GeofenceBreachAvoidance/geofence_breach_avoidance.h"
<<<<<<< HEAD
#include <lib/terrain/terrain_provider.h>

#include "terrain_follower_wrapper.hpp"
=======
>>>>>>> 96dfa7fc

#include <lib/perf/perf_counter.h>
#include <px4_platform_common/module.h>
#include <px4_platform_common/module_params.h>
#include <uORB/Publication.hpp>
#include <uORB/Subscription.hpp>
#include <uORB/SubscriptionInterval.hpp>
#include <uORB/topics/geofence_result.h>
#include <uORB/topics/home_position.h>
#include <uORB/topics/mission.h>
#include <uORB/topics/mission_result.h>
#include <uORB/topics/parameter_update.h>
#include <uORB/topics/position_controller_landing_status.h>
#include <uORB/topics/position_controller_status.h>
#include <uORB/topics/position_setpoint_triplet.h>
#include <uORB/topics/transponder_report.h>
#include <uORB/topics/vehicle_command.h>
#include <uORB/topics/vehicle_command_ack.h>
#include <uORB/topics/vehicle_command_cancel.h>
#include <uORB/topics/vehicle_global_position.h>
#include <uORB/topics/vehicle_gps_position.h>
#include <uORB/topics/vehicle_land_detected.h>
#include <uORB/topics/vehicle_local_position.h>
#include <uORB/topics/vehicle_status.h>
#include <uORB/uORB.h>

using namespace time_literals;

/**
 * Number of navigation modes that need on_active/on_inactive calls
 */
#define NAVIGATOR_MODE_ARRAY_SIZE 9

struct custom_action_s {
	int8_t id;
	uint64_t timeout;
	bool timer_started;
	uint64_t start_time;
};

class Navigator : public ModuleBase<Navigator>, public ModuleParams
{
public:
	Navigator();
	~Navigator() override;

	Navigator(const Navigator &) = delete;
	Navigator operator=(const Navigator &) = delete;

	/** @see ModuleBase */
	static int task_spawn(int argc, char *argv[]);

	/** @see ModuleBase */
	static Navigator *instantiate(int argc, char *argv[]);

	/** @see ModuleBase */
	static int custom_command(int argc, char *argv[]);

	/** @see ModuleBase */
	static int print_usage(const char *reason = nullptr);

	/** @see ModuleBase::run() */
	void run() override;

	/** @see ModuleBase::print_status() */
	int print_status() override;

	/**
	 * Load fence from file
	 */
	void		load_fence_from_file(const char *filename);

	void		publish_vehicle_cmd(vehicle_command_s *vcmd);
	void		publish_vehicle_cmd_cancel(vehicle_command_cancel_s *vcmd_cancel);

	/**
	 * Generate an artificial traffic indication
	 *
	 * @param distance Horizontal distance to this vehicle
	 * @param direction Direction in earth frame from this vehicle in radians
	 * @param traffic_heading Travel direction of the traffic in earth frame in radians
	 * @param altitude_diff Altitude difference, positive is up
	 * @param hor_velocity Horizontal velocity of traffic, in m/s
	 * @param ver_velocity Vertical velocity of traffic, in m/s
	 * @param emitter_type, Type of vehicle, as a number
	 */
	void		fake_traffic(const char *callsign, float distance, float direction, float traffic_heading, float altitude_diff,
				     float hor_velocity, float ver_velocity, int emitter_type);

	/**
	 * Check nearby traffic for potential collisions
	 */
	void		check_traffic();

	/**
	 * Setters
	 */
	void		set_can_loiter_at_sp(bool can_loiter) { _can_loiter_at_sp = can_loiter; }
	void		set_position_setpoint_triplet_updated() { _pos_sp_triplet_updated = true; }
	void		set_mission_result_updated() { _mission_result_updated = true; }

	/**
	 * Getters
	 */
	struct home_position_s *get_home_position() { return &_home_pos; }
	struct mission_result_s *get_mission_result() { return &_mission_result; }
	struct position_setpoint_triplet_s *get_position_setpoint_triplet() { return &_pos_sp_triplet; }
	struct position_setpoint_triplet_s *get_reposition_triplet() { return &_reposition_triplet; }
	struct position_setpoint_triplet_s *get_takeoff_triplet() { return &_takeoff_triplet; }
	struct vehicle_global_position_s *get_global_position() { return &_global_pos; }
	struct vehicle_land_detected_s *get_land_detected() { return &_land_detected; }
	struct vehicle_local_position_s *get_local_position() { return &_local_pos; }
	struct vehicle_status_s *get_vstatus() { return &_vstatus; }
	struct vehicle_command_ack_s *get_cmd_ack() { return &_vehicle_cmd_ack; }
	PrecLand *get_precland() { return &_precland; } /**< allow others, e.g. Mission, to use the precision land block */

	bool getGroundSpeed(float &ground_speed);	// return true if groundspeed is valid

	terrain::TerrainProvider *getTerrainProvider() { return _terrain_provider; }

	const vehicle_roi_s &get_vroi() { return _vroi; }
	void reset_vroi() { _vroi = {}; }

	bool home_alt_valid() { return (_home_pos.timestamp > 0 && _home_pos.valid_alt); }
	bool home_position_valid() { return (_home_pos.timestamp > 0 && _home_pos.valid_alt && _home_pos.valid_hpos && _home_pos.valid_lpos); }

	Geofence	&get_geofence() { return _geofence; }

	bool		get_can_loiter_at_sp() { return _can_loiter_at_sp; }
	float		get_loiter_radius() { return _param_nav_loiter_rad.get(); }

	/**
	 * Returns the default acceptance radius defined by the parameter
	 */
	float		get_default_acceptance_radius();

	/**
	 * Get the acceptance radius
	 *
	 * @return the distance at which the next waypoint should be used
	 */
	float		get_acceptance_radius();

	/**
	 * Get the default altitude acceptance radius (i.e. from parameters)
	 *
	 * @return the distance from the target altitude before considering the waypoint reached
	 */
	float		get_default_altitude_acceptance_radius();

	/**
	 * Get the altitude acceptance radius
	 *
	 * @return the distance from the target altitude before considering the waypoint reached
	 */
	float		get_altitude_acceptance_radius();

	/**
	 * Get the cruising speed
	 *
	 * @return the desired cruising speed for this mission
	 */
	float		get_cruising_speed();

	/**
	 * Set the cruising speed
	 *
	 * Passing a negative value or leaving the parameter away will reset the cruising speed
	 * to its default value.
	 *
	 * For VTOL: sets cruising speed for current mode only (multirotor or fixed-wing).
	 *
	 */
	void		set_cruising_speed(float speed = -1.0f);

	/**
	 * Reset cruising speed to default values
	 *
	 * For VTOL: resets both cruising speeds.
	 */
	void		reset_cruising_speed();

	/**
	 *  Set triplets to invalid
	 */
	void 		reset_triplets();

	/**
	 *  Set position setpoint to safe defaults
	 */
	void		reset_position_setpoint(position_setpoint_s &sp);

	/**
	 * Get the target throttle
	 *
	 * @return the desired throttle for this mission
	 */
	float		get_cruising_throttle();

	/**
	 * Set the target throttle
	 */
	void		set_cruising_throttle(float throttle = NAN) { _mission_throttle = throttle; }

	/**
	 * Get the acceptance radius given the mission item preset radius
	 *
	 * @param mission_item_radius the radius to use in case the controller-derived radius is smaller
	 *
	 * @return the distance at which the next waypoint should be used
	 */
	float		get_acceptance_radius(float mission_item_radius);

	/**
	 * Get the yaw acceptance given the current mission item
	 *
	 * @param mission_item_yaw the yaw to use in case the controller-derived radius is finite
	 *
	 * @return the yaw at which the next waypoint should be used or NaN if the yaw at a waypoint
	 * should be ignored
	 */
	float 		get_yaw_acceptance(float mission_item_yaw);


	orb_advert_t	*get_mavlink_log_pub() { return &_mavlink_log_pub; }

	void		increment_mission_instance_count() { _mission_result.instance_count++; }
	int		mission_instance_count() const { return _mission_result.instance_count; }

	void 		set_mission_failure(const char *reason);

	void 		setTerrainFollowerState();

	void 		setMissionLandingInProgress(bool in_progress) { _mission_landing_in_progress = in_progress; }

	bool 		getMissionLandingInProgress() { return _mission_landing_in_progress; }

	bool			get_in_custom_action() { return _in_custom_action; }
	custom_action_s	get_custom_action() { return _custom_action; }
	void			set_custom_action(const custom_action_s &custom_action) { _custom_action = custom_action; }

	bool		is_planned_mission() const { return _navigation_mode == &_mission; }
	bool		on_mission_landing() { return _mission.landing(); }
	bool		start_mission_landing() { return _mission.land_start(); }
	bool		get_mission_start_land_available() { return _mission.get_land_start_available(); }
	int 		get_mission_landing_index() { return _mission.get_land_start_index(); }
	double 	get_mission_landing_start_lat() { return _mission.get_landing_start_lat(); }
	double 	get_mission_landing_start_lon() { return _mission.get_landing_start_lon(); }
	float 	get_mission_landing_start_alt() { return _mission.get_landing_start_alt(); }

	double 	get_mission_landing_lat() { return _mission.get_landing_lat(); }
	double 	get_mission_landing_lon() { return _mission.get_landing_lon(); }
	float 	get_mission_landing_alt() { return _mission.get_landing_alt(); }

	TerrainFollowerWrapper &getTerrainFollower() { return _terrain_follower; }

	// RTL
	bool		mission_landing_required() { return _rtl.rtl_type() == RTL::RTL_LAND; }
	int			rtl_type() { return _rtl.rtl_type(); }
	bool		in_rtl_state() const { return _vstatus.nav_state == vehicle_status_s::NAVIGATION_STATE_AUTO_RTL; }

	bool		abort_landing();

	void geofence_breach_check(bool &have_geofence_position_data);

	// Param access
	float		get_loiter_min_alt() const { return _param_mis_ltrmin_alt.get(); }
	float		get_takeoff_min_alt() const { return _param_mis_takeoff_alt.get(); }
	bool		get_takeoff_required() const { return _param_mis_takeoff_req.get(); }
	float		get_yaw_timeout() const { return _param_mis_yaw_tmt.get(); }
	float		get_yaw_threshold() const { return math::radians(_param_mis_yaw_err.get()); }

	float		get_vtol_back_trans_deceleration() const { return _param_back_trans_dec_mss; }
	float		get_vtol_reverse_delay() const { return _param_reverse_delay; }

	bool		force_vtol();

	void		acquire_gimbal_control();
	void		release_gimbal_control();
	void 		set_gimbal_neutral();

private:
	DEFINE_PARAMETERS(
		(ParamFloat<px4::params::NAV_LOITER_RAD>) _param_nav_loiter_rad,	/**< loiter radius for fixedwing */
		(ParamFloat<px4::params::NAV_ACC_RAD>) _param_nav_acc_rad,	/**< acceptance for takeoff */
		(ParamFloat<px4::params::NAV_FW_ALT_RAD>)
		_param_nav_fw_alt_rad,	/**< acceptance radius for fixedwing altitude */
		(ParamFloat<px4::params::NAV_FW_ALTL_RAD>)
		_param_nav_fw_altl_rad,	/**< acceptance radius for fixedwing altitude before landing*/
		(ParamFloat<px4::params::NAV_MC_ALT_RAD>)
		_param_nav_mc_alt_rad,	/**< acceptance radius for multicopter altitude */
		(ParamInt<px4::params::NAV_FORCE_VT>) _param_nav_force_vt,	/**< acceptance radius for multicopter altitude */
		(ParamInt<px4::params::NAV_TRAFF_AVOID>) _param_nav_traff_avoid,	/**< avoiding other aircraft is enabled */
		(ParamFloat<px4::params::NAV_TRAFF_A_RADU>) _param_nav_traff_a_radu,	/**< avoidance Distance Unmanned*/
		(ParamFloat<px4::params::NAV_TRAFF_A_RADM>) _param_nav_traff_a_radm,	/**< avoidance Distance Manned*/

		// non-navigator parameters
		// Mission (MIS_*)
		(ParamFloat<px4::params::MIS_LTRMIN_ALT>) _param_mis_ltrmin_alt,
		(ParamFloat<px4::params::MIS_TAKEOFF_ALT>) _param_mis_takeoff_alt,
		(ParamBool<px4::params::MIS_TAKEOFF_REQ>) _param_mis_takeoff_req,
		(ParamFloat<px4::params::MIS_YAW_TMT>) _param_mis_yaw_tmt,
		(ParamFloat<px4::params::MIS_YAW_ERR>) _param_mis_yaw_err,
		(ParamInt<px4::params::TF_TERRAIN_EN>) _param_tf_terrain_en
	)

	int		_local_pos_sub{-1};		/**< local position subscription */
	int		_vehicle_status_sub{-1};	/**< local position subscription */

	uORB::SubscriptionInterval _parameter_update_sub{ORB_ID(parameter_update), 1_s};

	uORB::Subscription _global_pos_sub{ORB_ID(vehicle_global_position)};	/**< global position subscription */
	uORB::Subscription _gps_pos_sub{ORB_ID(vehicle_gps_position)};		/**< gps position subscription */
	uORB::Subscription _home_pos_sub{ORB_ID(home_position)};		/**< home position subscription */
	uORB::Subscription _land_detected_sub{ORB_ID(vehicle_land_detected)};	/**< vehicle land detected subscription */
	uORB::Subscription _pos_ctrl_landing_status_sub{ORB_ID(position_controller_landing_status)};	/**< position controller landing status subscription */
	uORB::Subscription _traffic_sub{ORB_ID(transponder_report)};		/**< traffic subscription */
	uORB::Subscription _vehicle_command_sub{ORB_ID(vehicle_command)};	/**< vehicle commands (onboard and offboard) */
	uORB::Subscription _vehicle_cmd_ack_sub{ORB_ID(vehicle_command_ack)};	/**< vehicle command acks (onboard and offboard) */

	uORB::SubscriptionData<position_controller_status_s>	_position_controller_status_sub{ORB_ID(position_controller_status)};

	uORB::Publication<geofence_result_s>		_geofence_result_pub{ORB_ID(geofence_result)};
	uORB::Publication<mission_result_s>		_mission_result_pub{ORB_ID(mission_result)};
	uORB::Publication<position_setpoint_triplet_s>	_pos_sp_triplet_pub{ORB_ID(position_setpoint_triplet)};
	uORB::Publication<vehicle_roi_s>		_vehicle_roi_pub{ORB_ID(vehicle_roi)};

	orb_advert_t	_mavlink_log_pub{nullptr};	/**< the uORB advert to send messages over mavlink */

	uORB::Publication<vehicle_command_ack_s>	_vehicle_cmd_ack_pub{ORB_ID(vehicle_command_ack)};
	uORB::Publication<vehicle_command_s>	_vehicle_cmd_pub{ORB_ID(vehicle_command)};
	uORB::Publication<vehicle_command_cancel_s>	_vehicle_cmd_cancel_pub{ORB_ID(vehicle_command_cancel)};

	// Subscriptions
	home_position_s					_home_pos{};		/**< home position for RTL */
	mission_result_s				_mission_result{};
	vehicle_global_position_s			_global_pos{};		/**< global vehicle position */
	vehicle_gps_position_s				_gps_pos{};		/**< gps position */
	vehicle_land_detected_s				_land_detected{};	/**< vehicle land_detected */
	vehicle_local_position_s			_local_pos{};		/**< local vehicle position */
	vehicle_status_s				_vstatus{};		/**< vehicle status */
	vehicle_command_ack_s			_vehicle_cmd_ack{};		/**< vehicle command_ack */

	uint8_t						_previous_nav_state{}; /**< nav_state of the previous iteration*/

	// Publications
	geofence_result_s				_geofence_result{};
	position_setpoint_triplet_s			_pos_sp_triplet{};	/**< triplet of position setpoints */
	position_setpoint_triplet_s			_reposition_triplet{};	/**< triplet for non-mission direct position command */
	position_setpoint_triplet_s			_takeoff_triplet{};	/**< triplet for non-mission direct takeoff command */
	vehicle_roi_s					_vroi{};		/**< vehicle ROI */

	perf_counter_t	_loop_perf;			/**< loop performance counter */

	Geofence	_geofence;			/**< class that handles the geofence */
	bool		_geofence_violation_warning_sent{false}; /**< prevents spaming to mavlink */
	GeofenceBreachAvoidance _gf_breach_avoidance;
<<<<<<< HEAD
	terrain::TerrainProvider *_terrain_provider{nullptr};
	TerrainFollowerWrapper _terrain_follower;
=======
	hrt_abstime _last_geofence_check = 0;
>>>>>>> 96dfa7fc

	bool		_can_loiter_at_sp{false};			/**< flags if current position SP can be used to loiter */
	bool		_pos_sp_triplet_updated{false};		/**< flags if position SP triplet needs to be published */
	bool 		_pos_sp_triplet_published_invalid_once{false};	/**< flags if position SP triplet has been published once to UORB */
	bool		_mission_result_updated{false};		/**< flags if mission result has seen an update */

	bool		_in_custom_action{false};		/**< currently in a custom action **/
	bool 		_custom_action_timeout{false};		/**> custom action timed out **/
	custom_action_s _custom_action{};			/**< current custom action **/
	uint64_t	_custom_action_ack_last_time{0};	/**< last time an ack for the custom action command was received **/
	bool		_reset_custom_action{false};		/**< reset custom action status flag **/

	NavigatorMode	*_navigation_mode{nullptr};		/**< abstract pointer to current navigation mode class */
	Mission		_mission;			/**< class that handles the missions */
	Loiter		_loiter;			/**< class that handles loiter */
	Takeoff		_takeoff;			/**< class for handling takeoff commands */
	Land		_land;			/**< class for handling land commands */
	PrecLand	_precland;			/**< class for handling precision land commands */
	RTL 		_rtl;				/**< class that handles RTL */
	EngineFailure	_engineFailure;			/**< class that handles the engine failure mode (FW only!) */
	GpsFailure	_gpsFailure;			/**< class that handles the OBC gpsfailure loss mode */
	FollowTarget	_follow_target;

	NavigatorMode *_navigation_mode_array[NAVIGATOR_MODE_ARRAY_SIZE];	/**< array of navigation modes */

	param_t _handle_back_trans_dec_mss{PARAM_INVALID};
	param_t _handle_reverse_delay{PARAM_INVALID};
	float _param_back_trans_dec_mss{0.f};
	float _param_reverse_delay{0.f};

	float _mission_cruising_speed_mc{-1.0f};
	float _mission_cruising_speed_fw{-1.0f};
	float _mission_throttle{NAN};


	bool _mission_landing_in_progress{false};	// this flag gets set if the mission is currently executing on a landing pattern
	// if mission mode is inactive, this flag will be cleared after 2 seconds

	// update subscriptions
	void		params_update();

	/**
	 * Publish a new position setpoint triplet for position controllers
	 */
	void		publish_position_setpoint_triplet();

	/**
	 * Publish the mission result so commander and mavlink know what is going on
	 */
	void		publish_mission_result();

	void		publish_vehicle_command_ack(const vehicle_command_s &cmd, uint8_t result);

	bool 		geofence_allows_position(const vehicle_global_position_s &pos);

	void		reset_custom_action();
};<|MERGE_RESOLUTION|>--- conflicted
+++ resolved
@@ -56,12 +56,6 @@
 #include "navigation.h"
 
 #include "GeofenceBreachAvoidance/geofence_breach_avoidance.h"
-<<<<<<< HEAD
-#include <lib/terrain/terrain_provider.h>
-
-#include "terrain_follower_wrapper.hpp"
-=======
->>>>>>> 96dfa7fc
 
 #include <lib/perf/perf_counter.h>
 #include <px4_platform_common/module.h>
@@ -419,12 +413,9 @@
 	Geofence	_geofence;			/**< class that handles the geofence */
 	bool		_geofence_violation_warning_sent{false}; /**< prevents spaming to mavlink */
 	GeofenceBreachAvoidance _gf_breach_avoidance;
-<<<<<<< HEAD
+	hrt_abstime _last_geofence_check = 0;
 	terrain::TerrainProvider *_terrain_provider{nullptr};
 	TerrainFollowerWrapper _terrain_follower;
-=======
-	hrt_abstime _last_geofence_check = 0;
->>>>>>> 96dfa7fc
 
 	bool		_can_loiter_at_sp{false};			/**< flags if current position SP can be used to loiter */
 	bool		_pos_sp_triplet_updated{false};		/**< flags if position SP triplet needs to be published */
