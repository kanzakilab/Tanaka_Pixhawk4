/****************************************************************************
 *
 *   Copyright (c) 2019 PX4 Development Team. All rights reserved.
 *
 * Redistribution and use in source and binary forms, with or without
 * modification, are permitted provided that the following conditions
 * are met:
 *
 * 1. Redistributions of source code must retain the above copyright
 *    notice, this list of conditions and the following disclaimer.
 * 2. Redistributions in binary form must reproduce the above copyright
 *    notice, this list of conditions and the following disclaimer in
 *    the documentation and/or other materials provided with the
 *    distribution.
 * 3. Neither the name PX4 nor the names of its contributors may be
 *    used to endorse or promote products derived from this software
 *    without specific prior written permission.
 *
 * THIS SOFTWARE IS PROVIDED BY THE COPYRIGHT HOLDERS AND CONTRIBUTORS
 * "AS IS" AND ANY EXPRESS OR IMPLIED WARRANTIES, INCLUDING, BUT NOT
 * LIMITED TO, THE IMPLIED WARRANTIES OF MERCHANTABILITY AND FITNESS
 * FOR A PARTICULAR PURPOSE ARE DISCLAIMED. IN NO EVENT SHALL THE
 * COPYRIGHT OWNER OR CONTRIBUTORS BE LIABLE FOR ANY DIRECT, INDIRECT,
 * INCIDENTAL, SPECIAL, EXEMPLARY, OR CONSEQUENTIAL DAMAGES (INCLUDING,
 * BUT NOT LIMITED TO, PROCUREMENT OF SUBSTITUTE GOODS OR SERVICES; LOSS
 * OF USE, DATA, OR PROFITS; OR BUSINESS INTERRUPTION) HOWEVER CAUSED
 * AND ON ANY THEORY OF LIABILITY, WHETHER IN CONTRACT, STRICT
 * LIABILITY, OR TORT (INCLUDING NEGLIGENCE OR OTHERWISE) ARISING IN
 * ANY WAY OUT OF THE USE OF THIS SOFTWARE, EVEN IF ADVISED OF THE
 * POSSIBILITY OF SUCH DAMAGE.
 *
 ****************************************************************************/

/**
 * @file PublicationQueued.hpp
 *
 */

#pragma once

#include <px4_defines.h>
#include <systemlib/err.h>
#include <uORB/uORB.h>

namespace uORB
{

/**
 * Queued publication with queue length set as a message constant (ORB_QUEUE_LENGTH)
 */
template<typename T>
class PublicationQueued
{
public:

	/**
	 * Constructor
	 *
	 * @param meta The uORB metadata (usually from the ORB_ID() macro) for the topic.
	 */
	PublicationQueued(const orb_metadata *meta) : _meta(meta) {}
<<<<<<< HEAD

=======
>>>>>>> c3529baa
	~PublicationQueued()
	{
		//orb_unadvertise(_handle);
	}

	/**
	 * Publish the struct
	 * @param data The uORB message struct we are updating.
	 */
	bool publish(const T &data)
	{
		if (_handle != nullptr) {
			return (orb_publish(_meta, _handle, &data) == PX4_OK);

		} else {
			orb_advert_t handle = orb_advertise_queue(_meta, &data, T::ORB_QUEUE_LENGTH);

			if (handle != nullptr) {
				_handle = handle;
				return true;
			}
		}

		return false;
	}

protected:
	const orb_metadata *_meta;

	orb_advert_t _handle{nullptr};
};

} // namespace uORB<|MERGE_RESOLUTION|>--- conflicted
+++ resolved
@@ -59,10 +59,6 @@
 	 * @param meta The uORB metadata (usually from the ORB_ID() macro) for the topic.
 	 */
 	PublicationQueued(const orb_metadata *meta) : _meta(meta) {}
-<<<<<<< HEAD
-
-=======
->>>>>>> c3529baa
 	~PublicationQueued()
 	{
 		//orb_unadvertise(_handle);
