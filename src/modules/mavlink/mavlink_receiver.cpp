/****************************************************************************
 *
 *   Copyright (c) 2012-2019 PX4 Development Team. All rights reserved.
 *
 * Redistribution and use in source and binary forms, with or without
 * modification, are permitted provided that the following conditions
 * are met:
 *
 * 1. Redistributions of source code must retain the above copyright
 *    notice, this list of conditions and the following disclaimer.
 * 2. Redistributions in binary form must reproduce the above copyright
 *    notice, this list of conditions and the following disclaimer in
 *    the documentation and/or other materials provided with the
 *    distribution.
 * 3. Neither the name PX4 nor the names of its contributors may be
 *    used to endorse or promote products derived from this software
 *    without specific prior written permission.
 *
 * THIS SOFTWARE IS PROVIDED BY THE COPYRIGHT HOLDERS AND CONTRIBUTORS
 * "AS IS" AND ANY EXPRESS OR IMPLIED WARRANTIES, INCLUDING, BUT NOT
 * LIMITED TO, THE IMPLIED WARRANTIES OF MERCHANTABILITY AND FITNESS
 * FOR A PARTICULAR PURPOSE ARE DISCLAIMED. IN NO EVENT SHALL THE
 * COPYRIGHT OWNER OR CONTRIBUTORS BE LIABLE FOR ANY DIRECT, INDIRECT,
 * INCIDENTAL, SPECIAL, EXEMPLARY, OR CONSEQUENTIAL DAMAGES (INCLUDING,
 * BUT NOT LIMITED TO, PROCUREMENT OF SUBSTITUTE GOODS OR SERVICES; LOSS
 * OF USE, DATA, OR PROFITS; OR BUSINESS INTERRUPTION) HOWEVER CAUSED
 * AND ON ANY THEORY OF LIABILITY, WHETHER IN CONTRACT, STRICT
 * LIABILITY, OR TORT (INCLUDING NEGLIGENCE OR OTHERWISE) ARISING IN
 * ANY WAY OUT OF THE USE OF THIS SOFTWARE, EVEN IF ADVISED OF THE
 * POSSIBILITY OF SUCH DAMAGE.
 *
 ****************************************************************************/

/**
 * @file mavlink_receiver.cpp
 * MAVLink protocol message receive and dispatch
 *
 * @author Lorenz Meier <lorenz@px4.io>
 * @author Anton Babushkin <anton@px4.io>
 * @author Thomas Gubler <thomas@px4.io>
 */

#include <airspeed/airspeed.h>
#include <commander/px4_custom_mode.h>
#include <conversion/rotation.h>
#include <drivers/drv_rc_input.h>
#include <drivers/drv_tone_alarm.h>
#include <ecl/geo/geo.h>
#include <systemlib/px4_macros.h>

#include <math.h>
#include <poll.h>

#ifdef CONFIG_NET
#include <net/if.h>
#include <arpa/inet.h>
#include <netinet/in.h>
#endif

#ifndef __PX4_POSIX
#include <termios.h>
#endif

#include "mavlink_command_sender.h"
#include "mavlink_main.h"
#include "mavlink_receiver.h"

#ifdef CONFIG_NET
#define MAVLINK_RECEIVER_NET_ADDED_STACK 1360
#else
#define MAVLINK_RECEIVER_NET_ADDED_STACK 0
#endif

using matrix::wrap_2pi;

MavlinkReceiver::~MavlinkReceiver()
{
	delete _tune_publisher;
	delete _px4_accel;
	delete _px4_baro;
	delete _px4_gyro;
	delete _px4_mag;
}

MavlinkReceiver::MavlinkReceiver(Mavlink *parent) :
	ModuleParams(nullptr),
	_mavlink(parent),
	_mavlink_ftp(parent),
	_mavlink_log_handler(parent),
	_mission_manager(parent),
	_parameters_manager(parent),
	_mavlink_timesync(parent)
{
}

void
MavlinkReceiver::acknowledge(uint8_t sysid, uint8_t compid, uint16_t command, uint8_t result)
{
	vehicle_command_ack_s command_ack{};

	command_ack.timestamp = hrt_absolute_time();
	command_ack.command = command;
	command_ack.result = result;
	command_ack.target_system = sysid;
	command_ack.target_component = compid;

	_cmd_ack_pub.publish(command_ack);
}

void
MavlinkReceiver::handle_message(mavlink_message_t *msg)
{
	switch (msg->msgid) {
	case MAVLINK_MSG_ID_COMMAND_LONG:
		handle_message_command_long(msg);
		break;

	case MAVLINK_MSG_ID_COMMAND_INT:
		handle_message_command_int(msg);
		break;

	case MAVLINK_MSG_ID_COMMAND_ACK:
		handle_message_command_ack(msg);
		break;

	case MAVLINK_MSG_ID_OPTICAL_FLOW_RAD:
		handle_message_optical_flow_rad(msg);
		break;

	case MAVLINK_MSG_ID_PING:
		handle_message_ping(msg);
		break;

	case MAVLINK_MSG_ID_SET_MODE:
		handle_message_set_mode(msg);
		break;

	case MAVLINK_MSG_ID_ATT_POS_MOCAP:
		handle_message_att_pos_mocap(msg);
		break;

	case MAVLINK_MSG_ID_SET_POSITION_TARGET_LOCAL_NED:
		handle_message_set_position_target_local_ned(msg);
		break;

	case MAVLINK_MSG_ID_SET_POSITION_TARGET_GLOBAL_INT:
		handle_message_set_position_target_global_int(msg);
		break;

	case MAVLINK_MSG_ID_SET_ATTITUDE_TARGET:
		handle_message_set_attitude_target(msg);
		break;

	case MAVLINK_MSG_ID_SET_ACTUATOR_CONTROL_TARGET:
		handle_message_set_actuator_control_target(msg);
		break;

	case MAVLINK_MSG_ID_VISION_POSITION_ESTIMATE:
		handle_message_vision_position_estimate(msg);
		break;

	case MAVLINK_MSG_ID_ODOMETRY:
		handle_message_odometry(msg);
		break;

	case MAVLINK_MSG_ID_GPS_GLOBAL_ORIGIN:
		handle_message_gps_global_origin(msg);
		break;

	case MAVLINK_MSG_ID_RADIO_STATUS:
		handle_message_radio_status(msg);
		break;

	case MAVLINK_MSG_ID_MANUAL_CONTROL:
		handle_message_manual_control(msg);
		break;

	case MAVLINK_MSG_ID_RC_CHANNELS_OVERRIDE:
		handle_message_rc_channels_override(msg);
		break;

	case MAVLINK_MSG_ID_HEARTBEAT:
		handle_message_heartbeat(msg);
		break;

	case MAVLINK_MSG_ID_DISTANCE_SENSOR:
		handle_message_distance_sensor(msg);
		break;

	case MAVLINK_MSG_ID_FOLLOW_TARGET:
		handle_message_follow_target(msg);
		break;

	case MAVLINK_MSG_ID_LANDING_TARGET:
		handle_message_landing_target(msg);
		break;

	case MAVLINK_MSG_ID_CELLULAR_STATUS:
		handle_message_cellular_status(msg);
		break;

	case MAVLINK_MSG_ID_ADSB_VEHICLE:
		handle_message_adsb_vehicle(msg);
		break;

	case MAVLINK_MSG_ID_UTM_GLOBAL_POSITION:
		handle_message_utm_global_position(msg);
		break;

	case MAVLINK_MSG_ID_COLLISION:
		handle_message_collision(msg);
		break;

	case MAVLINK_MSG_ID_GPS_RTCM_DATA:
		handle_message_gps_rtcm_data(msg);
		break;

	case MAVLINK_MSG_ID_BATTERY_STATUS:
		handle_message_battery_status(msg);
		break;

	case MAVLINK_MSG_ID_SERIAL_CONTROL:
		handle_message_serial_control(msg);
		break;

	case MAVLINK_MSG_ID_LOGGING_ACK:
		handle_message_logging_ack(msg);
		break;

	case MAVLINK_MSG_ID_PLAY_TUNE:
		handle_message_play_tune(msg);
		break;

	case MAVLINK_MSG_ID_PLAY_TUNE_V2:
		handle_message_play_tune_v2(msg);
		break;

	case MAVLINK_MSG_ID_OBSTACLE_DISTANCE:
		handle_message_obstacle_distance(msg);
		break;

	case MAVLINK_MSG_ID_TRAJECTORY_REPRESENTATION_BEZIER:
		handle_message_trajectory_representation_bezier(msg);
		break;

	case MAVLINK_MSG_ID_TRAJECTORY_REPRESENTATION_WAYPOINTS:
		handle_message_trajectory_representation_waypoints(msg);
		break;

	case MAVLINK_MSG_ID_NAMED_VALUE_FLOAT:
		handle_message_named_value_float(msg);
		break;

	case MAVLINK_MSG_ID_DEBUG:
		handle_message_debug(msg);
		break;

	case MAVLINK_MSG_ID_DEBUG_VECT:
		handle_message_debug_vect(msg);
		break;

	case MAVLINK_MSG_ID_DEBUG_FLOAT_ARRAY:
		handle_message_debug_float_array(msg);
		break;

	case MAVLINK_MSG_ID_ONBOARD_COMPUTER_STATUS:
		handle_message_onboard_computer_status(msg);
		break;

	case MAVLINK_MSG_ID_STATUSTEXT:
		handle_message_statustext(msg);
		break;

	case MAVLINK_MSG_ID_GIMBAL_MANAGER_SET_ATTITUDE:
		handle_message_gimbal_manager_set_attitude(msg);
		break;

	case MAVLINK_MSG_ID_GIMBAL_DEVICE_INFORMATION:
		handle_message_gimbal_device_information(msg);
		break;

	default:
		break;
	}

	/*
	 * Only decode hil messages in HIL mode.
	 *
	 * The HIL mode is enabled by the HIL bit flag
	 * in the system mode. Either send a set mode
	 * COMMAND_LONG message or a SET_MODE message
	 *
	 * Accept HIL GPS messages if use_hil_gps flag is true.
	 * This allows to provide fake gps measurements to the system.
	 */
	if (_mavlink->get_hil_enabled()) {
		switch (msg->msgid) {
		case MAVLINK_MSG_ID_HIL_SENSOR:
			handle_message_hil_sensor(msg);
			break;

		case MAVLINK_MSG_ID_HIL_STATE_QUATERNION:
			handle_message_hil_state_quaternion(msg);
			break;

		case MAVLINK_MSG_ID_HIL_OPTICAL_FLOW:
			handle_message_hil_optical_flow(msg);
			break;

		default:
			break;
		}
	}


	if (_mavlink->get_hil_enabled() || (_mavlink->get_use_hil_gps() && msg->sysid == mavlink_system.sysid)) {
		switch (msg->msgid) {
		case MAVLINK_MSG_ID_HIL_GPS:
			handle_message_hil_gps(msg);
			break;

		default:
			break;
		}

	}

	/* If we've received a valid message, mark the flag indicating so.
	   This is used in the '-w' command-line flag. */
	_mavlink->set_has_received_messages(true);
}

bool
MavlinkReceiver::evaluate_target_ok(int command, int target_system, int target_component)
{
	/* evaluate if this system should accept this command */
	bool target_ok = false;

	switch (command) {

	case MAV_CMD_REQUEST_MESSAGE:
	case MAV_CMD_REQUEST_AUTOPILOT_CAPABILITIES:
	case MAV_CMD_REQUEST_PROTOCOL_VERSION:
		/* broadcast and ignore component */
		target_ok = (target_system == 0) || (target_system == mavlink_system.sysid);
		break;

	default:
		target_ok = (target_system == mavlink_system.sysid) && ((target_component == mavlink_system.compid)
				|| (target_component == MAV_COMP_ID_ALL));
		break;
	}

	return target_ok;
}

void
MavlinkReceiver::handle_message_command_long(mavlink_message_t *msg)
{
	/* command */
	mavlink_command_long_t cmd_mavlink;
	mavlink_msg_command_long_decode(msg, &cmd_mavlink);

	vehicle_command_s vcmd{};

	vcmd.timestamp = hrt_absolute_time();

	/* Copy the content of mavlink_command_long_t cmd_mavlink into command_t cmd */
	vcmd.param1 = cmd_mavlink.param1;
	vcmd.param2 = cmd_mavlink.param2;
	vcmd.param3 = cmd_mavlink.param3;
	vcmd.param4 = cmd_mavlink.param4;
	vcmd.param5 = (double)cmd_mavlink.param5;
	vcmd.param6 = (double)cmd_mavlink.param6;
	vcmd.param7 = cmd_mavlink.param7;
	vcmd.command = cmd_mavlink.command;
	vcmd.target_system = cmd_mavlink.target_system;
	vcmd.target_component = cmd_mavlink.target_component;
	vcmd.source_system = msg->sysid;
	vcmd.source_component = msg->compid;
	vcmd.confirmation = cmd_mavlink.confirmation;
	vcmd.from_external = true;

	handle_message_command_both(msg, cmd_mavlink, vcmd);
}

void
MavlinkReceiver::handle_message_command_int(mavlink_message_t *msg)
{
	/* command */
	mavlink_command_int_t cmd_mavlink;
	mavlink_msg_command_int_decode(msg, &cmd_mavlink);

	vehicle_command_s vcmd{};
	vcmd.timestamp = hrt_absolute_time();

	/* Copy the content of mavlink_command_int_t cmd_mavlink into command_t cmd */
	vcmd.param1 = cmd_mavlink.param1;
	vcmd.param2 = cmd_mavlink.param2;
	vcmd.param3 = cmd_mavlink.param3;
	vcmd.param4 = cmd_mavlink.param4;
	vcmd.param5 = ((double)cmd_mavlink.x) / 1e7;
	vcmd.param6 = ((double)cmd_mavlink.y) / 1e7;
	vcmd.param7 = cmd_mavlink.z;
	vcmd.command = cmd_mavlink.command;
	vcmd.target_system = cmd_mavlink.target_system;
	vcmd.target_component = cmd_mavlink.target_component;
	vcmd.source_system = msg->sysid;
	vcmd.source_component = msg->compid;
	vcmd.confirmation = false;
	vcmd.from_external = true;

	handle_message_command_both(msg, cmd_mavlink, vcmd);
}

template <class T>
void MavlinkReceiver::handle_message_command_both(mavlink_message_t *msg, const T &cmd_mavlink,
		const vehicle_command_s &vehicle_command)
{
	bool target_ok = evaluate_target_ok(cmd_mavlink.command, cmd_mavlink.target_system, cmd_mavlink.target_component);
	bool send_ack = true;
	uint8_t result = vehicle_command_ack_s::VEHICLE_RESULT_ACCEPTED;

	if (!target_ok) {
		// No acknowledgement for mavlink commands targeting other systems or other components in our system.
		// The target systems and target components are in charge of acknowledging the command, not us.
		return;
	}

	// First we handle legacy support requests which were used before we had
	// the generic MAV_CMD_REQUEST_MESSAGE.
	if (cmd_mavlink.command == MAV_CMD_REQUEST_AUTOPILOT_CAPABILITIES) {
		result = handle_request_message_command(MAVLINK_MSG_ID_AUTOPILOT_VERSION);

	} else if (cmd_mavlink.command == MAV_CMD_REQUEST_PROTOCOL_VERSION) {
		result = handle_request_message_command(MAVLINK_MSG_ID_PROTOCOL_VERSION);

	} else if (cmd_mavlink.command == MAV_CMD_GET_HOME_POSITION) {
		result = handle_request_message_command(MAVLINK_MSG_ID_HOME_POSITION);

	} else if (cmd_mavlink.command == MAV_CMD_REQUEST_FLIGHT_INFORMATION) {
		result = handle_request_message_command(MAVLINK_MSG_ID_FLIGHT_INFORMATION);

	} else if (cmd_mavlink.command == MAV_CMD_REQUEST_STORAGE_INFORMATION) {
		result = handle_request_message_command(MAVLINK_MSG_ID_STORAGE_INFORMATION);

	} else if (cmd_mavlink.command == MAV_CMD_SET_MESSAGE_INTERVAL) {
		if (set_message_interval((int)roundf(cmd_mavlink.param1), cmd_mavlink.param2, cmd_mavlink.param3)) {
			result = vehicle_command_ack_s::VEHICLE_RESULT_FAILED;
		}

	} else if (cmd_mavlink.command == MAV_CMD_GET_MESSAGE_INTERVAL) {
		get_message_interval((int)roundf(cmd_mavlink.param1));

	} else if (cmd_mavlink.command == MAV_CMD_REQUEST_MESSAGE) {
<<<<<<< HEAD

		uint16_t message_id = (uint16_t)roundf(vehicle_command.param1);
		result = handle_request_message_command(message_id,
							vehicle_command.param2, vehicle_command.param3, vehicle_command.param4,
							vehicle_command.param5, vehicle_command.param6, vehicle_command.param7);
=======

		uint16_t message_id = (uint16_t)roundf(vehicle_command.param1);
		result = handle_request_message_command(message_id,
							vehicle_command.param2, vehicle_command.param3, vehicle_command.param4,
							vehicle_command.param5, vehicle_command.param6, vehicle_command.param7);

	} else if (cmd_mavlink.command == MAV_CMD_SET_CAMERA_ZOOM) {
		struct actuator_controls_s actuator_controls = {};
		actuator_controls.timestamp = hrt_absolute_time();

		for (size_t i = 0; i < 8; i++) {
			actuator_controls.control[i] = NAN;
		}

		switch ((int)(cmd_mavlink.param1 + 0.5f)) {
		case vehicle_command_s::VEHICLE_CAMERA_ZOOM_TYPE_RANGE:
			actuator_controls.control[actuator_controls_s::INDEX_CAMERA_ZOOM] = cmd_mavlink.param2 / 50.0f - 1.0f;
			break;

		case vehicle_command_s::VEHICLE_CAMERA_ZOOM_TYPE_STEP:
		case vehicle_command_s::VEHICLE_CAMERA_ZOOM_TYPE_CONTINUOUS:
		case vehicle_command_s::VEHICLE_CAMERA_ZOOM_TYPE_FOCAL_LENGTH:
		default:
			send_ack = false;
		}
>>>>>>> d791c8ba

		_actuator_controls_pubs[actuator_controls_s::GROUP_INDEX_GIMBAL].publish(actuator_controls);

	} else {

		send_ack = false;

		if (msg->sysid == mavlink_system.sysid && msg->compid == mavlink_system.compid) {
			PX4_WARN("ignoring CMD with same SYS/COMP (%d/%d) ID", mavlink_system.sysid, mavlink_system.compid);
			return;
		}

		if (cmd_mavlink.command == MAV_CMD_LOGGING_START) {
			// check that we have enough bandwidth available: this is given by the configured logger topics
			// and rates. The 5000 is somewhat arbitrary, but makes sure that we cannot enable log streaming
			// on a radio link
			if (_mavlink->get_data_rate() < 5000) {
				send_ack = true;
				result = vehicle_command_ack_s::VEHICLE_RESULT_DENIED;
				_mavlink->send_statustext_critical("Not enough bandwidth to enable log streaming");

			} else {
				// we already instanciate the streaming object, because at this point we know on which
				// mavlink channel streaming was requested. But in fact it's possible that the logger is
				// not even running. The main mavlink thread takes care of this by waiting for an ack
				// from the logger.
				_mavlink->try_start_ulog_streaming(msg->sysid, msg->compid);
			}

		} else if (cmd_mavlink.command == MAV_CMD_LOGGING_STOP) {
			_mavlink->request_stop_ulog_streaming();
		}

		if (!send_ack) {
			_cmd_pub.publish(vehicle_command);
		}
	}

	if (send_ack) {
		acknowledge(msg->sysid, msg->compid, cmd_mavlink.command, result);
	}
}

uint8_t MavlinkReceiver::handle_request_message_command(uint16_t message_id, float param2, float param3, float param4,
		float param5, float param6, float param7)
{
	bool stream_found = false;
	bool message_sent = false;

	for (const auto &stream : _mavlink->get_streams()) {
		if (stream->get_id() == message_id) {
			stream_found = true;
			message_sent = stream->request_message(param2, param3, param4, param5, param6, param7);
			break;
		}
	}

	if (!stream_found) {
		// If we don't find the stream, we can configure it with rate 0 and then trigger it once.
		const char *stream_name = get_stream_name(message_id);

		if (stream_name != nullptr) {
			_mavlink->configure_stream_threadsafe(stream_name, 0.0f);

			// Now we try again to send it.
			for (const auto &stream : _mavlink->get_streams()) {
				if (stream->get_id() == message_id) {
					message_sent = stream->request_message(param2, param3, param4, param5, param6, param7);
					break;
				}
			}
		}
	}

	return (message_sent ? vehicle_command_ack_s::VEHICLE_RESULT_ACCEPTED : vehicle_command_ack_s::VEHICLE_RESULT_DENIED);
}


void
MavlinkReceiver::handle_message_command_ack(mavlink_message_t *msg)
{
	mavlink_command_ack_t ack;
	mavlink_msg_command_ack_decode(msg, &ack);

	MavlinkCommandSender::instance().handle_mavlink_command_ack(ack, msg->sysid, msg->compid, _mavlink->get_channel());

	vehicle_command_ack_s command_ack{};

	command_ack.timestamp = hrt_absolute_time();
	command_ack.result_param2 = ack.result_param2;
	command_ack.command = ack.command;
	command_ack.result = ack.result;
	command_ack.from_external = true;
	command_ack.result_param1 = ack.progress;
	command_ack.target_system = ack.target_system;
	command_ack.target_component = ack.target_component;

	_cmd_ack_pub.publish(command_ack);

	// TODO: move it to the same place that sent the command
	if (ack.result != MAV_RESULT_ACCEPTED && ack.result != MAV_RESULT_IN_PROGRESS) {
		if (msg->compid == MAV_COMP_ID_CAMERA) {
			PX4_WARN("Got unsuccessful result %d from camera", ack.result);
		}
	}
}

void
MavlinkReceiver::handle_message_optical_flow_rad(mavlink_message_t *msg)
{
	/* optical flow */
	mavlink_optical_flow_rad_t flow;
	mavlink_msg_optical_flow_rad_decode(msg, &flow);

	optical_flow_s f{};

	f.timestamp = hrt_absolute_time();
	f.time_since_last_sonar_update = flow.time_delta_distance_us;
	f.integration_timespan  = flow.integration_time_us;
	f.pixel_flow_x_integral = flow.integrated_x;
	f.pixel_flow_y_integral = flow.integrated_y;
	f.gyro_x_rate_integral  = flow.integrated_xgyro;
	f.gyro_y_rate_integral  = flow.integrated_ygyro;
	f.gyro_z_rate_integral  = flow.integrated_zgyro;
	f.gyro_temperature      = flow.temperature;
	f.ground_distance_m     = flow.distance;
	f.quality               = flow.quality;
	f.sensor_id             = flow.sensor_id;
	f.max_flow_rate         = _param_sens_flow_maxr.get();
	f.min_ground_distance   = _param_sens_flow_minhgt.get();
	f.max_ground_distance   = _param_sens_flow_maxhgt.get();

	/* read flow sensor parameters */
	const Rotation flow_rot = (Rotation)_param_sens_flow_rot.get();

	/* rotate measurements according to parameter */
	float zero_val = 0.0f;
	rotate_3f(flow_rot, f.pixel_flow_x_integral, f.pixel_flow_y_integral, zero_val);
	rotate_3f(flow_rot, f.gyro_x_rate_integral, f.gyro_y_rate_integral, f.gyro_z_rate_integral);

	_flow_pub.publish(f);

	/* Use distance value for distance sensor topic */
	if (flow.distance > 0.0f) { // negative values signal invalid data

		distance_sensor_s d{};

		d.timestamp = f.timestamp;
		d.min_distance = 0.3f;
		d.max_distance = 5.0f;
		d.current_distance = flow.distance; /* both are in m */
		d.type = 1;
		d.id = distance_sensor_s::MAV_DISTANCE_SENSOR_ULTRASOUND;
		d.orientation = distance_sensor_s::ROTATION_DOWNWARD_FACING;
		d.variance = 0.0;

		_flow_distance_sensor_pub.publish(d);
	}
}

void
MavlinkReceiver::handle_message_hil_optical_flow(mavlink_message_t *msg)
{
	/* optical flow */
	mavlink_hil_optical_flow_t flow;
	mavlink_msg_hil_optical_flow_decode(msg, &flow);

	optical_flow_s f{};

	f.timestamp = hrt_absolute_time(); // XXX we rely on the system time for now and not flow.time_usec;
	f.integration_timespan = flow.integration_time_us;
	f.pixel_flow_x_integral = flow.integrated_x;
	f.pixel_flow_y_integral = flow.integrated_y;
	f.gyro_x_rate_integral = flow.integrated_xgyro;
	f.gyro_y_rate_integral = flow.integrated_ygyro;
	f.gyro_z_rate_integral = flow.integrated_zgyro;
	f.time_since_last_sonar_update = flow.time_delta_distance_us;
	f.ground_distance_m = flow.distance;
	f.quality = flow.quality;
	f.sensor_id = flow.sensor_id;
	f.gyro_temperature = flow.temperature;

	_flow_pub.publish(f);

	/* Use distance value for distance sensor topic */
	distance_sensor_s d{};

	d.timestamp = hrt_absolute_time();
	d.min_distance = 0.3f;
	d.max_distance = 5.0f;
	d.current_distance = flow.distance; /* both are in m */
	d.type = distance_sensor_s::MAV_DISTANCE_SENSOR_LASER;
	d.id = 0;
	d.orientation = distance_sensor_s::ROTATION_DOWNWARD_FACING;
	d.variance = 0.0;

	_flow_distance_sensor_pub.publish(d);
}

void
MavlinkReceiver::handle_message_set_mode(mavlink_message_t *msg)
{
	mavlink_set_mode_t new_mode;
	mavlink_msg_set_mode_decode(msg, &new_mode);

	union px4_custom_mode custom_mode;
	custom_mode.data = new_mode.custom_mode;

	vehicle_command_s vcmd{};

	vcmd.timestamp = hrt_absolute_time();

	/* copy the content of mavlink_command_long_t cmd_mavlink into command_t cmd */
	vcmd.param1 = (float)new_mode.base_mode;
	vcmd.param2 = (float)custom_mode.main_mode;
	vcmd.param3 = (float)custom_mode.sub_mode;

	vcmd.command = vehicle_command_s::VEHICLE_CMD_DO_SET_MODE;
	vcmd.target_system = new_mode.target_system;
	vcmd.target_component = MAV_COMP_ID_ALL;
	vcmd.source_system = msg->sysid;
	vcmd.source_component = msg->compid;
	vcmd.confirmation = true;
	vcmd.from_external = true;

	_cmd_pub.publish(vcmd);
}

void
MavlinkReceiver::handle_message_distance_sensor(mavlink_message_t *msg)
{
	mavlink_distance_sensor_t dist_sensor;
	mavlink_msg_distance_sensor_decode(msg, &dist_sensor);

	distance_sensor_s ds{};

	ds.timestamp        = hrt_absolute_time(); /* Use system time for now, don't trust sender to attach correct timestamp */
	ds.min_distance     = static_cast<float>(dist_sensor.min_distance) * 1e-2f;     /* cm to m */
	ds.max_distance     = static_cast<float>(dist_sensor.max_distance) * 1e-2f;     /* cm to m */
	ds.current_distance = static_cast<float>(dist_sensor.current_distance) * 1e-2f; /* cm to m */
	ds.variance         = dist_sensor.covariance * 1e-4f;                           /* cm^2 to m^2 */
	ds.h_fov            = dist_sensor.horizontal_fov;
	ds.v_fov            = dist_sensor.vertical_fov;
	ds.q[0]             = dist_sensor.quaternion[0];
	ds.q[1]             = dist_sensor.quaternion[1];
	ds.q[2]             = dist_sensor.quaternion[2];
	ds.q[3]             = dist_sensor.quaternion[3];
	ds.type             = dist_sensor.type;
	ds.id               = dist_sensor.id;
	ds.orientation      = dist_sensor.orientation;

	// MAVLink DISTANCE_SENSOR signal_quality value of 0 means unset/unknown
	// quality value. Also it comes normalised between 1 and 100 while the uORB
	// signal quality is normalised between 0 and 100.
	ds.signal_quality = dist_sensor.signal_quality == 0 ? -1 : 100 * (dist_sensor.signal_quality - 1) / 99;

	_distance_sensor_pub.publish(ds);
}

void
MavlinkReceiver::handle_message_att_pos_mocap(mavlink_message_t *msg)
{
	mavlink_att_pos_mocap_t mocap;
	mavlink_msg_att_pos_mocap_decode(msg, &mocap);

	vehicle_odometry_s mocap_odom{};

	mocap_odom.timestamp = hrt_absolute_time();
	mocap_odom.timestamp_sample = _mavlink_timesync.sync_stamp(mocap.time_usec);

	mocap_odom.x = mocap.x;
	mocap_odom.y = mocap.y;
	mocap_odom.z = mocap.z;
	mocap_odom.q[0] = mocap.q[0];
	mocap_odom.q[1] = mocap.q[1];
	mocap_odom.q[2] = mocap.q[2];
	mocap_odom.q[3] = mocap.q[3];

	const size_t URT_SIZE = sizeof(mocap_odom.pose_covariance) / sizeof(mocap_odom.pose_covariance[0]);
	static_assert(URT_SIZE == (sizeof(mocap.covariance) / sizeof(mocap.covariance[0])),
		      "Odometry Pose Covariance matrix URT array size mismatch");

	for (size_t i = 0; i < URT_SIZE; i++) {
		mocap_odom.pose_covariance[i] = mocap.covariance[i];
	}

	mocap_odom.velocity_frame = vehicle_odometry_s::LOCAL_FRAME_FRD;
	mocap_odom.vx = NAN;
	mocap_odom.vy = NAN;
	mocap_odom.vz = NAN;
	mocap_odom.rollspeed = NAN;
	mocap_odom.pitchspeed = NAN;
	mocap_odom.yawspeed = NAN;
	mocap_odom.velocity_covariance[0] = NAN;

	_mocap_odometry_pub.publish(mocap_odom);
}

void
MavlinkReceiver::handle_message_set_position_target_local_ned(mavlink_message_t *msg)
{
	mavlink_set_position_target_local_ned_t set_position_target_local_ned;
	mavlink_msg_set_position_target_local_ned_decode(msg, &set_position_target_local_ned);

	const bool values_finite =
		PX4_ISFINITE(set_position_target_local_ned.x) &&
		PX4_ISFINITE(set_position_target_local_ned.y) &&
		PX4_ISFINITE(set_position_target_local_ned.z) &&
		PX4_ISFINITE(set_position_target_local_ned.vx) &&
		PX4_ISFINITE(set_position_target_local_ned.vy) &&
		PX4_ISFINITE(set_position_target_local_ned.vz) &&
		PX4_ISFINITE(set_position_target_local_ned.afx) &&
		PX4_ISFINITE(set_position_target_local_ned.afy) &&
		PX4_ISFINITE(set_position_target_local_ned.afz) &&
		PX4_ISFINITE(set_position_target_local_ned.yaw);

	/* Only accept messages which are intended for this system */
	if ((mavlink_system.sysid == set_position_target_local_ned.target_system ||
	     set_position_target_local_ned.target_system == 0) &&
	    (mavlink_system.compid == set_position_target_local_ned.target_component ||
	     set_position_target_local_ned.target_component == 0) &&
	    values_finite) {

		offboard_control_mode_s offboard_control_mode{};

		/* convert mavlink type (local, NED) to uORB offboard control struct */
		offboard_control_mode.ignore_position = (bool)(set_position_target_local_ned.type_mask & 0x7);
		offboard_control_mode.ignore_alt_hold = (bool)(set_position_target_local_ned.type_mask & 0x4);
		offboard_control_mode.ignore_velocity = (bool)(set_position_target_local_ned.type_mask & 0x38);
		offboard_control_mode.ignore_acceleration_force = (bool)(set_position_target_local_ned.type_mask & 0x1C0);
		offboard_control_mode.ignore_attitude = (bool)(set_position_target_local_ned.type_mask & 0x400);
		offboard_control_mode.ignore_bodyrate_x = (bool)(set_position_target_local_ned.type_mask & 0x800);
		offboard_control_mode.ignore_bodyrate_y = (bool)(set_position_target_local_ned.type_mask & 0x800);
		offboard_control_mode.ignore_bodyrate_z = (bool)(set_position_target_local_ned.type_mask & 0x800);

		/* yaw ignore flag mapps to ignore_attitude */
		bool is_force_sp = (bool)(set_position_target_local_ned.type_mask & (1 << 9));

		bool is_takeoff_sp = (bool)(set_position_target_local_ned.type_mask & 0x1000);
		bool is_land_sp = (bool)(set_position_target_local_ned.type_mask & 0x2000);
		bool is_loiter_sp = (bool)(set_position_target_local_ned.type_mask & 0x3000);
		bool is_idle_sp = (bool)(set_position_target_local_ned.type_mask & 0x4000);

		offboard_control_mode.timestamp = hrt_absolute_time();
		_offboard_control_mode_pub.publish(offboard_control_mode);

		/* If we are in offboard control mode and offboard control loop through is enabled
		 * also publish the setpoint topic which is read by the controller */
		if (_mavlink->get_forward_externalsp()) {

			vehicle_control_mode_s control_mode{};
			_control_mode_sub.copy(&control_mode);

			if (control_mode.flag_control_offboard_enabled) {
				if (is_force_sp && offboard_control_mode.ignore_position &&
				    offboard_control_mode.ignore_velocity) {

					PX4_WARN("force setpoint not supported");

				} else {
					/* It's not a pure force setpoint: publish to setpoint triplet  topic */
					position_setpoint_triplet_s pos_sp_triplet{};

					pos_sp_triplet.timestamp = hrt_absolute_time();
					pos_sp_triplet.previous.valid = false;
					pos_sp_triplet.next.valid = false;
					pos_sp_triplet.current.valid = true;

					/* Order of statements matters. Takeoff can override loiter.
					 * See https://github.com/mavlink/mavlink/pull/670 for a broader conversation. */
					if (is_loiter_sp) {
						pos_sp_triplet.current.type = position_setpoint_s::SETPOINT_TYPE_LOITER;

					} else if (is_takeoff_sp) {
						pos_sp_triplet.current.type = position_setpoint_s::SETPOINT_TYPE_TAKEOFF;

					} else if (is_land_sp) {
						pos_sp_triplet.current.type = position_setpoint_s::SETPOINT_TYPE_LAND;

					} else if (is_idle_sp) {
						pos_sp_triplet.current.type = position_setpoint_s::SETPOINT_TYPE_IDLE;

					} else {
						pos_sp_triplet.current.type = position_setpoint_s::SETPOINT_TYPE_POSITION;
					}

					/* set the local pos values */
					if (!offboard_control_mode.ignore_position) {

						pos_sp_triplet.current.position_valid = true;
						pos_sp_triplet.current.x = set_position_target_local_ned.x;
						pos_sp_triplet.current.y = set_position_target_local_ned.y;
						pos_sp_triplet.current.z = set_position_target_local_ned.z;

					} else {
						pos_sp_triplet.current.position_valid = false;
					}

					/* set the local vel values */
					if (!offboard_control_mode.ignore_velocity) {

						pos_sp_triplet.current.velocity_valid = true;
						pos_sp_triplet.current.vx = set_position_target_local_ned.vx;
						pos_sp_triplet.current.vy = set_position_target_local_ned.vy;
						pos_sp_triplet.current.vz = set_position_target_local_ned.vz;

						pos_sp_triplet.current.velocity_frame = set_position_target_local_ned.coordinate_frame;

					} else {
						pos_sp_triplet.current.velocity_valid = false;
					}

					if (!offboard_control_mode.ignore_alt_hold) {
						pos_sp_triplet.current.alt_valid = true;
						pos_sp_triplet.current.z = set_position_target_local_ned.z;

					} else {
						pos_sp_triplet.current.alt_valid = false;
					}

					/* set the local acceleration values if the setpoint type is 'local pos' and none
					 * of the accelerations fields is set to 'ignore' */
					if (!offboard_control_mode.ignore_acceleration_force) {

						pos_sp_triplet.current.acceleration_valid = true;
						pos_sp_triplet.current.a_x = set_position_target_local_ned.afx;
						pos_sp_triplet.current.a_y = set_position_target_local_ned.afy;
						pos_sp_triplet.current.a_z = set_position_target_local_ned.afz;
						pos_sp_triplet.current.acceleration_is_force = is_force_sp;

					} else {
						pos_sp_triplet.current.acceleration_valid = false;
					}

					/* set the yaw sp value */
					if (!offboard_control_mode.ignore_attitude) {
						pos_sp_triplet.current.yaw_valid = true;
						pos_sp_triplet.current.yaw = set_position_target_local_ned.yaw;

					} else {
						pos_sp_triplet.current.yaw_valid = false;
					}

					/* set the yawrate sp value */
					if (!(offboard_control_mode.ignore_bodyrate_x ||
					      offboard_control_mode.ignore_bodyrate_y ||
					      offboard_control_mode.ignore_bodyrate_z)) {

						pos_sp_triplet.current.yawspeed_valid = true;
						pos_sp_triplet.current.yawspeed = set_position_target_local_ned.yaw_rate;

					} else {
						pos_sp_triplet.current.yawspeed_valid = false;
					}

					//XXX handle global pos setpoints (different MAV frames)
					_pos_sp_triplet_pub.publish(pos_sp_triplet);
				}
			}
		}
	}
}

void
MavlinkReceiver::handle_message_set_position_target_global_int(mavlink_message_t *msg)
{
	mavlink_set_position_target_global_int_t set_position_target_global_int;
	mavlink_msg_set_position_target_global_int_decode(msg, &set_position_target_global_int);

	const bool values_finite =
		PX4_ISFINITE(set_position_target_global_int.alt) &&
		PX4_ISFINITE(set_position_target_global_int.vx) &&
		PX4_ISFINITE(set_position_target_global_int.vy) &&
		PX4_ISFINITE(set_position_target_global_int.vz) &&
		PX4_ISFINITE(set_position_target_global_int.afx) &&
		PX4_ISFINITE(set_position_target_global_int.afy) &&
		PX4_ISFINITE(set_position_target_global_int.afz) &&
		PX4_ISFINITE(set_position_target_global_int.yaw);

	/* Only accept messages which are intended for this system */
	if ((mavlink_system.sysid == set_position_target_global_int.target_system ||
	     set_position_target_global_int.target_system == 0) &&
	    (mavlink_system.compid == set_position_target_global_int.target_component ||
	     set_position_target_global_int.target_component == 0) &&
	    values_finite) {

		offboard_control_mode_s offboard_control_mode{};

		/* convert mavlink type (local, NED) to uORB offboard control struct */
		offboard_control_mode.ignore_position = (bool)(set_position_target_global_int.type_mask &
							(POSITION_TARGET_TYPEMASK::POSITION_TARGET_TYPEMASK_X_IGNORE
									| POSITION_TARGET_TYPEMASK::POSITION_TARGET_TYPEMASK_Y_IGNORE
									| POSITION_TARGET_TYPEMASK::POSITION_TARGET_TYPEMASK_Z_IGNORE));
		offboard_control_mode.ignore_alt_hold = (bool)(set_position_target_global_int.type_mask & 0x4);
		offboard_control_mode.ignore_velocity = (bool)(set_position_target_global_int.type_mask &
							(POSITION_TARGET_TYPEMASK::POSITION_TARGET_TYPEMASK_VX_IGNORE
									| POSITION_TARGET_TYPEMASK::POSITION_TARGET_TYPEMASK_VY_IGNORE
									| POSITION_TARGET_TYPEMASK::POSITION_TARGET_TYPEMASK_VZ_IGNORE));
		offboard_control_mode.ignore_acceleration_force = (bool)(set_position_target_global_int.type_mask &
				(POSITION_TARGET_TYPEMASK::POSITION_TARGET_TYPEMASK_AX_IGNORE
				 | POSITION_TARGET_TYPEMASK::POSITION_TARGET_TYPEMASK_AY_IGNORE
				 | POSITION_TARGET_TYPEMASK::POSITION_TARGET_TYPEMASK_AZ_IGNORE));
		/* yaw ignore flag mapps to ignore_attitude */
		offboard_control_mode.ignore_attitude = (bool)(set_position_target_global_int.type_mask &
							POSITION_TARGET_TYPEMASK::POSITION_TARGET_TYPEMASK_YAW_IGNORE);
		offboard_control_mode.ignore_bodyrate_x = (bool)(set_position_target_global_int.type_mask &
				POSITION_TARGET_TYPEMASK::POSITION_TARGET_TYPEMASK_YAW_RATE_IGNORE);
		offboard_control_mode.ignore_bodyrate_y = (bool)(set_position_target_global_int.type_mask &
				POSITION_TARGET_TYPEMASK::POSITION_TARGET_TYPEMASK_YAW_RATE_IGNORE);
		offboard_control_mode.ignore_bodyrate_z = (bool)(set_position_target_global_int.type_mask &
				POSITION_TARGET_TYPEMASK::POSITION_TARGET_TYPEMASK_YAW_RATE_IGNORE);

		bool is_force_sp = (bool)(set_position_target_global_int.type_mask & (1 << 9));

		offboard_control_mode.timestamp = hrt_absolute_time();
		_offboard_control_mode_pub.publish(offboard_control_mode);

		/* If we are in offboard control mode and offboard control loop through is enabled
		 * also publish the setpoint topic which is read by the controller */
		if (_mavlink->get_forward_externalsp()) {

			vehicle_control_mode_s control_mode{};
			_control_mode_sub.copy(&control_mode);

			if (control_mode.flag_control_offboard_enabled) {
				if (is_force_sp && offboard_control_mode.ignore_position &&
				    offboard_control_mode.ignore_velocity) {

					PX4_WARN("force setpoint not supported");

				} else {
					/* It's not a pure force setpoint: publish to setpoint triplet  topic */
					position_setpoint_triplet_s pos_sp_triplet{};

					pos_sp_triplet.timestamp = hrt_absolute_time();
					pos_sp_triplet.previous.valid = false;
					pos_sp_triplet.next.valid = false;
					pos_sp_triplet.current.valid = true;

					/* Order of statements matters. Takeoff can override loiter.
					 * See https://github.com/mavlink/mavlink/pull/670 for a broader conversation. */
					if (set_position_target_global_int.type_mask & 0x3000) { //Loiter setpoint
						pos_sp_triplet.current.type = position_setpoint_s::SETPOINT_TYPE_LOITER;

					} else if (set_position_target_global_int.type_mask & 0x1000) { //Takeoff setpoint
						pos_sp_triplet.current.type = position_setpoint_s::SETPOINT_TYPE_TAKEOFF;

					} else if (set_position_target_global_int.type_mask & 0x2000) { //Land setpoint
						pos_sp_triplet.current.type = position_setpoint_s::SETPOINT_TYPE_LAND;

					} else if (set_position_target_global_int.type_mask & 0x4000) { //Idle setpoint
						pos_sp_triplet.current.type = position_setpoint_s::SETPOINT_TYPE_IDLE;

					} else {
						pos_sp_triplet.current.type = position_setpoint_s::SETPOINT_TYPE_POSITION;
					}

					/* set the local pos values */
					vehicle_local_position_s local_pos{};

					if (!offboard_control_mode.ignore_position && _vehicle_local_position_sub.copy(&local_pos)) {
						if (!globallocalconverter_initialized()) {
							globallocalconverter_init(local_pos.ref_lat, local_pos.ref_lon,
										  local_pos.ref_alt, local_pos.ref_timestamp);
							pos_sp_triplet.current.position_valid = false;

						} else {
							globallocalconverter_tolocal(set_position_target_global_int.lat_int / 1e7,
										     set_position_target_global_int.lon_int / 1e7, set_position_target_global_int.alt,
										     &pos_sp_triplet.current.x, &pos_sp_triplet.current.y, &pos_sp_triplet.current.z);
							pos_sp_triplet.current.position_valid = true;
						}

					} else {
						pos_sp_triplet.current.position_valid = false;
					}

					/* set the local velocity values */
					if (!offboard_control_mode.ignore_velocity) {

						pos_sp_triplet.current.velocity_valid = true;
						pos_sp_triplet.current.vx = set_position_target_global_int.vx;
						pos_sp_triplet.current.vy = set_position_target_global_int.vy;
						pos_sp_triplet.current.vz = set_position_target_global_int.vz;

						pos_sp_triplet.current.velocity_frame = set_position_target_global_int.coordinate_frame;

					} else {
						pos_sp_triplet.current.velocity_valid = false;
					}

					if (!offboard_control_mode.ignore_alt_hold) {
						pos_sp_triplet.current.alt_valid = true;

					} else {
						pos_sp_triplet.current.alt_valid = false;
					}

					/* set the local acceleration values if the setpoint type is 'local pos' and none
					 * of the accelerations fields is set to 'ignore' */
					if (!offboard_control_mode.ignore_acceleration_force) {

						pos_sp_triplet.current.acceleration_valid = true;
						pos_sp_triplet.current.a_x = set_position_target_global_int.afx;
						pos_sp_triplet.current.a_y = set_position_target_global_int.afy;
						pos_sp_triplet.current.a_z = set_position_target_global_int.afz;
						pos_sp_triplet.current.acceleration_is_force = is_force_sp;

					} else {
						pos_sp_triplet.current.acceleration_valid = false;
					}

					/* set the yaw setpoint */
					if (!offboard_control_mode.ignore_attitude) {
						pos_sp_triplet.current.yaw_valid = true;
						pos_sp_triplet.current.yaw = set_position_target_global_int.yaw;

					} else {
						pos_sp_triplet.current.yaw_valid = false;
					}

					/* set the yawrate sp value */
					if (!(offboard_control_mode.ignore_bodyrate_x ||
					      offboard_control_mode.ignore_bodyrate_y ||
					      offboard_control_mode.ignore_bodyrate_z)) {

						pos_sp_triplet.current.yawspeed_valid = true;
						pos_sp_triplet.current.yawspeed = set_position_target_global_int.yaw_rate;

					} else {
						pos_sp_triplet.current.yawspeed_valid = false;
					}

					_pos_sp_triplet_pub.publish(pos_sp_triplet);
				}
			}
		}
	}
}

void
MavlinkReceiver::handle_message_set_actuator_control_target(mavlink_message_t *msg)
{
	mavlink_set_actuator_control_target_t set_actuator_control_target;
	mavlink_msg_set_actuator_control_target_decode(msg, &set_actuator_control_target);

	bool values_finite =
		PX4_ISFINITE(set_actuator_control_target.controls[0]) &&
		PX4_ISFINITE(set_actuator_control_target.controls[1]) &&
		PX4_ISFINITE(set_actuator_control_target.controls[2]) &&
		PX4_ISFINITE(set_actuator_control_target.controls[3]) &&
		PX4_ISFINITE(set_actuator_control_target.controls[4]) &&
		PX4_ISFINITE(set_actuator_control_target.controls[5]) &&
		PX4_ISFINITE(set_actuator_control_target.controls[6]) &&
		PX4_ISFINITE(set_actuator_control_target.controls[7]);

	if ((mavlink_system.sysid == set_actuator_control_target.target_system ||
	     set_actuator_control_target.target_system == 0) &&
	    (mavlink_system.compid == set_actuator_control_target.target_component ||
	     set_actuator_control_target.target_component == 0) &&
	    values_finite) {

#if defined(ENABLE_LOCKSTEP_SCHEDULER)
		PX4_ERR("SET_ACTUATOR_CONTROL_TARGET not supported with lockstep enabled");
		PX4_ERR("Please disable lockstep for actuator offboard control:");
		PX4_ERR("https://dev.px4.io/master/en/simulation/#disable-lockstep-simulation");
		return;
#endif
		/* Ignore all setpoints except when controlling the gimbal(group_mlx==2) as we are setting raw actuators here */
		bool ignore_setpoints = bool(set_actuator_control_target.group_mlx != 2);

		offboard_control_mode_s offboard_control_mode{};

		offboard_control_mode.ignore_thrust             = ignore_setpoints;
		offboard_control_mode.ignore_attitude           = ignore_setpoints;
		offboard_control_mode.ignore_bodyrate_x         = ignore_setpoints;
		offboard_control_mode.ignore_bodyrate_y         = ignore_setpoints;
		offboard_control_mode.ignore_bodyrate_z         = ignore_setpoints;
		offboard_control_mode.ignore_position           = ignore_setpoints;
		offboard_control_mode.ignore_velocity           = ignore_setpoints;
		offboard_control_mode.ignore_acceleration_force = ignore_setpoints;

		offboard_control_mode.timestamp = hrt_absolute_time();

		_offboard_control_mode_pub.publish(offboard_control_mode);

		/* If we are in offboard control mode, publish the actuator controls */
		vehicle_control_mode_s control_mode{};
		_control_mode_sub.copy(&control_mode);

		if (control_mode.flag_control_offboard_enabled) {

			actuator_controls_s actuator_controls{};
			actuator_controls.timestamp = hrt_absolute_time();

			/* Set duty cycles for the servos in the actuator_controls message */
			for (size_t i = 0; i < 8; i++) {
				actuator_controls.control[i] = set_actuator_control_target.controls[i];
			}

			switch (set_actuator_control_target.group_mlx) {
			case 0:
				_actuator_controls_pubs[0].publish(actuator_controls);
				break;

			case 1:
				_actuator_controls_pubs[1].publish(actuator_controls);
				break;

			case 2:
				_actuator_controls_pubs[2].publish(actuator_controls);
				break;

			case 3:
				_actuator_controls_pubs[3].publish(actuator_controls);
				break;

			default:
				break;
			}
		}
	}

}

void
MavlinkReceiver::handle_message_gps_global_origin(mavlink_message_t *msg)
{
	mavlink_gps_global_origin_t origin;
	mavlink_msg_gps_global_origin_decode(msg, &origin);

	if (!globallocalconverter_initialized()) {
		/* Set reference point conversion of local coordiantes <--> global coordinates */
		globallocalconverter_init((double)origin.latitude * 1.0e-7, (double)origin.longitude * 1.0e-7,
					  (float)origin.altitude * 1.0e-3f, hrt_absolute_time());
		_global_ref_timestamp = hrt_absolute_time();

	}
}

void
MavlinkReceiver::handle_message_vision_position_estimate(mavlink_message_t *msg)
{
	mavlink_vision_position_estimate_t ev;
	mavlink_msg_vision_position_estimate_decode(msg, &ev);

	vehicle_odometry_s visual_odom{};

	visual_odom.timestamp = hrt_absolute_time();
	visual_odom.timestamp_sample = _mavlink_timesync.sync_stamp(ev.usec);

	visual_odom.x = ev.x;
	visual_odom.y = ev.y;
	visual_odom.z = ev.z;
	matrix::Quatf q(matrix::Eulerf(ev.roll, ev.pitch, ev.yaw));
	q.copyTo(visual_odom.q);

<<<<<<< HEAD
	// TODO:
	// - add a MAV_FRAME_*_OTHER to the Mavlink MAV_FRAME enum IOT define
	// a frame of reference which is not aligned with NED or ENU
	// - add usage on the estimator side
=======
>>>>>>> d791c8ba
	visual_odom.local_frame = vehicle_odometry_s::LOCAL_FRAME_NED;

	const size_t URT_SIZE = sizeof(visual_odom.pose_covariance) / sizeof(visual_odom.pose_covariance[0]);
	static_assert(URT_SIZE == (sizeof(ev.covariance) / sizeof(ev.covariance[0])),
		      "Odometry Pose Covariance matrix URT array size mismatch");

	for (size_t i = 0; i < URT_SIZE; i++) {
		visual_odom.pose_covariance[i] = ev.covariance[i];
	}

	visual_odom.velocity_frame = vehicle_odometry_s::LOCAL_FRAME_FRD;
	visual_odom.vx = NAN;
	visual_odom.vy = NAN;
	visual_odom.vz = NAN;
	visual_odom.rollspeed = NAN;
	visual_odom.pitchspeed = NAN;
	visual_odom.yawspeed = NAN;
	visual_odom.velocity_covariance[0] = NAN;

	_visual_odometry_pub.publish(visual_odom);
}

void
MavlinkReceiver::handle_message_odometry(mavlink_message_t *msg)
{
	mavlink_odometry_t odom;
	mavlink_msg_odometry_decode(msg, &odom);

	vehicle_odometry_s odometry{};

	odometry.timestamp = hrt_absolute_time();
	odometry.timestamp_sample = _mavlink_timesync.sync_stamp(odom.time_usec);

	/* The position is in a local FRD frame */
	odometry.x = odom.x;
	odometry.y = odom.y;
	odometry.z = odom.z;

	/**
	 * The quaternion of the ODOMETRY msg represents a rotation from body frame
	 * to a local frame
	 */
	matrix::Quatf q_body_to_local(odom.q);
	q_body_to_local.normalize();
	q_body_to_local.copyTo(odometry.q);

<<<<<<< HEAD
	// TODO:
	// add usage of this information on the estimator side
	// The heading of the local frame is not aligned with north
	odometry.local_frame = vehicle_odometry_s::LOCAL_FRAME_FRD;

=======
>>>>>>> d791c8ba
	// pose_covariance
	static constexpr size_t POS_URT_SIZE = sizeof(odometry.pose_covariance) / sizeof(odometry.pose_covariance[0]);
	static_assert(POS_URT_SIZE == (sizeof(odom.pose_covariance) / sizeof(odom.pose_covariance[0])),
		      "Odometry Pose Covariance matrix URT array size mismatch");

	// velocity_covariance
	static constexpr size_t VEL_URT_SIZE = sizeof(odometry.velocity_covariance) / sizeof(odometry.velocity_covariance[0]);
	static_assert(VEL_URT_SIZE == (sizeof(odom.velocity_covariance) / sizeof(odom.velocity_covariance[0])),
		      "Odometry Velocity Covariance matrix URT array size mismatch");

	// TODO: create a method to simplify covariance copy
	for (size_t i = 0; i < POS_URT_SIZE; i++) {
		odometry.pose_covariance[i] = odom.pose_covariance[i];
	}

	/**
	 * PX4 expects the body's linear velocity in the local frame,
	 * the linear velocity is rotated from the odom child_frame to the
	 * local NED frame. The angular velocity needs to be expressed in the
	 * body (fcu_frd) frame.
	 */
	if (odom.child_frame_id == MAV_FRAME_BODY_FRD) {

		odometry.velocity_frame = vehicle_odometry_s::BODY_FRAME_FRD;
		odometry.vx = odom.vx;
		odometry.vy = odom.vy;
		odometry.vz = odom.vz;

		odometry.rollspeed = odom.rollspeed;
		odometry.pitchspeed = odom.pitchspeed;
		odometry.yawspeed = odom.yawspeed;

		for (size_t i = 0; i < VEL_URT_SIZE; i++) {
			odometry.velocity_covariance[i] = odom.velocity_covariance[i];
		}

	} else {
		PX4_ERR("Body frame %u not supported. Unable to publish velocity", odom.child_frame_id);
	}

	/**
	 * Supported local frame of reference is MAV_FRAME_LOCAL_NED or MAV_FRAME_LOCAL_FRD
	 * The supported sources of the data/tesimator type are MAV_ESTIMATOR_TYPE_VISION,
	 * MAV_ESTIMATOR_TYPE_VIO and MAV_ESTIMATOR_TYPE_MOCAP
	 *
	 * @note Regarding the local frames of reference, the appropriate EKF_AID_MASK
	 * should be set in order to match a frame aligned (NED) or not aligned (FRD)
	 * with true North
	 */
	if (odom.frame_id == MAV_FRAME_LOCAL_NED || odom.frame_id == MAV_FRAME_LOCAL_FRD) {

		if (odom.frame_id == MAV_FRAME_LOCAL_NED) {
			odometry.local_frame = vehicle_odometry_s::LOCAL_FRAME_NED;

		} else {
			odometry.local_frame = vehicle_odometry_s::LOCAL_FRAME_FRD;
		}

		if (odom.estimator_type == MAV_ESTIMATOR_TYPE_VISION || odom.estimator_type == MAV_ESTIMATOR_TYPE_VIO) {
			_visual_odometry_pub.publish(odometry);

		} else if (odom.estimator_type == MAV_ESTIMATOR_TYPE_MOCAP) {
			_mocap_odometry_pub.publish(odometry);

		} else {
			PX4_ERR("Estimator source %u not supported. Unable to publish pose and velocity", odom.estimator_type);
		}

	} else {
		PX4_ERR("Local frame %u not supported. Unable to publish pose and velocity", odom.frame_id);
	}
}

void MavlinkReceiver::fill_thrust(float *thrust_body_array, uint8_t vehicle_type, float thrust)
{
	// Fill correct field by checking frametype
	// TODO: add as needed
	switch (_mavlink->get_system_type()) {
	case MAV_TYPE_GENERIC:
		break;

	case MAV_TYPE_FIXED_WING:
	case MAV_TYPE_GROUND_ROVER:
		thrust_body_array[0] = thrust;
		break;

	case MAV_TYPE_QUADROTOR:
	case MAV_TYPE_HEXAROTOR:
	case MAV_TYPE_OCTOROTOR:
	case MAV_TYPE_TRICOPTER:
	case MAV_TYPE_HELICOPTER:
	case MAV_TYPE_COAXIAL:
		thrust_body_array[2] = -thrust;
		break;

	case MAV_TYPE_SUBMARINE:
		thrust_body_array[0] = thrust;
		break;

	case MAV_TYPE_VTOL_DUOROTOR:
	case MAV_TYPE_VTOL_QUADROTOR:
	case MAV_TYPE_VTOL_TILTROTOR:
	case MAV_TYPE_VTOL_RESERVED2:
	case MAV_TYPE_VTOL_RESERVED3:
	case MAV_TYPE_VTOL_RESERVED4:
	case MAV_TYPE_VTOL_RESERVED5:
		switch (vehicle_type) {
		case vehicle_status_s::VEHICLE_TYPE_FIXED_WING:
			thrust_body_array[0] = thrust;

			break;

		case vehicle_status_s::VEHICLE_TYPE_ROTARY_WING:
			thrust_body_array[2] = -thrust;

			break;

		default:
			// This should never happen
			break;
		}

		break;
	}
}

void
MavlinkReceiver::handle_message_set_attitude_target(mavlink_message_t *msg)
{
	mavlink_set_attitude_target_t set_attitude_target;
	mavlink_msg_set_attitude_target_decode(msg, &set_attitude_target);

	bool values_finite =
		PX4_ISFINITE(set_attitude_target.q[0]) &&
		PX4_ISFINITE(set_attitude_target.q[1]) &&
		PX4_ISFINITE(set_attitude_target.q[2]) &&
		PX4_ISFINITE(set_attitude_target.q[3]) &&
		PX4_ISFINITE(set_attitude_target.thrust) &&
		PX4_ISFINITE(set_attitude_target.body_roll_rate) &&
		PX4_ISFINITE(set_attitude_target.body_pitch_rate) &&
		PX4_ISFINITE(set_attitude_target.body_yaw_rate);

	/* Only accept messages which are intended for this system */
	if ((mavlink_system.sysid == set_attitude_target.target_system ||
	     set_attitude_target.target_system == 0) &&
	    (mavlink_system.compid == set_attitude_target.target_component ||
	     set_attitude_target.target_component == 0) &&
	    values_finite) {

		offboard_control_mode_s offboard_control_mode{};

		/* set correct ignore flags for thrust field: copy from mavlink message */
		offboard_control_mode.ignore_thrust = (bool)(set_attitude_target.type_mask & (1 << 6));

		/*
		 * The tricky part in parsing this message is that the offboard sender *can* set attitude and thrust
		 * using different messages. Eg.: First send set_attitude_target containing the attitude and ignore
		 * bits set for everything else and then send set_attitude_target containing the thrust and ignore bits
		 * set for everything else.
		 */

		/*
		 * if attitude or body rate have been used (not ignored) previously and this message only sends
		 * throttle and has the ignore bits set for attitude and rates don't change the flags for attitude and
		 * body rates to keep the controllers running
		 */
		bool ignore_bodyrate_msg_x = (bool)(set_attitude_target.type_mask & 0x1);
		bool ignore_bodyrate_msg_y = (bool)(set_attitude_target.type_mask & 0x2);
		bool ignore_bodyrate_msg_z = (bool)(set_attitude_target.type_mask & 0x4);
		bool ignore_attitude_msg = (bool)(set_attitude_target.type_mask & (1 << 7));


		if ((ignore_bodyrate_msg_x || ignore_bodyrate_msg_y ||
		     ignore_bodyrate_msg_z) &&
		    ignore_attitude_msg && !offboard_control_mode.ignore_thrust) {

			/* Message want's us to ignore everything except thrust: only ignore if previously ignored */
			offboard_control_mode.ignore_bodyrate_x = ignore_bodyrate_msg_x && offboard_control_mode.ignore_bodyrate_x;
			offboard_control_mode.ignore_bodyrate_y = ignore_bodyrate_msg_y && offboard_control_mode.ignore_bodyrate_y;
			offboard_control_mode.ignore_bodyrate_z = ignore_bodyrate_msg_z && offboard_control_mode.ignore_bodyrate_z;
			offboard_control_mode.ignore_attitude = ignore_attitude_msg && offboard_control_mode.ignore_attitude;

		} else {
			offboard_control_mode.ignore_bodyrate_x = ignore_bodyrate_msg_x;
			offboard_control_mode.ignore_bodyrate_y = ignore_bodyrate_msg_y;
			offboard_control_mode.ignore_bodyrate_z = ignore_bodyrate_msg_z;
			offboard_control_mode.ignore_attitude = ignore_attitude_msg;
		}

		offboard_control_mode.ignore_position = true;
		offboard_control_mode.ignore_velocity = true;
		offboard_control_mode.ignore_acceleration_force = true;

		offboard_control_mode.timestamp = hrt_absolute_time();

		_offboard_control_mode_pub.publish(offboard_control_mode);

		/* If we are in offboard control mode and offboard control loop through is enabled
		 * also publish the setpoint topic which is read by the controller */
		if (_mavlink->get_forward_externalsp()) {

			vehicle_control_mode_s control_mode{};
			_control_mode_sub.copy(&control_mode);

			if (control_mode.flag_control_offboard_enabled) {
				vehicle_status_s vehicle_status{};
				_vehicle_status_sub.copy(&vehicle_status);

				/* Publish attitude setpoint if attitude and thrust ignore bits are not set */
				if (!(offboard_control_mode.ignore_attitude)) {
					vehicle_attitude_setpoint_s att_sp = {};
					att_sp.timestamp = hrt_absolute_time();

					if (!ignore_attitude_msg) { // only copy att sp if message contained new data
						matrix::Quatf q(set_attitude_target.q);
						q.copyTo(att_sp.q_d);

						matrix::Eulerf euler{q};
						att_sp.roll_body = euler.phi();
						att_sp.pitch_body = euler.theta();
						att_sp.yaw_body = euler.psi();
						att_sp.yaw_sp_move_rate = 0.0f;
					}

					if (!offboard_control_mode.ignore_thrust) { // dont't overwrite thrust if it's invalid
						fill_thrust(att_sp.thrust_body, vehicle_status.vehicle_type, set_attitude_target.thrust);
					}

					// Publish attitude setpoint
					if (vehicle_status.is_vtol && (vehicle_status.vehicle_type == vehicle_status_s::VEHICLE_TYPE_ROTARY_WING)) {
						_mc_virtual_att_sp_pub.publish(att_sp);

					} else if (vehicle_status.is_vtol && (vehicle_status.vehicle_type == vehicle_status_s::VEHICLE_TYPE_FIXED_WING)) {
						_fw_virtual_att_sp_pub.publish(att_sp);

					} else {
						_att_sp_pub.publish(att_sp);
					}
				}

				/* Publish attitude rate setpoint if bodyrate and thrust ignore bits are not set */
				if (!offboard_control_mode.ignore_bodyrate_x ||
				    !offboard_control_mode.ignore_bodyrate_y ||
				    !offboard_control_mode.ignore_bodyrate_z) {

					vehicle_rates_setpoint_s rates_sp{};

					rates_sp.timestamp = hrt_absolute_time();

					// only copy att rates sp if message contained new data
					if (!ignore_bodyrate_msg_x) {
						rates_sp.roll = set_attitude_target.body_roll_rate;
					}

					if (!ignore_bodyrate_msg_y) {
						rates_sp.pitch = set_attitude_target.body_pitch_rate;
					}

					if (!ignore_bodyrate_msg_z) {
						rates_sp.yaw = set_attitude_target.body_yaw_rate;
					}

					if (!offboard_control_mode.ignore_thrust) { // dont't overwrite thrust if it's invalid
						fill_thrust(rates_sp.thrust_body, vehicle_status.vehicle_type, set_attitude_target.thrust);
					}

					_rates_sp_pub.publish(rates_sp);
				}
			}
		}
	}
}

void
MavlinkReceiver::handle_message_radio_status(mavlink_message_t *msg)
{
	/* telemetry status supported only on first ORB_MULTI_MAX_INSTANCES mavlink channels */
	if (_mavlink->get_channel() < (mavlink_channel_t)ORB_MULTI_MAX_INSTANCES) {
		mavlink_radio_status_t rstatus;
		mavlink_msg_radio_status_decode(msg, &rstatus);

		radio_status_s status{};

		status.timestamp = hrt_absolute_time();
		status.rssi = rstatus.rssi;
		status.remote_rssi = rstatus.remrssi;
		status.txbuf = rstatus.txbuf;
		status.noise = rstatus.noise;
		status.remote_noise = rstatus.remnoise;
		status.rxerrors = rstatus.rxerrors;
		status.fix = rstatus.fixed;

		_mavlink->update_radio_status(status);

		_radio_status_pub.publish(status);
	}
}

void
MavlinkReceiver::handle_message_ping(mavlink_message_t *msg)
{
	mavlink_ping_t ping;
	mavlink_msg_ping_decode(msg, &ping);

	if ((ping.target_system == 0) &&
	    (ping.target_component == 0)) {	   // This is a ping request. Return it to the system which requested the ping.

		ping.target_system = msg->sysid;
		ping.target_component = msg->compid;
		mavlink_msg_ping_send_struct(_mavlink->get_channel(), &ping);

	} else if ((ping.target_system == mavlink_system.sysid) &&
		   (ping.target_component ==
		    mavlink_system.compid)) { // This is a returned ping message from this system. Calculate latency from it.

		const hrt_abstime now = hrt_absolute_time();

		// Calculate round trip time
		float rtt_ms = (now - ping.time_usec) / 1000.0f;

		// Update ping statistics
		struct Mavlink::ping_statistics_s &pstats = _mavlink->get_ping_statistics();

		pstats.last_ping_time = now;

		if (pstats.last_ping_seq == 0 && ping.seq > 0) {
			// This is the first reply we are receiving from an offboard system.
			// We may have been broadcasting pings for some time before it came online,
			// and these do not count as dropped packets.

			// Reset last_ping_seq counter for correct packet drop detection
			pstats.last_ping_seq = ping.seq - 1;
		}

		// We can only count dropped packets after the first message
		if (ping.seq > pstats.last_ping_seq) {
			pstats.dropped_packets += ping.seq - pstats.last_ping_seq - 1;
		}

		pstats.last_ping_seq = ping.seq;
		pstats.last_rtt = rtt_ms;
		pstats.mean_rtt = (rtt_ms + pstats.mean_rtt) / 2.0f;
		pstats.max_rtt = fmaxf(rtt_ms, pstats.max_rtt);
		pstats.min_rtt = pstats.min_rtt > 0.0f ? fminf(rtt_ms, pstats.min_rtt) : rtt_ms;

		/* Ping status is supported only on first ORB_MULTI_MAX_INSTANCES mavlink channels */
		if (_mavlink->get_channel() < (mavlink_channel_t)ORB_MULTI_MAX_INSTANCES) {

			ping_s uorb_ping_msg{};

			uorb_ping_msg.timestamp = now;
			uorb_ping_msg.ping_time = ping.time_usec;
			uorb_ping_msg.ping_sequence = ping.seq;
			uorb_ping_msg.dropped_packets = pstats.dropped_packets;
			uorb_ping_msg.rtt_ms = rtt_ms;
			uorb_ping_msg.system_id = msg->sysid;
			uorb_ping_msg.component_id = msg->compid;

			_ping_pub.publish(uorb_ping_msg);
		}
	}
}

void
MavlinkReceiver::handle_message_battery_status(mavlink_message_t *msg)
{
	if ((msg->sysid != mavlink_system.sysid) || (msg->compid == mavlink_system.compid)) {
		// ignore battery status coming from other systems or from the autopilot itself
		return;
	}

	// external battery measurements
	mavlink_battery_status_t battery_mavlink;
	mavlink_msg_battery_status_decode(msg, &battery_mavlink);

	battery_status_s battery_status{};
	battery_status.timestamp = hrt_absolute_time();

	float voltage_sum = 0.0f;
	uint8_t cell_count = 0;

	while (battery_mavlink.voltages[cell_count] < UINT16_MAX && cell_count < 10) {
		voltage_sum += (float)(battery_mavlink.voltages[cell_count]) / 1000.0f;
		cell_count++;
	}

	battery_status.voltage_v = voltage_sum;
	battery_status.voltage_filtered_v  = voltage_sum;
	battery_status.current_a = battery_status.current_filtered_a = (float)(battery_mavlink.current_battery) / 100.0f;
	battery_status.current_filtered_a = battery_status.current_a;
	battery_status.remaining = (float)battery_mavlink.battery_remaining / 100.0f;
	battery_status.discharged_mah = (float)battery_mavlink.current_consumed;
	battery_status.cell_count = cell_count;
	battery_status.connected = true;

	// Set the battery warning based on remaining charge.
	//  Note: Smallest values must come first in evaluation.
	if (battery_status.remaining < _param_bat_emergen_thr.get()) {
		battery_status.warning = battery_status_s::BATTERY_WARNING_EMERGENCY;

	} else if (battery_status.remaining < _param_bat_crit_thr.get()) {
		battery_status.warning = battery_status_s::BATTERY_WARNING_CRITICAL;

	} else if (battery_status.remaining < _param_bat_low_thr.get()) {
		battery_status.warning = battery_status_s::BATTERY_WARNING_LOW;
	}

	_battery_pub.publish(battery_status);
}

void
MavlinkReceiver::handle_message_serial_control(mavlink_message_t *msg)
{
	mavlink_serial_control_t serial_control_mavlink;
	mavlink_msg_serial_control_decode(msg, &serial_control_mavlink);

	// we only support shell commands
	if (serial_control_mavlink.device != SERIAL_CONTROL_DEV_SHELL
	    || (serial_control_mavlink.flags & SERIAL_CONTROL_FLAG_REPLY)) {
		return;
	}

	MavlinkShell *shell = _mavlink->get_shell();

	if (shell) {
		// we ignore the timeout, EXCLUSIVE & BLOCKING flags of the SERIAL_CONTROL message
		if (serial_control_mavlink.count > 0) {
			shell->write(serial_control_mavlink.data, serial_control_mavlink.count);
		}

		// if no response requested, assume the shell is no longer used
		if ((serial_control_mavlink.flags & SERIAL_CONTROL_FLAG_RESPOND) == 0) {
			_mavlink->close_shell();
		}
	}
}

void
MavlinkReceiver::handle_message_logging_ack(mavlink_message_t *msg)
{
	mavlink_logging_ack_t logging_ack;
	mavlink_msg_logging_ack_decode(msg, &logging_ack);

	MavlinkULog *ulog_streaming = _mavlink->get_ulog_streaming();

	if (ulog_streaming) {
		ulog_streaming->handle_ack(logging_ack);
	}
}

void
MavlinkReceiver::handle_message_play_tune(mavlink_message_t *msg)
{
	mavlink_play_tune_t play_tune;
	mavlink_msg_play_tune_decode(msg, &play_tune);

	if ((mavlink_system.sysid == play_tune.target_system || play_tune.target_system == 0) &&
	    (mavlink_system.compid == play_tune.target_component || play_tune.target_component == 0)) {

		// Let's make sure the input is 0 terminated, so we don't ever overrun it.
		play_tune.tune2[sizeof(play_tune.tune2) - 1] = '\0';

		schedule_tune(play_tune.tune);
	}
}

void
MavlinkReceiver::handle_message_play_tune_v2(mavlink_message_t *msg)
{
	mavlink_play_tune_v2_t play_tune_v2;
	mavlink_msg_play_tune_v2_decode(msg, &play_tune_v2);

	if ((mavlink_system.sysid == play_tune_v2.target_system || play_tune_v2.target_system == 0) &&
	    (mavlink_system.compid == play_tune_v2.target_component || play_tune_v2.target_component == 0)) {

		if (play_tune_v2.format != TUNE_FORMAT_QBASIC1_1) {
			PX4_ERR("Tune format %d not supported", play_tune_v2.format);
			return;
		}

		// Let's make sure the input is 0 terminated, so we don't ever overrun it.
		play_tune_v2.tune[sizeof(play_tune_v2.tune) - 1] = '\0';

		schedule_tune(play_tune_v2.tune);
	}
}

void MavlinkReceiver::schedule_tune(const char *tune)
{
	// We only allocate the TunePublisher object if we ever use it but we
	// don't remove it to avoid fragmentation over time.
	if (_tune_publisher == nullptr) {
		_tune_publisher = new TunePublisher();

		if (_tune_publisher == nullptr) {
			PX4_ERR("Could not allocate tune publisher");
			return;
		}
	}

	const hrt_abstime now = hrt_absolute_time();

	_tune_publisher->set_tune_string(tune, now);
	// Send first one straightaway.
	_tune_publisher->publish_next_tune(now);
}


void
MavlinkReceiver::handle_message_obstacle_distance(mavlink_message_t *msg)
{
	mavlink_obstacle_distance_t mavlink_obstacle_distance;
	mavlink_msg_obstacle_distance_decode(msg, &mavlink_obstacle_distance);

	obstacle_distance_s obstacle_distance{};

	obstacle_distance.timestamp = hrt_absolute_time();
	obstacle_distance.sensor_type = mavlink_obstacle_distance.sensor_type;
	memcpy(obstacle_distance.distances, mavlink_obstacle_distance.distances, sizeof(obstacle_distance.distances));

	if (mavlink_obstacle_distance.increment_f > 0.f) {
		obstacle_distance.increment = mavlink_obstacle_distance.increment_f;

	} else {
		obstacle_distance.increment = (float)mavlink_obstacle_distance.increment;
	}

	obstacle_distance.min_distance = mavlink_obstacle_distance.min_distance;
	obstacle_distance.max_distance = mavlink_obstacle_distance.max_distance;
	obstacle_distance.angle_offset = mavlink_obstacle_distance.angle_offset;
	obstacle_distance.frame = mavlink_obstacle_distance.frame;

	_obstacle_distance_pub.publish(obstacle_distance);
}

void
MavlinkReceiver::handle_message_trajectory_representation_bezier(mavlink_message_t *msg)
{
	mavlink_trajectory_representation_bezier_t trajectory;
	mavlink_msg_trajectory_representation_bezier_decode(msg, &trajectory);

	vehicle_trajectory_bezier_s trajectory_bezier{};

	trajectory_bezier.timestamp = hrt_absolute_time();

	for (int i = 0; i < vehicle_trajectory_bezier_s::NUMBER_POINTS; ++i) {
		trajectory_bezier.control_points[i].position[0] = trajectory.pos_x[i];
		trajectory_bezier.control_points[i].position[1] = trajectory.pos_y[i];
		trajectory_bezier.control_points[i].position[2] = trajectory.pos_z[i];

		trajectory_bezier.control_points[i].delta = trajectory.delta[i];
		trajectory_bezier.control_points[i].yaw = trajectory.pos_yaw[i];
	}

	trajectory_bezier.bezier_order = math::min(trajectory.valid_points, vehicle_trajectory_bezier_s::NUMBER_POINTS);
	_trajectory_bezier_pub.publish(trajectory_bezier);
}

void
MavlinkReceiver::handle_message_trajectory_representation_waypoints(mavlink_message_t *msg)
{
	mavlink_trajectory_representation_waypoints_t trajectory;
	mavlink_msg_trajectory_representation_waypoints_decode(msg, &trajectory);

	vehicle_trajectory_waypoint_s trajectory_waypoint{};

	trajectory_waypoint.timestamp = hrt_absolute_time();
	const int number_valid_points = trajectory.valid_points;

	for (int i = 0; i < vehicle_trajectory_waypoint_s::NUMBER_POINTS; ++i) {
		trajectory_waypoint.waypoints[i].position[0] = trajectory.pos_x[i];
		trajectory_waypoint.waypoints[i].position[1] = trajectory.pos_y[i];
		trajectory_waypoint.waypoints[i].position[2] = trajectory.pos_z[i];

		trajectory_waypoint.waypoints[i].velocity[0] = trajectory.vel_x[i];
		trajectory_waypoint.waypoints[i].velocity[1] = trajectory.vel_y[i];
		trajectory_waypoint.waypoints[i].velocity[2] = trajectory.vel_z[i];

		trajectory_waypoint.waypoints[i].acceleration[0] = trajectory.acc_x[i];
		trajectory_waypoint.waypoints[i].acceleration[1] = trajectory.acc_y[i];
		trajectory_waypoint.waypoints[i].acceleration[2] = trajectory.acc_z[i];

		trajectory_waypoint.waypoints[i].yaw = trajectory.pos_yaw[i];
		trajectory_waypoint.waypoints[i].yaw_speed = trajectory.vel_yaw[i];

		trajectory_waypoint.waypoints[i].type = UINT8_MAX;
	}

	for (int i = 0; i < number_valid_points; ++i) {
		trajectory_waypoint.waypoints[i].point_valid = true;
	}

	for (int i = number_valid_points; i < vehicle_trajectory_waypoint_s::NUMBER_POINTS; ++i) {
		trajectory_waypoint.waypoints[i].point_valid = false;
	}

	_trajectory_waypoint_pub.publish(trajectory_waypoint);
}

switch_pos_t
MavlinkReceiver::decode_switch_pos(uint16_t buttons, unsigned sw)
{
	// This 2-bit method should be used in the future: (buttons >> (sw * 2)) & 3;
	return (buttons & (1 << sw)) ? manual_control_setpoint_s::SWITCH_POS_ON : manual_control_setpoint_s::SWITCH_POS_OFF;
}

int
MavlinkReceiver::decode_switch_pos_n(uint16_t buttons, unsigned sw)
{
	bool on = (buttons & (1 << sw));

	if (sw < MOM_SWITCH_COUNT) {

		bool last_on = (_mom_switch_state & (1 << sw));

		/* first switch is 2-pos, rest is 2 pos */
		unsigned state_count = (sw == 0) ? 3 : 2;

		/* only transition on low state */
		if (!on && (on != last_on)) {

			_mom_switch_pos[sw]++;

			if (_mom_switch_pos[sw] == state_count) {
				_mom_switch_pos[sw] = 0;
			}
		}

		/* state_count - 1 is the number of intervals and 1000 is the range,
		 * with 2 states 0 becomes 0, 1 becomes 1000. With
		 * 3 states 0 becomes 0, 1 becomes 500, 2 becomes 1000,
		 * and so on for more states.
		 */
		return (_mom_switch_pos[sw] * 1000) / (state_count - 1) + 1000;

	} else {
		/* return the current state */
		return on * 1000 + 1000;
	}
}

void
MavlinkReceiver::handle_message_rc_channels_override(mavlink_message_t *msg)
{
	mavlink_rc_channels_override_t man;
	mavlink_msg_rc_channels_override_decode(msg, &man);

	// Check target
	if (man.target_system != 0 && man.target_system != _mavlink->get_system_id()) {
		return;
	}

	// fill uORB message
	input_rc_s rc{};

	// metadata
	rc.timestamp = hrt_absolute_time();
	rc.timestamp_last_signal = rc.timestamp;
	rc.rssi = RC_INPUT_RSSI_MAX;
	rc.rc_failsafe = false;
	rc.rc_lost = false;
	rc.rc_lost_frame_count = 0;
	rc.rc_total_frame_count = 1;
	rc.rc_ppm_frame_length = 0;
	rc.input_source = input_rc_s::RC_INPUT_SOURCE_MAVLINK;

	// channels
	rc.values[0] = man.chan1_raw;
	rc.values[1] = man.chan2_raw;
	rc.values[2] = man.chan3_raw;
	rc.values[3] = man.chan4_raw;
	rc.values[4] = man.chan5_raw;
	rc.values[5] = man.chan6_raw;
	rc.values[6] = man.chan7_raw;
	rc.values[7] = man.chan8_raw;
	rc.values[8] = man.chan9_raw;
	rc.values[9] = man.chan10_raw;
	rc.values[10] = man.chan11_raw;
	rc.values[11] = man.chan12_raw;
	rc.values[12] = man.chan13_raw;
	rc.values[13] = man.chan14_raw;
	rc.values[14] = man.chan15_raw;
	rc.values[15] = man.chan16_raw;
	rc.values[16] = man.chan17_raw;
	rc.values[17] = man.chan18_raw;

	// check how many channels are valid
	for (int i = 17; i >= 0; i--) {
		const bool ignore_max = rc.values[i] == UINT16_MAX; // ignore any channel with value UINT16_MAX
		const bool ignore_zero = (i > 7) && (rc.values[i] == 0); // ignore channel 8-18 if value is 0

		if (ignore_max || ignore_zero) {
			// set all ignored values to zero
			rc.values[i] = 0;

		} else {
			// first channel to not ignore -> set count considering zero-based index
			rc.channel_count = i + 1;
			break;
		}
	}

	// publish uORB message
	_rc_pub.publish(rc);
}

void
MavlinkReceiver::handle_message_manual_control(mavlink_message_t *msg)
{
	mavlink_manual_control_t man;
	mavlink_msg_manual_control_decode(msg, &man);

	// Check target
	if (man.target != 0 && man.target != _mavlink->get_system_id()) {
		return;
	}

	if (_mavlink->should_generate_virtual_rc_input()) {

		input_rc_s rc{};
		rc.timestamp = hrt_absolute_time();
		rc.timestamp_last_signal = rc.timestamp;

		rc.channel_count = 8;
		rc.rc_failsafe = false;
		rc.rc_lost = false;
		rc.rc_lost_frame_count = 0;
		rc.rc_total_frame_count = 1;
		rc.rc_ppm_frame_length = 0;
		rc.input_source = input_rc_s::RC_INPUT_SOURCE_MAVLINK;
		rc.rssi = RC_INPUT_RSSI_MAX;

		rc.values[0] = man.x / 2 + 1500;	// roll
		rc.values[1] = man.y / 2 + 1500;	// pitch
		rc.values[2] = man.r / 2 + 1500;	// yaw
		rc.values[3] = math::constrain(man.z / 0.9f + 800.0f, 1000.0f, 2000.0f);	// throttle

		/* decode all switches which fit into the channel mask */
		unsigned max_switch = (sizeof(man.buttons) * 8);
		unsigned max_channels = (sizeof(rc.values) / sizeof(rc.values[0]));

		if (max_switch > (max_channels - 4)) {
			max_switch = (max_channels - 4);
		}

		/* fill all channels */
		for (unsigned i = 0; i < max_switch; i++) {
			rc.values[i + 4] = decode_switch_pos_n(man.buttons, i);
		}

		_mom_switch_state = man.buttons;

		_rc_pub.publish(rc);

	} else {
		manual_control_setpoint_s manual{};

		manual.timestamp = hrt_absolute_time();
		manual.x = man.x / 1000.0f;
		manual.y = man.y / 1000.0f;
		manual.r = man.r / 1000.0f;
		manual.z = man.z / 1000.0f;
		manual.data_source = manual_control_setpoint_s::SOURCE_MAVLINK_0 + _mavlink->get_instance_id();

		_manual_control_setpoint_pub.publish(manual);
	}
}

void
MavlinkReceiver::handle_message_heartbeat(mavlink_message_t *msg)
{
	/* telemetry status supported only on first TELEMETRY_STATUS_ORB_ID_NUM mavlink channels */
	if (_mavlink->get_channel() < (mavlink_channel_t)ORB_MULTI_MAX_INSTANCES) {
		mavlink_heartbeat_t hb;
		mavlink_msg_heartbeat_decode(msg, &hb);

		/* Accept only heartbeats from GCS or ONBOARD Controller, skip heartbeats from other vehicles */
		if ((msg->sysid != mavlink_system.sysid && hb.type == MAV_TYPE_GCS) || (msg->sysid == mavlink_system.sysid
				&& hb.type == MAV_TYPE_ONBOARD_CONTROLLER)) {

			telemetry_status_s &tstatus = _mavlink->get_telemetry_status();

			/* set heartbeat time and topic time and publish -
			 * the telem status also gets updated on telemetry events
			 */
			tstatus.heartbeat_time = hrt_absolute_time();
			tstatus.remote_system_id = msg->sysid;
			tstatus.remote_component_id = msg->compid;
			tstatus.remote_type = hb.type;
			tstatus.remote_system_status = hb.system_status;
		}

	}
}

int
MavlinkReceiver::set_message_interval(int msgId, float interval, int data_rate)
{
	if (msgId == MAVLINK_MSG_ID_HEARTBEAT) {
		return PX4_ERROR;
	}

	if (data_rate > 0) {
		_mavlink->set_data_rate(data_rate);
	}

	// configure_stream wants a rate (msgs/second), so convert here.
	float rate = 0.f;

	if (interval < -0.00001f) {
		rate = 0.f; // stop the stream

	} else if (interval > 0.00001f) {
		rate = 1000000.0f / interval;

	} else {
		rate = -2.f; // set default rate
	}

	bool found_id = false;

	if (msgId != 0) {
		const char *stream_name = get_stream_name(msgId);

		if (stream_name != nullptr) {
			_mavlink->configure_stream_threadsafe(stream_name, rate);
			found_id = true;
		}
	}

	return (found_id ? PX4_OK : PX4_ERROR);
}

void
MavlinkReceiver::get_message_interval(int msgId)
{
	unsigned interval = 0;

	for (const auto &stream : _mavlink->get_streams()) {
		if (stream->get_id() == msgId) {
			interval = stream->get_interval();
			break;
		}
	}

	// send back this value...
	mavlink_msg_message_interval_send(_mavlink->get_channel(), msgId, interval);
}

void
MavlinkReceiver::handle_message_hil_sensor(mavlink_message_t *msg)
{
	mavlink_hil_sensor_t hil_sensor;
	mavlink_msg_hil_sensor_decode(msg, &hil_sensor);

	const uint64_t timestamp = hrt_absolute_time();

	// temperature only updated with baro
	float temperature = NAN;

	if ((hil_sensor.fields_updated & SensorSource::BARO) == SensorSource::BARO) {
		temperature = hil_sensor.temperature;
	}

	// gyro
	if ((hil_sensor.fields_updated & SensorSource::GYRO) == SensorSource::GYRO) {
		if (_px4_gyro == nullptr) {
			// 1311244: DRV_IMU_DEVTYPE_SIM, BUS: 1, ADDR: 1, TYPE: SIMULATION
			_px4_gyro = new PX4Gyroscope(1311244);
		}

		if (_px4_gyro != nullptr) {
			if (PX4_ISFINITE(temperature)) {
				_px4_gyro->set_temperature(temperature);
			}

			_px4_gyro->update(timestamp, hil_sensor.xgyro, hil_sensor.ygyro, hil_sensor.zgyro);
		}
	}

	// accelerometer
	if ((hil_sensor.fields_updated & SensorSource::ACCEL) == SensorSource::ACCEL) {
		if (_px4_accel == nullptr) {
			// 1311244: DRV_IMU_DEVTYPE_SIM, BUS: 1, ADDR: 1, TYPE: SIMULATION
			_px4_accel = new PX4Accelerometer(1311244);
		}

		if (_px4_accel != nullptr) {
			if (PX4_ISFINITE(temperature)) {
				_px4_accel->set_temperature(temperature);
			}

			_px4_accel->update(timestamp, hil_sensor.xacc, hil_sensor.yacc, hil_sensor.zacc);
		}
	}

	// magnetometer
	if ((hil_sensor.fields_updated & SensorSource::MAG) == SensorSource::MAG) {
		if (_px4_mag == nullptr) {
			// 197388: DRV_MAG_DEVTYPE_MAGSIM, BUS: 3, ADDR: 1, TYPE: SIMULATION
			_px4_mag = new PX4Magnetometer(197388);
		}

		if (_px4_mag != nullptr) {
			if (PX4_ISFINITE(temperature)) {
				_px4_mag->set_temperature(temperature);
			}

			_px4_mag->update(timestamp, hil_sensor.xmag, hil_sensor.ymag, hil_sensor.zmag);
		}
	}

	// baro
	if ((hil_sensor.fields_updated & SensorSource::BARO) == SensorSource::BARO) {
		if (_px4_baro == nullptr) {
			// 6620172: DRV_BARO_DEVTYPE_BAROSIM, BUS: 1, ADDR: 4, TYPE: SIMULATION
			_px4_baro = new PX4Barometer(6620172);
		}

		if (_px4_baro != nullptr) {
			_px4_baro->set_temperature(hil_sensor.temperature);
			_px4_baro->update(timestamp, hil_sensor.abs_pressure);
		}
	}

	// differential pressure
	if ((hil_sensor.fields_updated & SensorSource::DIFF_PRESS) == SensorSource::DIFF_PRESS) {
		differential_pressure_s report{};
		report.timestamp = timestamp;
		report.temperature = hil_sensor.temperature;
		report.differential_pressure_filtered_pa = hil_sensor.diff_pressure * 100.0f; // convert from millibar to bar;
		report.differential_pressure_raw_pa = hil_sensor.diff_pressure * 100.0f; // convert from millibar to bar;

		_differential_pressure_pub.publish(report);
	}

	// battery status
	{
		battery_status_s hil_battery_status{};

		hil_battery_status.timestamp = timestamp;
		hil_battery_status.voltage_v = 11.5f;
		hil_battery_status.voltage_filtered_v = 11.5f;
		hil_battery_status.current_a = 10.0f;
		hil_battery_status.discharged_mah = -1.0f;

		_battery_pub.publish(hil_battery_status);
	}
}

void
MavlinkReceiver::handle_message_hil_gps(mavlink_message_t *msg)
{
	mavlink_hil_gps_t gps;
	mavlink_msg_hil_gps_decode(msg, &gps);

	const uint64_t timestamp = hrt_absolute_time();

	struct vehicle_gps_position_s hil_gps = {};

	hil_gps.timestamp_time_relative = 0;
	hil_gps.time_utc_usec = gps.time_usec;

	hil_gps.timestamp = timestamp;
	hil_gps.lat = gps.lat;
	hil_gps.lon = gps.lon;
	hil_gps.alt = gps.alt;
	hil_gps.eph = (float)gps.eph * 1e-2f; // from cm to m
	hil_gps.epv = (float)gps.epv * 1e-2f; // from cm to m

	hil_gps.s_variance_m_s = 0.1f;

	hil_gps.vel_m_s = (float)gps.vel * 1e-2f; // from cm/s to m/s
	hil_gps.vel_n_m_s = gps.vn * 1e-2f; // from cm to m
	hil_gps.vel_e_m_s = gps.ve * 1e-2f; // from cm to m
	hil_gps.vel_d_m_s = gps.vd * 1e-2f; // from cm to m
	hil_gps.vel_ned_valid = true;
	hil_gps.cog_rad = ((gps.cog == 65535) ? NAN : wrap_2pi(math::radians(gps.cog * 1e-2f)));

	hil_gps.fix_type = gps.fix_type;
	hil_gps.satellites_used = gps.satellites_visible;  //TODO: rename mavlink_hil_gps_t sats visible to used?

	hil_gps.heading = NAN;
	hil_gps.heading_offset = NAN;

	_gps_pub.publish(hil_gps);
}

void
MavlinkReceiver::handle_message_follow_target(mavlink_message_t *msg)
{
	mavlink_follow_target_t follow_target_msg;
	mavlink_msg_follow_target_decode(msg, &follow_target_msg);

	follow_target_s follow_target_topic{};

	follow_target_topic.timestamp = hrt_absolute_time();
	follow_target_topic.lat = follow_target_msg.lat * 1e-7;
	follow_target_topic.lon = follow_target_msg.lon * 1e-7;
	follow_target_topic.alt = follow_target_msg.alt;

	_follow_target_pub.publish(follow_target_topic);
}

void
MavlinkReceiver::handle_message_landing_target(mavlink_message_t *msg)
{
	mavlink_landing_target_t landing_target;
	mavlink_msg_landing_target_decode(msg, &landing_target);

	if (landing_target.position_valid && landing_target.frame == MAV_FRAME_LOCAL_NED) {
		landing_target_pose_s landing_target_pose{};

		landing_target_pose.timestamp = _mavlink_timesync.sync_stamp(landing_target.time_usec);
		landing_target_pose.abs_pos_valid = true;
		landing_target_pose.x_abs = landing_target.x;
		landing_target_pose.y_abs = landing_target.y;
		landing_target_pose.z_abs = landing_target.z;

		_landing_target_pose_pub.publish(landing_target_pose);

	} else {
		irlock_report_s irlock_report{};

		irlock_report.timestamp = hrt_absolute_time();
		irlock_report.signature = landing_target.target_num;
		irlock_report.pos_x = landing_target.angle_x;
		irlock_report.pos_y = landing_target.angle_y;
		irlock_report.size_x = landing_target.size_x;
		irlock_report.size_y = landing_target.size_y;

		_irlock_report_pub.publish(irlock_report);
	}
}

void
MavlinkReceiver::handle_message_cellular_status(mavlink_message_t *msg)
{
	mavlink_cellular_status_t status;
	mavlink_msg_cellular_status_decode(msg, &status);

	cellular_status_s cellular_status{};

	cellular_status.timestamp = hrt_absolute_time();
	cellular_status.status = status.status;
	cellular_status.failure_reason = status.failure_reason;
	cellular_status.type = status.type;
	cellular_status.quality = status.quality;
	cellular_status.mcc = status.mcc;
	cellular_status.mnc = status.mnc;
	cellular_status.lac = status.lac;

	_cellular_status_pub.publish(cellular_status);
}

void
MavlinkReceiver::handle_message_adsb_vehicle(mavlink_message_t *msg)
{
	mavlink_adsb_vehicle_t adsb;
	mavlink_msg_adsb_vehicle_decode(msg, &adsb);

	transponder_report_s t{};

	t.timestamp = hrt_absolute_time();

	t.icao_address = adsb.ICAO_address;
	t.lat = adsb.lat * 1e-7;
	t.lon = adsb.lon * 1e-7;
	t.altitude_type = adsb.altitude_type;
	t.altitude = adsb.altitude / 1000.0f;
	t.heading = adsb.heading / 100.0f / 180.0f * M_PI_F - M_PI_F;
	t.hor_velocity = adsb.hor_velocity / 100.0f;
	t.ver_velocity = adsb.ver_velocity / 100.0f;
	memcpy(&t.callsign[0], &adsb.callsign[0], sizeof(t.callsign));
	t.emitter_type = adsb.emitter_type;
	t.tslc = adsb.tslc;
	t.squawk = adsb.squawk;

	t.flags = transponder_report_s::PX4_ADSB_FLAGS_RETRANSLATE;  //Unset in receiver already broadcast its messages

	if (adsb.flags & ADSB_FLAGS_VALID_COORDS) { t.flags |= transponder_report_s::PX4_ADSB_FLAGS_VALID_COORDS; }

	if (adsb.flags & ADSB_FLAGS_VALID_ALTITUDE) { t.flags |= transponder_report_s::PX4_ADSB_FLAGS_VALID_ALTITUDE; }

	if (adsb.flags & ADSB_FLAGS_VALID_HEADING) { t.flags |= transponder_report_s::PX4_ADSB_FLAGS_VALID_HEADING; }

	if (adsb.flags & ADSB_FLAGS_VALID_VELOCITY) { t.flags |= transponder_report_s::PX4_ADSB_FLAGS_VALID_VELOCITY; }

	if (adsb.flags & ADSB_FLAGS_VALID_CALLSIGN) { t.flags |= transponder_report_s::PX4_ADSB_FLAGS_VALID_CALLSIGN; }

	if (adsb.flags & ADSB_FLAGS_VALID_SQUAWK) { t.flags |= transponder_report_s::PX4_ADSB_FLAGS_VALID_SQUAWK; }

	//PX4_INFO("code: %d callsign: %s, vel: %8.4f, tslc: %d", (int)t.ICAO_address, t.callsign, (double)t.hor_velocity, (int)t.tslc);

	_transponder_report_pub.publish(t);
}

void
MavlinkReceiver::handle_message_utm_global_position(mavlink_message_t *msg)
{
	mavlink_utm_global_position_t utm_pos;
	mavlink_msg_utm_global_position_decode(msg, &utm_pos);

	px4_guid_t px4_guid;
#ifndef BOARD_HAS_NO_UUID
	board_get_px4_guid(px4_guid);
#else
	// TODO Fill ID with something reasonable
	memset(&px4_guid[0], 0, sizeof(px4_guid));
#endif /* BOARD_HAS_NO_UUID */


	//Ignore selfpublished UTM messages
	if (sizeof(px4_guid) == sizeof(utm_pos.uas_id) && memcmp(px4_guid, utm_pos.uas_id, sizeof(px4_guid_t)) != 0) {

		// Convert cm/s to m/s
		float vx = utm_pos.vx / 100.0f;
		float vy = utm_pos.vy / 100.0f;
		float vz = utm_pos.vz / 100.0f;

		transponder_report_s t{};
		t.timestamp = hrt_absolute_time();
		mav_array_memcpy(t.uas_id, utm_pos.uas_id, sizeof(px4_guid_t));
		t.lat = utm_pos.lat * 1e-7;
		t.lon = utm_pos.lon * 1e-7;
		t.altitude = utm_pos.alt / 1000.0f;
		t.altitude_type = ADSB_ALTITUDE_TYPE_GEOMETRIC;
		// UTM_GLOBAL_POSIION uses NED (north, east, down) coordinates for velocity, in cm / s.
		t.heading = atan2f(vy, vx);
		t.hor_velocity = sqrtf(vy * vy + vx * vx);
		t.ver_velocity = -vz;
		// TODO: Callsign
		// For now, set it to all 0s. This is a null-terminated string, so not explicitly giving it a null
		// terminator could cause problems.
		memset(&t.callsign[0], 0, sizeof(t.callsign));
		t.emitter_type = ADSB_EMITTER_TYPE_UAV;  // TODO: Is this correct?x2?

		// The Mavlink docs do not specify what to do if tslc (time since last communication) is out of range of
		// an 8-bit int, or if this is the first communication.
		// Here, I assume that if this is the first communication, tslc = 0.
		// If tslc > 255, then tslc = 255.
		unsigned long time_passed = (t.timestamp - _last_utm_global_pos_com) / 1000000;

		if (_last_utm_global_pos_com == 0) {
			time_passed = 0;

		} else if (time_passed > UINT8_MAX) {
			time_passed = UINT8_MAX;
		}

		t.tslc = (uint8_t) time_passed;

		t.flags = 0;

		if (utm_pos.flags & UTM_DATA_AVAIL_FLAGS_POSITION_AVAILABLE) {
			t.flags |= transponder_report_s::PX4_ADSB_FLAGS_VALID_COORDS;
		}

		if (utm_pos.flags & UTM_DATA_AVAIL_FLAGS_ALTITUDE_AVAILABLE) {
			t.flags |= transponder_report_s::PX4_ADSB_FLAGS_VALID_ALTITUDE;
		}

		if (utm_pos.flags & UTM_DATA_AVAIL_FLAGS_HORIZONTAL_VELO_AVAILABLE) {
			t.flags |= transponder_report_s::PX4_ADSB_FLAGS_VALID_HEADING;
			t.flags |= transponder_report_s::PX4_ADSB_FLAGS_VALID_VELOCITY;
		}

		// Note: t.flags has deliberately NOT set VALID_CALLSIGN or VALID_SQUAWK, because UTM_GLOBAL_POSITION does not
		// provide these.
		_transponder_report_pub.publish(t);

		_last_utm_global_pos_com = t.timestamp;
	}
}

void
MavlinkReceiver::handle_message_collision(mavlink_message_t *msg)
{
	mavlink_collision_t collision;
	mavlink_msg_collision_decode(msg, &collision);

	collision_report_s collision_report{};

	collision_report.timestamp = hrt_absolute_time();
	collision_report.src = collision.src;
	collision_report.id = collision.id;
	collision_report.action = collision.action;
	collision_report.threat_level = collision.threat_level;
	collision_report.time_to_minimum_delta = collision.time_to_minimum_delta;
	collision_report.altitude_minimum_delta = collision.altitude_minimum_delta;
	collision_report.horizontal_minimum_delta = collision.horizontal_minimum_delta;

	_collision_report_pub.publish(collision_report);
}

void
MavlinkReceiver::handle_message_gps_rtcm_data(mavlink_message_t *msg)
{
	mavlink_gps_rtcm_data_t gps_rtcm_data_msg;
	mavlink_msg_gps_rtcm_data_decode(msg, &gps_rtcm_data_msg);

	gps_inject_data_s gps_inject_data_topic{};

	gps_inject_data_topic.len = math::min((int)sizeof(gps_rtcm_data_msg.data),
					      (int)sizeof(uint8_t) * gps_rtcm_data_msg.len);
	gps_inject_data_topic.flags = gps_rtcm_data_msg.flags;
	memcpy(gps_inject_data_topic.data, gps_rtcm_data_msg.data,
	       math::min((int)sizeof(gps_inject_data_topic.data), (int)sizeof(uint8_t) * gps_inject_data_topic.len));

	_gps_inject_data_pub.publish(gps_inject_data_topic);
}

void
MavlinkReceiver::handle_message_hil_state_quaternion(mavlink_message_t *msg)
{
	mavlink_hil_state_quaternion_t hil_state;
	mavlink_msg_hil_state_quaternion_decode(msg, &hil_state);

	const uint64_t timestamp = hrt_absolute_time();

	/* airspeed */
	{
		airspeed_s airspeed{};

		airspeed.timestamp = timestamp;
		airspeed.indicated_airspeed_m_s = hil_state.ind_airspeed * 1e-2f;
		airspeed.true_airspeed_m_s = hil_state.true_airspeed * 1e-2f;

		_airspeed_pub.publish(airspeed);
	}

	/* attitude */
	{
		vehicle_attitude_s hil_attitude{};

		hil_attitude.timestamp = timestamp;

		matrix::Quatf q(hil_state.attitude_quaternion);
		q.copyTo(hil_attitude.q);

		_attitude_pub.publish(hil_attitude);
	}

	/* global position */
	{
		vehicle_global_position_s hil_global_pos{};

		hil_global_pos.timestamp = timestamp;
		hil_global_pos.lat = hil_state.lat / ((double)1e7);
		hil_global_pos.lon = hil_state.lon / ((double)1e7);
		hil_global_pos.alt = hil_state.alt / 1000.0f;
		hil_global_pos.eph = 2.0f;
		hil_global_pos.epv = 4.0f;

		_global_pos_pub.publish(hil_global_pos);
	}

	/* local position */
	{
		double lat = hil_state.lat * 1e-7;
		double lon = hil_state.lon * 1e-7;

		if (!_hil_local_proj_inited) {
			_hil_local_proj_inited = true;
			_hil_local_alt0 = hil_state.alt / 1000.0f;

			map_projection_init(&_hil_local_proj_ref, lat, lon);
		}

		float x = 0.0f;
		float y = 0.0f;
		map_projection_project(&_hil_local_proj_ref, lat, lon, &x, &y);

		vehicle_local_position_s hil_local_pos{};
		hil_local_pos.timestamp = timestamp;

		hil_local_pos.ref_timestamp = _hil_local_proj_ref.timestamp;
		hil_local_pos.ref_lat = math::radians(_hil_local_proj_ref.lat_rad);
		hil_local_pos.ref_lon = math::radians(_hil_local_proj_ref.lon_rad);
		hil_local_pos.ref_alt = _hil_local_alt0;
		hil_local_pos.xy_valid = true;
		hil_local_pos.z_valid = true;
		hil_local_pos.v_xy_valid = true;
		hil_local_pos.v_z_valid = true;
		hil_local_pos.x = x;
		hil_local_pos.y = y;
		hil_local_pos.z = _hil_local_alt0 - hil_state.alt / 1000.0f;
		hil_local_pos.vx = hil_state.vx / 100.0f;
		hil_local_pos.vy = hil_state.vy / 100.0f;
		hil_local_pos.vz = hil_state.vz / 100.0f;

		matrix::Eulerf euler{matrix::Quatf(hil_state.attitude_quaternion)};
		hil_local_pos.yaw = euler.psi();
		hil_local_pos.xy_global = true;
		hil_local_pos.z_global = true;
		hil_local_pos.vxy_max = INFINITY;
		hil_local_pos.vz_max = INFINITY;
		hil_local_pos.hagl_min = INFINITY;
		hil_local_pos.hagl_max = INFINITY;

		_local_pos_pub.publish(hil_local_pos);
	}

	/* accelerometer */
	{
		if (_px4_accel == nullptr) {
			// 1311244: DRV_IMU_DEVTYPE_SIM, BUS: 1, ADDR: 1, TYPE: SIMULATION
			_px4_accel = new PX4Accelerometer(1311244);

			if (_px4_accel == nullptr) {
				PX4_ERR("PX4Accelerometer alloc failed");
			}
		}

		if (_px4_accel != nullptr) {
			// accel in mG
			_px4_accel->set_scale(CONSTANTS_ONE_G / 1000.0f);
			_px4_accel->update(timestamp, hil_state.xacc, hil_state.yacc, hil_state.zacc);
		}
	}

	/* gyroscope */
	{
		if (_px4_gyro == nullptr) {
			// 1311244: DRV_IMU_DEVTYPE_SIM, BUS: 1, ADDR: 1, TYPE: SIMULATION
			_px4_gyro = new PX4Gyroscope(1311244);

			if (_px4_gyro == nullptr) {
				PX4_ERR("PX4Gyroscope alloc failed");
			}
		}

		if (_px4_gyro != nullptr) {
			_px4_gyro->update(timestamp, hil_state.rollspeed, hil_state.pitchspeed, hil_state.yawspeed);
		}
	}

	/* battery status */
	{
		battery_status_s hil_battery_status{};

		hil_battery_status.timestamp = timestamp;
		hil_battery_status.voltage_v = 11.1f;
		hil_battery_status.voltage_filtered_v = 11.1f;
		hil_battery_status.current_a = 10.0f;
		hil_battery_status.discharged_mah = -1.0f;

		_battery_pub.publish(hil_battery_status);
	}
}

void
MavlinkReceiver::handle_message_named_value_float(mavlink_message_t *msg)
{
	mavlink_named_value_float_t debug_msg;
	mavlink_msg_named_value_float_decode(msg, &debug_msg);

	debug_key_value_s debug_topic{};

	debug_topic.timestamp = hrt_absolute_time();
	memcpy(debug_topic.key, debug_msg.name, sizeof(debug_topic.key));
	debug_topic.key[sizeof(debug_topic.key) - 1] = '\0'; // enforce null termination
	debug_topic.value = debug_msg.value;

	_debug_key_value_pub.publish(debug_topic);
}

void
MavlinkReceiver::handle_message_debug(mavlink_message_t *msg)
{
	mavlink_debug_t debug_msg;
	mavlink_msg_debug_decode(msg, &debug_msg);

	debug_value_s debug_topic{};

	debug_topic.timestamp = hrt_absolute_time();
	debug_topic.ind = debug_msg.ind;
	debug_topic.value = debug_msg.value;

	_debug_value_pub.publish(debug_topic);
}

void
MavlinkReceiver::handle_message_debug_vect(mavlink_message_t *msg)
{
	mavlink_debug_vect_t debug_msg;
	mavlink_msg_debug_vect_decode(msg, &debug_msg);

	debug_vect_s debug_topic{};

	debug_topic.timestamp = hrt_absolute_time();
	memcpy(debug_topic.name, debug_msg.name, sizeof(debug_topic.name));
	debug_topic.name[sizeof(debug_topic.name) - 1] = '\0'; // enforce null termination
	debug_topic.x = debug_msg.x;
	debug_topic.y = debug_msg.y;
	debug_topic.z = debug_msg.z;

	_debug_vect_pub.publish(debug_topic);
}

void
MavlinkReceiver::handle_message_debug_float_array(mavlink_message_t *msg)
{
	mavlink_debug_float_array_t debug_msg;
	mavlink_msg_debug_float_array_decode(msg, &debug_msg);

	debug_array_s debug_topic{};

	debug_topic.timestamp = hrt_absolute_time();
	debug_topic.id = debug_msg.array_id;
	memcpy(debug_topic.name, debug_msg.name, sizeof(debug_topic.name));
	debug_topic.name[sizeof(debug_topic.name) - 1] = '\0'; // enforce null termination

	for (size_t i = 0; i < debug_array_s::ARRAY_SIZE; i++) {
		debug_topic.data[i] = debug_msg.data[i];
	}

	_debug_array_pub.publish(debug_topic);
}

void
MavlinkReceiver::handle_message_onboard_computer_status(mavlink_message_t *msg)
{
	mavlink_onboard_computer_status_t status_msg;
	mavlink_msg_onboard_computer_status_decode(msg, &status_msg);

	onboard_computer_status_s onboard_computer_status_topic{};

	onboard_computer_status_topic.timestamp = hrt_absolute_time();
	onboard_computer_status_topic.uptime = status_msg.uptime;

	onboard_computer_status_topic.type = status_msg.type;

	memcpy(onboard_computer_status_topic.cpu_cores, status_msg.cpu_cores, sizeof(status_msg.cpu_cores));
	memcpy(onboard_computer_status_topic.cpu_combined, status_msg.cpu_combined, sizeof(status_msg.cpu_combined));
	memcpy(onboard_computer_status_topic.gpu_cores, status_msg.gpu_cores, sizeof(status_msg.gpu_cores));
	memcpy(onboard_computer_status_topic.gpu_combined, status_msg.gpu_combined, sizeof(status_msg.gpu_combined));
	onboard_computer_status_topic.temperature_board = status_msg.temperature_board;
	memcpy(onboard_computer_status_topic.temperature_core, status_msg.temperature_core,
	       sizeof(status_msg.temperature_core));
	memcpy(onboard_computer_status_topic.fan_speed, status_msg.fan_speed, sizeof(status_msg.fan_speed));
	onboard_computer_status_topic.ram_usage = status_msg.ram_usage;
	onboard_computer_status_topic.ram_total = status_msg.ram_total;
	memcpy(onboard_computer_status_topic.storage_type, status_msg.storage_type, sizeof(status_msg.storage_type));
	memcpy(onboard_computer_status_topic.storage_usage, status_msg.storage_usage, sizeof(status_msg.storage_usage));
	memcpy(onboard_computer_status_topic.storage_total, status_msg.storage_total, sizeof(status_msg.storage_total));
	memcpy(onboard_computer_status_topic.link_type, status_msg.link_type, sizeof(status_msg.link_type));
	memcpy(onboard_computer_status_topic.link_tx_rate, status_msg.link_tx_rate, sizeof(status_msg.link_tx_rate));
	memcpy(onboard_computer_status_topic.link_rx_rate, status_msg.link_rx_rate, sizeof(status_msg.link_rx_rate));
	memcpy(onboard_computer_status_topic.link_tx_max, status_msg.link_tx_max, sizeof(status_msg.link_tx_max));
	memcpy(onboard_computer_status_topic.link_rx_max, status_msg.link_rx_max, sizeof(status_msg.link_rx_max));

	_onboard_computer_status_pub.publish(onboard_computer_status_topic);
}

void
MavlinkReceiver::handle_message_statustext(mavlink_message_t *msg)
{
	mavlink_statustext_t msg_statustext;
	mavlink_msg_statustext_decode(msg, &msg_statustext);

	log_message_s log_msg;
	log_msg.timestamp = hrt_absolute_time();
	log_msg.severity = msg_statustext.severity;
	memcpy(log_msg.text, msg_statustext.text, math::min(sizeof(log_msg.text), sizeof(msg_statustext.text)));
	log_msg.text[sizeof(log_msg.text) - 1] = '\0';

	_log_message_incoming_pub.publish(log_msg);
}


void
MavlinkReceiver::handle_message_gimbal_manager_set_attitude(mavlink_message_t *msg)
{

	mavlink_gimbal_manager_set_attitude_t set_attitude_msg;
	mavlink_msg_gimbal_manager_set_attitude_decode(msg, &set_attitude_msg);

	gimbal_manager_set_attitude_s gimbal_attitude{};
	gimbal_attitude.timestamp = hrt_absolute_time();
	gimbal_attitude.target_system = set_attitude_msg.target_system;
	gimbal_attitude.target_component = set_attitude_msg.target_component;
	gimbal_attitude.flags = set_attitude_msg.flags;
	gimbal_attitude.gimbal_device_id = set_attitude_msg.gimbal_device_id;

	matrix::Quatf q(set_attitude_msg.q);
	q.copyTo(gimbal_attitude.q);

	gimbal_attitude.angular_velocity_x = set_attitude_msg.angular_velocity_x;
	gimbal_attitude.angular_velocity_y = set_attitude_msg.angular_velocity_y;
	gimbal_attitude.angular_velocity_z = set_attitude_msg.angular_velocity_z;

	_gimbal_manager_set_attitude_pub.publish(gimbal_attitude);

}

void
MavlinkReceiver::handle_message_gimbal_device_information(mavlink_message_t *msg)
{

	mavlink_gimbal_device_information_t gimbal_device_info_msg;
	mavlink_msg_gimbal_device_information_decode(msg, &gimbal_device_info_msg);

	gimbal_device_information_s gimbal_information{};
	gimbal_information.timestamp = hrt_absolute_time();

	static_assert(sizeof(gimbal_information.vendor_name) == sizeof(gimbal_device_info_msg.vendor_name),
		      "vendor_name length doesn't match");
	static_assert(sizeof(gimbal_information.model_name) == sizeof(gimbal_device_info_msg.model_name),
		      "model_name length doesn't match");
	memcpy(gimbal_information.vendor_name, gimbal_device_info_msg.vendor_name, sizeof(gimbal_information.vendor_name));
	memcpy(gimbal_information.model_name, gimbal_device_info_msg.model_name, sizeof(gimbal_information.model_name));
	gimbal_device_info_msg.vendor_name[sizeof(gimbal_device_info_msg.vendor_name) - 1] = '\0';
	gimbal_device_info_msg.model_name[sizeof(gimbal_device_info_msg.model_name) - 1] = '\0';

	gimbal_information.firmware_version = gimbal_device_info_msg.firmware_version;
	gimbal_information.capability_flags = gimbal_device_info_msg.cap_flags;

	gimbal_information.tilt_max = gimbal_device_info_msg.tilt_max;
	gimbal_information.tilt_min = gimbal_device_info_msg.tilt_min;
	gimbal_information.tilt_rate_max = gimbal_device_info_msg.tilt_rate_max;

	gimbal_information.pan_max = gimbal_device_info_msg.pan_max;
	gimbal_information.pan_min = gimbal_device_info_msg.pan_min;
	gimbal_information.pan_rate_max = gimbal_device_info_msg.pan_rate_max;

	_gimbal_device_information_pub.publish(gimbal_information);

}

/**
 * Receive data from UART/UDP
 */
void
MavlinkReceiver::Run()
{
	/* set thread name */
	{
		char thread_name[17];
		snprintf(thread_name, sizeof(thread_name), "mavlink_rcv_if%d", _mavlink->get_instance_id());
		px4_prctl(PR_SET_NAME, thread_name, px4_getpid());
	}

	// make sure mavlink app has booted before we start processing anything (parameter sync, etc)
	while (!_mavlink->boot_complete()) {
		if (hrt_elapsed_time(&_mavlink->get_first_start_time()) > 20_s) {
			PX4_ERR("system boot did not complete in 20 seconds");
			_mavlink->set_boot_complete();
		}

		px4_usleep(100000);
	}

	// poll timeout in ms. Also defines the max update frequency of the mission & param manager, etc.
	const int timeout = 10;

#if defined(__PX4_POSIX)
	/* 1500 is the Wifi MTU, so we make sure to fit a full packet */
	uint8_t buf[1600 * 5];
#elif defined(CONFIG_NET)
	/* 1500 is the Wifi MTU, so we make sure to fit a full packet */
	uint8_t buf[1000];
#else
	/* the serial port buffers internally as well, we just need to fit a small chunk */
	uint8_t buf[64];
#endif
	mavlink_message_t msg;

	struct pollfd fds[1] = {};

	if (_mavlink->get_protocol() == Protocol::SERIAL) {
		fds[0].fd = _mavlink->get_uart_fd();
		fds[0].events = POLLIN;
	}

#if defined(MAVLINK_UDP)
	struct sockaddr_in srcaddr = {};
	socklen_t addrlen = sizeof(srcaddr);

	if (_mavlink->get_protocol() == Protocol::UDP) {
		fds[0].fd = _mavlink->get_socket_fd();
		fds[0].events = POLLIN;
	}

#endif // MAVLINK_UDP

	ssize_t nread = 0;
	hrt_abstime last_send_update = 0;

	while (!_mavlink->_task_should_exit) {

		// check for parameter updates
		if (_parameter_update_sub.updated()) {
			// clear update
			parameter_update_s pupdate;
			_parameter_update_sub.copy(&pupdate);

			// update parameters from storage
			updateParams();
		}

		int ret = poll(&fds[0], 1, timeout);

		if (ret > 0) {
			if (_mavlink->get_protocol() == Protocol::SERIAL) {
				/* non-blocking read. read may return negative values */
				nread = ::read(fds[0].fd, buf, sizeof(buf));

				if (nread == -1 && errno == ENOTCONN) { // Not connected (can happen for USB)
					usleep(100000);
				}
			}

#if defined(MAVLINK_UDP)

			else if (_mavlink->get_protocol() == Protocol::UDP) {
				if (fds[0].revents & POLLIN) {
					nread = recvfrom(_mavlink->get_socket_fd(), buf, sizeof(buf), 0, (struct sockaddr *)&srcaddr, &addrlen);
				}

				struct sockaddr_in &srcaddr_last = _mavlink->get_client_source_address();

				int localhost = (127 << 24) + 1;

				if (!_mavlink->get_client_source_initialized()) {

					// set the address either if localhost or if 3 seconds have passed
					// this ensures that a GCS running on localhost can get a hold of
					// the system within the first N seconds
					hrt_abstime stime = _mavlink->get_start_time();

					if ((stime != 0 && (hrt_elapsed_time(&stime) > 3_s))
					    || (srcaddr_last.sin_addr.s_addr == htonl(localhost))) {

						srcaddr_last.sin_addr.s_addr = srcaddr.sin_addr.s_addr;
						srcaddr_last.sin_port = srcaddr.sin_port;

						_mavlink->set_client_source_initialized();

						PX4_INFO("partner IP: %s", inet_ntoa(srcaddr.sin_addr));
					}
				}
			}

			// only start accepting messages on UDP once we're sure who we talk to
			if (_mavlink->get_protocol() != Protocol::UDP || _mavlink->get_client_source_initialized()) {
#endif // MAVLINK_UDP

				/* if read failed, this loop won't execute */
				for (ssize_t i = 0; i < nread; i++) {
					if (mavlink_parse_char(_mavlink->get_channel(), buf[i], &msg, &_status)) {

						/* check if we received version 2 and request a switch. */
						if (!(_mavlink->get_status()->flags & MAVLINK_STATUS_FLAG_IN_MAVLINK1)) {
							/* this will only switch to proto version 2 if allowed in settings */
							_mavlink->set_proto_version(2);
						}

						/* handle generic messages and commands */
						handle_message(&msg);

						/* handle packet with mission manager */
						_mission_manager.handle_message(&msg);


						/* handle packet with parameter component */
						_parameters_manager.handle_message(&msg);

						if (_mavlink->ftp_enabled()) {
							/* handle packet with ftp component */
							_mavlink_ftp.handle_message(&msg);
						}

						/* handle packet with log component */
						_mavlink_log_handler.handle_message(&msg);

						/* handle packet with timesync component */
						_mavlink_timesync.handle_message(&msg);

						/* handle packet with parent object */
						_mavlink->handle_message(&msg);
					}
				}

				/* count received bytes (nread will be -1 on read error) */
				if (nread > 0) {
					_mavlink->count_rxbytes(nread);
				}

#if defined(MAVLINK_UDP)
			}

#endif // MAVLINK_UDP

		} else if (ret == -1) {
			usleep(10000);
		}

		hrt_abstime t = hrt_absolute_time();

		if (t - last_send_update > timeout * 1000) {
			_mission_manager.check_active_mission();
			_mission_manager.send(t);

			_parameters_manager.send(t);

			if (_mavlink->ftp_enabled()) {
				_mavlink_ftp.send(t);
			}

			_mavlink_log_handler.send(t);
			last_send_update = t;
		}

		if (_tune_publisher != nullptr) {
			_tune_publisher->publish_next_tune(t);
		}
	}
}

void *
MavlinkReceiver::start_helper(void *context)
{
	MavlinkReceiver rcv{(Mavlink *)context};
	rcv.Run();

	return nullptr;
}

void
MavlinkReceiver::receive_start(pthread_t *thread, Mavlink *parent)
{
	pthread_attr_t receiveloop_attr;
	pthread_attr_init(&receiveloop_attr);

	struct sched_param param;
	(void)pthread_attr_getschedparam(&receiveloop_attr, &param);
	param.sched_priority = SCHED_PRIORITY_MAX - 80;
	(void)pthread_attr_setschedparam(&receiveloop_attr, &param);

	pthread_attr_setstacksize(&receiveloop_attr,
				  PX4_STACK_ADJUSTED(sizeof(MavlinkReceiver) + 2840 + MAVLINK_RECEIVER_NET_ADDED_STACK));

	pthread_create(thread, &receiveloop_attr, MavlinkReceiver::start_helper, (void *)parent);

	pthread_attr_destroy(&receiveloop_attr);
}<|MERGE_RESOLUTION|>--- conflicted
+++ resolved
@@ -453,13 +453,6 @@
 		get_message_interval((int)roundf(cmd_mavlink.param1));
 
 	} else if (cmd_mavlink.command == MAV_CMD_REQUEST_MESSAGE) {
-<<<<<<< HEAD
-
-		uint16_t message_id = (uint16_t)roundf(vehicle_command.param1);
-		result = handle_request_message_command(message_id,
-							vehicle_command.param2, vehicle_command.param3, vehicle_command.param4,
-							vehicle_command.param5, vehicle_command.param6, vehicle_command.param7);
-=======
 
 		uint16_t message_id = (uint16_t)roundf(vehicle_command.param1);
 		result = handle_request_message_command(message_id,
@@ -485,7 +478,6 @@
 		default:
 			send_ack = false;
 		}
->>>>>>> d791c8ba
 
 		_actuator_controls_pubs[actuator_controls_s::GROUP_INDEX_GIMBAL].publish(actuator_controls);
 
@@ -1243,13 +1235,6 @@
 	matrix::Quatf q(matrix::Eulerf(ev.roll, ev.pitch, ev.yaw));
 	q.copyTo(visual_odom.q);
 
-<<<<<<< HEAD
-	// TODO:
-	// - add a MAV_FRAME_*_OTHER to the Mavlink MAV_FRAME enum IOT define
-	// a frame of reference which is not aligned with NED or ENU
-	// - add usage on the estimator side
-=======
->>>>>>> d791c8ba
 	visual_odom.local_frame = vehicle_odometry_s::LOCAL_FRAME_NED;
 
 	const size_t URT_SIZE = sizeof(visual_odom.pose_covariance) / sizeof(visual_odom.pose_covariance[0]);
@@ -1296,14 +1281,6 @@
 	q_body_to_local.normalize();
 	q_body_to_local.copyTo(odometry.q);
 
-<<<<<<< HEAD
-	// TODO:
-	// add usage of this information on the estimator side
-	// The heading of the local frame is not aligned with north
-	odometry.local_frame = vehicle_odometry_s::LOCAL_FRAME_FRD;
-
-=======
->>>>>>> d791c8ba
 	// pose_covariance
 	static constexpr size_t POS_URT_SIZE = sizeof(odometry.pose_covariance) / sizeof(odometry.pose_covariance[0]);
 	static_assert(POS_URT_SIZE == (sizeof(odom.pose_covariance) / sizeof(odom.pose_covariance[0])),
@@ -1847,7 +1824,7 @@
 
 	vehicle_trajectory_bezier_s trajectory_bezier{};
 
-	trajectory_bezier.timestamp = hrt_absolute_time();
+	trajectory_bezier.timestamp =  _mavlink_timesync.sync_stamp(trajectory.time_usec);
 
 	for (int i = 0; i < vehicle_trajectory_bezier_s::NUMBER_POINTS; ++i) {
 		trajectory_bezier.control_points[i].position[0] = trajectory.pos_x[i];
