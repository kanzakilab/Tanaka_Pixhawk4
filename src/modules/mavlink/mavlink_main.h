/****************************************************************************
 *
 *   Copyright (c) 2012-2018 PX4 Development Team. All rights reserved.
 *
 * Redistribution and use in source and binary forms, with or without
 * modification, are permitted provided that the following conditions
 * are met:
 *
 * 1. Redistributions of source code must retain the above copyright
 *    notice, this list of conditions and the following disclaimer.
 * 2. Redistributions in binary form must reproduce the above copyright
 *    notice, this list of conditions and the following disclaimer in
 *    the documentation and/or other materials provided with the
 *    distribution.
 * 3. Neither the name PX4 nor the names of its contributors may be
 *    used to endorse or promote products derived from this software
 *    without specific prior written permission.
 *
 * THIS SOFTWARE IS PROVIDED BY THE COPYRIGHT HOLDERS AND CONTRIBUTORS
 * "AS IS" AND ANY EXPRESS OR IMPLIED WARRANTIES, INCLUDING, BUT NOT
 * LIMITED TO, THE IMPLIED WARRANTIES OF MERCHANTABILITY AND FITNESS
 * FOR A PARTICULAR PURPOSE ARE DISCLAIMED. IN NO EVENT SHALL THE
 * COPYRIGHT OWNER OR CONTRIBUTORS BE LIABLE FOR ANY DIRECT, INDIRECT,
 * INCIDENTAL, SPECIAL, EXEMPLARY, OR CONSEQUENTIAL DAMAGES (INCLUDING,
 * BUT NOT LIMITED TO, PROCUREMENT OF SUBSTITUTE GOODS OR SERVICES; LOSS
 * OF USE, DATA, OR PROFITS; OR BUSINESS INTERRUPTION) HOWEVER CAUSED
 * AND ON ANY THEORY OF LIABILITY, WHETHER IN CONTRACT, STRICT
 * LIABILITY, OR TORT (INCLUDING NEGLIGENCE OR OTHERWISE) ARISING IN
 * ANY WAY OUT OF THE USE OF THIS SOFTWARE, EVEN IF ADVISED OF THE
 * POSSIBILITY OF SUCH DAMAGE.
 *
 ****************************************************************************/

/**
 * @file mavlink_main.h
 *
 * MAVLink 2.0 protocol interface definition.
 *
 * @author Lorenz Meier <lorenz@px4.io>
 * @author Anton Babushkin <anton.babushkin@me.com>
 */

#pragma once

#include <pthread.h>
#include <stdbool.h>

#ifdef __PX4_NUTTX
#include <nuttx/fs/fs.h>
#else
#include <arpa/inet.h>
#include <drivers/device/device.h>
#include <sys/socket.h>
#endif

#if defined(CONFIG_NET) || !defined(__PX4_NUTTX)
#include <net/if.h>
#include <netinet/in.h>
#endif

#include <containers/List.hpp>
#include <parameters/param.h>
#include <perf/perf_counter.h>
#include <px4_platform_common/cli.h>
#include <px4_platform_common/px4_config.h>
#include <px4_platform_common/defines.h>
#include <px4_platform_common/getopt.h>
#include <px4_platform_common/module.h>
#include <px4_platform_common/module_params.h>
#include <px4_platform_common/posix.h>
#include <uORB/Publication.hpp>
#include <uORB/PublicationMulti.hpp>
#include <uORB/SubscriptionInterval.hpp>
#include <uORB/topics/parameter_update.h>
#include <uORB/topics/radio_status.h>
#include <uORB/topics/telemetry_status.h>
#include <uORB/topics/vehicle_command.h>
#include <uORB/topics/vehicle_command_ack.h>
#include <uORB/topics/vehicle_status.h>

#include "mavlink_command_sender.h"
#include "mavlink_messages.h"
#include "mavlink_shell.h"
#include "mavlink_ulog.h"

#define DEFAULT_BAUD_RATE       57600
#define DEFAULT_DEVICE_NAME     "/dev/ttyS1"

#define HASH_PARAM              "_HASH_CHECK"

#if defined(CONFIG_NET) || defined(__PX4_POSIX)
# define MAVLINK_UDP
# define DEFAULT_REMOTE_PORT_UDP 14550 ///< GCS port per MAVLink spec
#endif // CONFIG_NET || __PX4_POSIX

enum class Protocol {
	SERIAL = 0,
#if defined(MAVLINK_UDP)
	UDP,
#endif // MAVLINK_UDP
};

using namespace time_literals;

class Mavlink final : public ModuleParams
{

public:
	/**
	 * Constructor
	 */
	Mavlink();

	/**
	 * Destructor, also kills the mavlinks task.
	 */
	~Mavlink();

	/**
	* Start the mavlink task.
	 *
	 * @return OK on success.
	 */
	static int		start(int argc, char *argv[]);

	/**
	 * Display the mavlink status.
	 */
	void			display_status();

	/**
	 * Display the status of all enabled streams.
	 */
	void			display_status_streams();

	static int		stream_command(int argc, char *argv[]);

	static int		instance_count();

	static Mavlink		*new_instance();

	static Mavlink 		*get_instance_for_device(const char *device_name);

	mavlink_message_t 	*get_buffer() { return &_mavlink_buffer; }

	mavlink_status_t 	*get_status() { return &_mavlink_status; }

	/**
	 * Set the MAVLink version
	 *
	 * Currently supporting v1 and v2
	 *
	 * @param version MAVLink version
	 */
	void			set_proto_version(unsigned version);

	static int		destroy_all_instances();

	static int		get_status_all_instances(bool show_streams_status);

	static bool		serial_instance_exists(const char *device_name, Mavlink *self);

	static void		forward_message(const mavlink_message_t *msg, Mavlink *self);

	int			get_uart_fd() const { return _uart_fd; }

	/**
	 * Get the MAVLink system id.
	 *
	 * @return The system ID of this vehicle
	 */
	int			get_system_id() const { return mavlink_system.sysid; }

	/**
	 * Get the MAVLink component id.
	 *
	 * @return The component ID of this vehicle
	 */
	int			get_component_id() const { return mavlink_system.compid; }

	const char *_device_name{DEFAULT_DEVICE_NAME};

	enum MAVLINK_MODE {
		MAVLINK_MODE_NORMAL = 0,
		MAVLINK_MODE_CUSTOM,
		MAVLINK_MODE_ONBOARD,
		MAVLINK_MODE_OSD,
		MAVLINK_MODE_MAGIC,
		MAVLINK_MODE_CONFIG,
		MAVLINK_MODE_IRIDIUM,
		MAVLINK_MODE_MINIMAL,
		MAVLINK_MODE_EXTVISION,
		MAVLINK_MODE_EXTVISIONMIN,
		MAVLINK_MODE_GIMBAL,
<<<<<<< HEAD
		MAVLINK_MODE_ONBOARD_LOW_BANDWIDTH,
=======
>>>>>>> 0f29b871
		MAVLINK_MODE_COUNT
	};

	enum BROADCAST_MODE {
		BROADCAST_MODE_OFF = 0,
		BROADCAST_MODE_ON,
		BROADCAST_MODE_MULTICAST
	};

	enum FLOW_CONTROL_MODE {
		FLOW_CONTROL_OFF = 0,
		FLOW_CONTROL_AUTO,
		FLOW_CONTROL_ON
	};

	static const char *mavlink_mode_str(enum MAVLINK_MODE mode)
	{
		switch (mode) {
		case MAVLINK_MODE_NORMAL:
			return "Normal";

		case MAVLINK_MODE_CUSTOM:
			return "Custom";

		case MAVLINK_MODE_ONBOARD:
			return "Onboard";

		case MAVLINK_MODE_OSD:
			return "OSD";

		case MAVLINK_MODE_MAGIC:
			return "Magic";

		case MAVLINK_MODE_CONFIG:
			return "Config";

		case MAVLINK_MODE_IRIDIUM:
			return "Iridium";

		case MAVLINK_MODE_MINIMAL:
			return "Minimal";

		case MAVLINK_MODE_EXTVISION:
			return "ExtVision";

		case MAVLINK_MODE_EXTVISIONMIN:
			return "ExtVisionMin";

		case MAVLINK_MODE_GIMBAL:
			return "Gimbal";

<<<<<<< HEAD
		case MAVLINK_MODE_ONBOARD_LOW_BANDWIDTH:
			return "OnboardLowBandwidth";

=======
>>>>>>> 0f29b871
		default:
			return "Unknown";
		}
	}

	enum MAVLINK_MODE	get_mode() { return _mode; }

	bool			get_hil_enabled() { return _hil_enabled; }

	bool			get_use_hil_gps() { return _param_mav_usehilgps.get(); }

	bool			get_forward_externalsp() { return _param_mav_fwdextsp.get(); }

	bool			get_flow_control_enabled() { return _flow_control_mode; }

	bool			get_forwarding_on() { return _forwarding_on; }

	bool			is_connected() { return _tstatus.heartbeat_type_gcs; }

#if defined(MAVLINK_UDP)
	static Mavlink 		*get_instance_for_network_port(unsigned long port);

	bool			broadcast_enabled() { return _mav_broadcast == BROADCAST_MODE_ON; }

	bool			multicast_enabled() { return _mav_broadcast == BROADCAST_MODE_MULTICAST; }
#endif // MAVLINK_UDP

	/**
	 * Set the boot complete flag on all instances
	 *
	 * Setting the flag unblocks parameter transmissions, which are gated
	 * beforehand to ensure that the system is fully initialized.
	 */
	static void		set_boot_complete();

	/**
	 * Get the free space in the transmit buffer
	 *
	 * @return free space in the UART TX buffer
	 */
	unsigned		get_free_tx_buf();

	static int		start_helper(int argc, char *argv[]);

	/**
	 * Enable / disable Hardware in the Loop simulation mode.
	 *
	 * @param hil_enabled	The new HIL enable/disable state.
	 * @return		OK if the HIL state changed, ERROR if the
	 *			requested change could not be made or was
	 *			redundant.
	 */
	int			set_hil_enabled(bool hil_enabled);

	/**
	 * Set manual input generation mode
	 *
	 * Set to true to generate RC_INPUT messages on the system bus from
	 * MAVLink messages.
	 *
	 * @param generation_enabled If set to true, generate RC_INPUT messages
	 */
	void			set_generate_virtual_rc_input(bool generation_enabled) { _generate_rc = generation_enabled; }

	/**
	 * Set communication protocol for this mavlink instance
	 */
	void 			set_protocol(Protocol p) { _protocol = p; }

	/**
	 * Get the manual input generation mode
	 *
	 * @return true if manual inputs should generate RC data
	 */
	bool			should_generate_virtual_rc_input() { return _generate_rc; }

	/**
	 * This is the beginning of a MAVLINK_START_UART_SEND/MAVLINK_END_UART_SEND transaction
	 */
	void 			send_start(int length);

	/**
	 * Buffer bytes to send out on the link.
	 */
	void			send_bytes(const uint8_t *buf, unsigned packet_len);

	/**
	 * Flush the transmit buffer and send one MAVLink packet
	 */
	void             	send_finish();

	/**
	 * Resend message as is, don't change sequence number and CRC.
	 */
	void			resend_message(mavlink_message_t *msg) { _mavlink_resend_uart(_channel, msg); }

	void			handle_message(const mavlink_message_t *msg);

	int			get_instance_id() const { return _instance_id; }

	/**
	 * Enable / disable hardware flow control.
	 *
	 * @param enabled	True if hardware flow control should be enabled
	 */
	int			setup_flow_control(enum FLOW_CONTROL_MODE enabled);

	mavlink_channel_t	get_channel() const { return _channel; }

	void			configure_stream_threadsafe(const char *stream_name, float rate = -1.0f);

	orb_advert_t		*get_mavlink_log_pub() { return &_mavlink_log_pub; }

	/**
	 * Send a status text with loglevel INFO
	 *
	 * @param string the message to send (will be capped by mavlink max string length)
	 */
	void			send_statustext_info(const char *string);

	/**
	 * Send a status text with loglevel CRITICAL
	 *
	 * @param string the message to send (will be capped by mavlink max string length)
	 */
	void			send_statustext_critical(const char *string);

	/**
	 * Send a status text with loglevel EMERGENCY
	 *
	 * @param string the message to send (will be capped by mavlink max string length)
	 */
	void			send_statustext_emergency(const char *string);

	/**
	 * Send a status text with loglevel, the difference from mavlink_log_xxx() is that message sent
	 * only on this mavlink connection. Useful for reporting communication specific, not system-wide info
	 * only to client interested in it. Message will be not sent immediately but queued in buffer as
	 * for mavlink_log_xxx().
	 *
	 * @param string the message to send (will be capped by mavlink max string length)
	 * @param severity the log level
	 */
	void			send_statustext(unsigned char severity, const char *string);

	/**
	 * Send the capabilities of this autopilot in terms of the MAVLink spec
	 */
	bool 			send_autopilot_capabilities();

	/**
	 * Send the protocol version of MAVLink
	 */
	void			send_protocol_version();

	List<MavlinkStream *> &get_streams() { return _streams; }

	float			get_rate_mult() const { return _rate_mult; }

	float			get_baudrate() { return _baudrate; }

	/* Functions for waiting to start transmission until message received. */
	void			set_has_received_messages(bool received_messages) { _received_messages = received_messages; }
	bool			get_has_received_messages() { return _received_messages; }
	void			set_wait_to_transmit(bool wait) { _wait_to_transmit = wait; }
	bool			get_wait_to_transmit() { return _wait_to_transmit; }
	bool			should_transmit() { return (_transmitting_enabled && _boot_complete && (!_wait_to_transmit || (_wait_to_transmit && _received_messages))); }

	bool			message_buffer_write(const void *ptr, int size);

	void			lockMessageBufferMutex(void) { pthread_mutex_lock(&_message_buffer_mutex); }
	void			unlockMessageBufferMutex(void) { pthread_mutex_unlock(&_message_buffer_mutex); }

	/**
	 * Count transmitted bytes
	 */
	void			count_txbytes(unsigned n) { _bytes_tx += n; };

	/**
	 * Count bytes not transmitted because of errors
	 */
	void			count_txerrbytes(unsigned n) { _bytes_txerr += n; };

	/**
	 * Count received bytes
	 */
	void			count_rxbytes(unsigned n) { _bytes_rx += n; };

	/**
	 * Get the receive status of this MAVLink link
	 */
	telemetry_status_s	&telemetry_status() { return _tstatus; }
	void                    telemetry_status_updated() { _tstatus_updated = true; }

	void			set_telemetry_status_type(uint8_t type) { _tstatus.type = type; }

	void			update_radio_status(const radio_status_s &radio_status);

	unsigned		get_system_type() { return _param_mav_type.get(); }

	Protocol 		get_protocol() const { return _protocol; }

	int 			get_socket_fd() { return _socket_fd; };

	bool			_task_should_exit{false};	/**< Mavlink task should exit iff true. */

#if defined(MAVLINK_UDP)
	unsigned short		get_network_port() { return _network_port; }

	unsigned short		get_remote_port() { return _remote_port; }

	const in_addr		query_netmask_addr(const int socket_fd, const ifreq &ifreq);

	const in_addr		compute_broadcast_addr(const in_addr &host_addr, const in_addr &netmask_addr);

	struct sockaddr_in 	&get_client_source_address() { return _src_addr; }

	void			set_client_source_initialized() { _src_addr_initialized = true; }

	bool			get_client_source_initialized() { return _src_addr_initialized; }
#endif

	uint64_t		get_start_time() { return _mavlink_start_time; }

	static bool		boot_complete() { return _boot_complete; }

	bool			is_usb_uart() { return _is_usb_uart; }

	int			get_data_rate()		{ return _datarate; }
	void			set_data_rate(int rate) { if (rate > 0) { _datarate = rate; } }

	unsigned		get_main_loop_delay() const { return _main_loop_delay; }

	/** get the Mavlink shell. Create a new one if there isn't one. It is *always* created via MavlinkReceiver thread.
	 *  Returns nullptr if shell cannot be created */
	MavlinkShell		*get_shell();
	/** close the Mavlink shell if it is open */
	void			close_shell();

	/** get ulog streaming if active, nullptr otherwise */
	MavlinkULog		*get_ulog_streaming() { return _mavlink_ulog; }
	void			try_start_ulog_streaming(uint8_t target_system, uint8_t target_component)
	{
		if (_mavlink_ulog) { return; }

		_mavlink_ulog = MavlinkULog::try_start(_datarate, 0.7f, target_system, target_component);
	}
<<<<<<< HEAD

	void set_uorb_main_fd(int fd, unsigned int interval);
=======
	void			request_stop_ulog_streaming()
	{
		if (_mavlink_ulog) { _mavlink_ulog_stop_requested = true; }
	}
>>>>>>> 0f29b871

	bool ftp_enabled() const { return _ftp_on; }

	bool hash_check_enabled() const { return _param_mav_hash_chk_en.get(); }
	bool forward_heartbeats_enabled() const { return _param_mav_hb_forw_en.get(); }
	bool odometry_loopback_enabled() const { return _param_mav_odom_lp.get(); }

	bool failure_injection_enabled() const { return _param_sys_failure_injection_enabled.get(); }

	struct ping_statistics_s {
		uint64_t last_ping_time;
		uint32_t last_ping_seq;
		uint32_t dropped_packets;
		float last_rtt;
		float mean_rtt;
		float max_rtt;
		float min_rtt;
	};

	/**
	 * Get the ping statistics of this MAVLink link
	 */
	struct ping_statistics_s &get_ping_statistics() { return _ping_stats; }

	static hrt_abstime &get_first_start_time() { return _first_start_time; }

	bool radio_status_critical() const { return _radio_status_critical; }

private:
	int			_instance_id{0};

	bool			_transmitting_enabled{true};
	bool			_transmitting_enabled_commanded{false};
	bool			_first_heartbeat_sent{false};

	orb_advert_t		_mavlink_log_pub{nullptr};

	uORB::Publication<vehicle_command_ack_s> _vehicle_command_ack_pub{ORB_ID(vehicle_command_ack)};
	uORB::PublicationMulti<telemetry_status_s> _telemetry_status_pub{ORB_ID(telemetry_status)};

	uORB::SubscriptionInterval _parameter_update_sub{ORB_ID(parameter_update), 1_s};
	uORB::Subscription _vehicle_command_sub{ORB_ID(vehicle_command)};
	uORB::Subscription _vehicle_command_ack_sub{ORB_ID(vehicle_command_ack)};
	uORB::Subscription _vehicle_status_sub{ORB_ID(vehicle_status)};

	bool			_task_running{true};
	static bool		_boot_complete;
<<<<<<< HEAD
	static constexpr int	MAVLINK_MAX_INSTANCES{6};
=======

>>>>>>> 0f29b871
	static constexpr int	MAVLINK_MIN_INTERVAL{1500};
	static constexpr int	MAVLINK_MAX_INTERVAL{10000};
	static constexpr float	MAVLINK_MIN_MULTIPLIER{0.0005f};

	mavlink_message_t	_mavlink_buffer {};
	mavlink_status_t	_mavlink_status {};

	/* states */
	bool			_hil_enabled{false};		/**< Hardware In the Loop mode */
	bool			_generate_rc{false};		/**< Generate RC messages from manual input MAVLink messages */
	bool			_is_usb_uart{false};		/**< Port is USB */
	bool			_wait_to_transmit{false};  	/**< Wait to transmit until received messages. */
	bool			_received_messages{false};	/**< Whether we've received valid mavlink messages. */

	unsigned		_main_loop_delay{1000};	/**< mainloop delay, depends on data rate */

	List<MavlinkStream *>		_streams;

	MavlinkShell		*_mavlink_shell{nullptr};
	MavlinkULog		*_mavlink_ulog{nullptr};

	MAVLINK_MODE 		_mode{MAVLINK_MODE_NORMAL};

	mavlink_channel_t	_channel{MAVLINK_COMM_0};

	pthread_t		_receive_thread {};

	bool			_forwarding_on{false};
	bool			_ftp_on{false};
	bool			_use_software_mav_throttling{false};

	int			_uart_fd{-1};

	int			_baudrate{57600};
	int			_datarate{1000};		///< data rate for normal streams (attitude, position, etc.)
	float			_rate_mult{1.0f};

	bool			_radio_status_available{false};
	bool			_radio_status_critical{false};
	float			_radio_status_mult{1.0f};

	/**
	 * If the queue index is not at 0, the queue sending
	 * logic will send parameters from the current index
	 * to len - 1, the end of the param list.
	 */
	unsigned int		_mavlink_param_queue_index{0};

	bool			_mavlink_link_termination_allowed{false};

	char			*_subscribe_to_stream{nullptr};
	float			_subscribe_to_stream_rate{0.0f};  ///< rate of stream to subscribe to (0=disable, -1=unlimited, -2=default)
	bool			_udp_initialised{false};

	FLOW_CONTROL_MODE	_flow_control_mode{Mavlink::FLOW_CONTROL_OFF};

	uint64_t		_last_write_success_time{0};
	uint64_t		_last_write_try_time{0};
	uint64_t		_mavlink_start_time{0};
	int32_t			_protocol_version_switch{-1};
	int32_t			_protocol_version{0};

	unsigned		_bytes_tx{0};
	unsigned		_bytes_txerr{0};
	unsigned		_bytes_rx{0};
	hrt_abstime		_bytes_timestamp{0};

#if defined(MAVLINK_UDP)
	BROADCAST_MODE		_mav_broadcast {BROADCAST_MODE_OFF};

	sockaddr_in		_myaddr {};
	sockaddr_in		_src_addr {};
	sockaddr_in		_bcast_addr {};

	bool			_src_addr_initialized{false};
	bool			_broadcast_address_found{false};
	bool			_broadcast_address_not_found_warned{false};
	bool			_broadcast_failed_warned{false};

	unsigned short		_network_port{14556};
	unsigned short		_remote_port{DEFAULT_REMOTE_PORT_UDP};
#endif // MAVLINK_UDP

	uint8_t			_buf[MAVLINK_MAX_PACKET_LEN] {};
	unsigned		_buf_fill{0};

	bool			_tx_buffer_low{false};

	const char 		*_interface_name{nullptr};

	int			_socket_fd{-1};
	Protocol		_protocol{Protocol::SERIAL};

	radio_status_s		_rstatus {};
	telemetry_status_s	_tstatus {};
	bool                    _tstatus_updated{false};

	ping_statistics_s	_ping_stats {};

	struct mavlink_message_buffer {
		int write_ptr;
		int read_ptr;
		int size;
		char *data;
	};

	mavlink_message_buffer	_message_buffer {};

	pthread_mutex_t		_message_buffer_mutex {};
	pthread_mutex_t		_send_mutex {};

	DEFINE_PARAMETERS(
		(ParamInt<px4::params::MAV_SYS_ID>) _param_mav_sys_id,
		(ParamInt<px4::params::MAV_COMP_ID>) _param_mav_comp_id,
		(ParamInt<px4::params::MAV_PROTO_VER>) _param_mav_proto_ver,
		(ParamInt<px4::params::MAV_SIK_RADIO_ID>) _param_sik_radio_id,
		(ParamInt<px4::params::MAV_TYPE>) _param_mav_type,
		(ParamBool<px4::params::MAV_USEHILGPS>) _param_mav_usehilgps,
		(ParamBool<px4::params::MAV_FWDEXTSP>) _param_mav_fwdextsp,
		(ParamBool<px4::params::MAV_HASH_CHK_EN>) _param_mav_hash_chk_en,
		(ParamBool<px4::params::MAV_HB_FORW_EN>) _param_mav_hb_forw_en,
		(ParamBool<px4::params::MAV_ODOM_LP>) _param_mav_odom_lp,
		(ParamInt<px4::params::MAV_RADIO_TOUT>)      _param_mav_radio_timeout,
		(ParamInt<px4::params::SYS_HITL>) _param_sys_hitl,
		(ParamBool<px4::params::SYS_FAILURE_EN>) _param_sys_failure_injection_enabled
	)

	perf_counter_t _loop_perf{perf_alloc(PC_ELAPSED, MODULE_NAME": tx run elapsed")};                      /**< loop performance counter */
	perf_counter_t _loop_interval_perf{perf_alloc(PC_INTERVAL, MODULE_NAME": tx run interval")};           /**< loop interval performance counter */
	perf_counter_t _send_byte_error_perf{perf_alloc(PC_COUNT, MODULE_NAME": send_bytes error")};           /**< send bytes error count */

	void			mavlink_update_parameters();

	int mavlink_open_uart(const int baudrate = DEFAULT_BAUD_RATE,
			      const char *uart_name = DEFAULT_DEVICE_NAME,
			      const FLOW_CONTROL_MODE flow_control = FLOW_CONTROL_AUTO);

	static constexpr unsigned RADIO_BUFFER_CRITICAL_LOW_PERCENTAGE = 25;
	static constexpr unsigned RADIO_BUFFER_LOW_PERCENTAGE = 35;
	static constexpr unsigned RADIO_BUFFER_HALF_PERCENTAGE = 50;

	static hrt_abstime _first_start_time;

	/**
	 * Configure a single stream.
	 * @param stream_name
	 * @param rate streaming rate in Hz, -1 = unlimited rate
	 * @return 0 on success, <0 on error
	 */
	int configure_stream(const char *stream_name, const float rate = -1.0f);

	/**
	 * Configure default streams according to _mode for either all streams or only a single
	 * stream.
	 * @param configure_single_stream: if nullptr, configure all streams, else only a single stream
	 * @return 0 on success, <0 on error
	 */
	int configure_streams_to_default(const char *configure_single_stream = nullptr);

	int message_buffer_init(int size);

	void message_buffer_destroy();

	int message_buffer_count();

	int message_buffer_is_empty() const { return (_message_buffer.read_ptr == _message_buffer.write_ptr); }

	int message_buffer_get_ptr(void **ptr, bool *is_part);

	void message_buffer_mark_read(int n) { _message_buffer.read_ptr = (_message_buffer.read_ptr + n) % _message_buffer.size; }

	void pass_message(const mavlink_message_t *msg);

	void publish_telemetry_status();

	void check_requested_subscriptions();

	/**
	 * Reconfigure a SiK radio if requested by MAV_SIK_RADIO_ID
	 *
	 * This convenience function allows to re-configure a connected
	 * SiK radio without removing it from the main system harness.
	 */
	void configure_sik_radio();

	/**
	 * Update rate mult so total bitrate will be equal to _datarate.
	 */
	void update_rate_mult();

#if defined(MAVLINK_UDP)
	void find_broadcast_address();

	void init_udp();
#endif // MAVLINK_UDP


	void set_channel();

	bool set_instance_id();

	/**
	 * Main mavlink task.
	 */
	int task_main(int argc, char *argv[]);

	// Disallow copy construction and move assignment.
	Mavlink(const Mavlink &) = delete;
	Mavlink operator=(const Mavlink &) = delete;
};<|MERGE_RESOLUTION|>--- conflicted
+++ resolved
@@ -192,10 +192,7 @@
 		MAVLINK_MODE_EXTVISION,
 		MAVLINK_MODE_EXTVISIONMIN,
 		MAVLINK_MODE_GIMBAL,
-<<<<<<< HEAD
 		MAVLINK_MODE_ONBOARD_LOW_BANDWIDTH,
-=======
->>>>>>> 0f29b871
 		MAVLINK_MODE_COUNT
 	};
 
@@ -247,12 +244,9 @@
 		case MAVLINK_MODE_GIMBAL:
 			return "Gimbal";
 
-<<<<<<< HEAD
 		case MAVLINK_MODE_ONBOARD_LOW_BANDWIDTH:
 			return "OnboardLowBandwidth";
 
-=======
->>>>>>> 0f29b871
 		default:
 			return "Unknown";
 		}
@@ -500,15 +494,6 @@
 
 		_mavlink_ulog = MavlinkULog::try_start(_datarate, 0.7f, target_system, target_component);
 	}
-<<<<<<< HEAD
-
-	void set_uorb_main_fd(int fd, unsigned int interval);
-=======
-	void			request_stop_ulog_streaming()
-	{
-		if (_mavlink_ulog) { _mavlink_ulog_stop_requested = true; }
-	}
->>>>>>> 0f29b871
 
 	bool ftp_enabled() const { return _ftp_on; }
 
@@ -556,11 +541,7 @@
 
 	bool			_task_running{true};
 	static bool		_boot_complete;
-<<<<<<< HEAD
-	static constexpr int	MAVLINK_MAX_INSTANCES{6};
-=======
-
->>>>>>> 0f29b871
+
 	static constexpr int	MAVLINK_MIN_INTERVAL{1500};
 	static constexpr int	MAVLINK_MAX_INTERVAL{10000};
 	static constexpr float	MAVLINK_MIN_MULTIPLIER{0.0005f};
