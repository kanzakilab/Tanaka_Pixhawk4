--- conflicted
+++ resolved
@@ -1215,18 +1215,8 @@
 			break;
 
 		case MAV_MISSION_TYPE_RALLY: { // Write a safe point / rally point
-<<<<<<< HEAD
-				write_failed = dm_write(DM_KEY_SAFE_POINTS, wp.seq + 1, DM_PERSIST_POWER_ON_RESET, &mission_item,
+				write_failed = dm_write(DM_KEY_SAFE_POINTS, wp.seq + 1, &mission_item,
 							sizeof(mission_item)) != sizeof(mission_item);
-=======
-				mission_safe_point_s mission_safe_point;
-				mission_safe_point.lat = mission_item.lat;
-				mission_safe_point.lon = mission_item.lon;
-				mission_safe_point.alt = mission_item.altitude;
-				mission_safe_point.frame = mission_item.frame;
-				write_failed = dm_write(DM_KEY_SAFE_POINTS, wp.seq + 1, &mission_safe_point,
-							sizeof(mission_safe_point_s)) != sizeof(mission_safe_point_s);
->>>>>>> 78b3d224
 			}
 			break;
 
