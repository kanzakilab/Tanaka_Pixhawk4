--- conflicted
+++ resolved
@@ -309,11 +309,7 @@
 		update_params();
 	}
 
-<<<<<<< HEAD
 	const bool armed = (_vehicle_status.arming_state == vehicle_status_s::ARMING_STATE_ARMED);
-=======
-	bool armed = (_vehicle_status.arming_state == vehicle_status_s::ARMING_STATE_ARMED);
->>>>>>> faca2b17
 
 	// check for new connected airspeed sensors as long as we're disarmed
 	if (!armed) {
@@ -464,49 +460,8 @@
 		_airspeed_validator[i].set_checks_fail_delay(_checks_fail_delay.get());
 		_airspeed_validator[i].set_checks_clear_delay(_checks_clear_delay.get());
 		_airspeed_validator[i].set_airspeed_stall(_param_fw_airspd_stall.get());
-<<<<<<< HEAD
 		_airspeed_validator[i].set_disable_tas_scale_estimate(_param_aspd_scale_apply.get() == 0);
 	}
-=======
-	}
-
-	// if the airspeed scale estimation is enabled and the airspeed is valid,
-	// then set the scale inside the wind estimator to -1 such that it starts to estimate it
-	if (!_scale_estimation_previously_on && _param_west_scale_estimation_on.get()) {
-		if (_valid_airspeed_index > 0) {
-			// set it to a negative value to start estimation inside wind estimator
-			_airspeed_validator[0].set_airspeed_scale_manual(-1.0f);
-
-		} else {
-			mavlink_log_info(&_mavlink_log_pub, "Airspeed: can't estimate scale as no valid sensor.\t");
-			events::send(events::ID("airspeed_selector_cannot_est_scale"), events::Log::Error,
-				     "Airspeed: cannot estimate scale as there is no valid sensor");
-			_param_west_scale_estimation_on.set(0); // reset this param to 0 as estimation was not turned on
-			_param_west_scale_estimation_on.commit_no_notification();
-		}
-
-	} else if (_scale_estimation_previously_on && !_param_west_scale_estimation_on.get()) {
-		if (_valid_airspeed_index > 0) {
-
-			_param_west_airspeed_scale.set(_airspeed_validator[_valid_airspeed_index - 1].get_CAS_scale());
-			_param_west_airspeed_scale.commit_no_notification();
-			_airspeed_validator[_valid_airspeed_index - 1].set_airspeed_scale_manual(_param_west_airspeed_scale.get());
-
-			mavlink_log_info(&_mavlink_log_pub, "Airspeed: estimated scale (ASPD_SCALE): %0.2f\t",
-					 (double)_airspeed_validator[_valid_airspeed_index - 1].get_CAS_scale());
-			events::send<float>(events::ID("airspeed_selector_scale"), events::Log::Info,
-					    "Airspeed: estimated scale (ASPD_SCALE): {1:.2}", _airspeed_validator[_valid_airspeed_index - 1].get_CAS_scale());
-
-		} else {
-			mavlink_log_info(&_mavlink_log_pub, "Airspeed: can't estimate scale as no valid sensor.\t");
-			events::send(events::ID("airspeed_selector_cannot_est_scale2"), events::Log::Error,
-				     "Airspeed: cannot estimate scale as there is no valid sensor");
-		}
-	}
-
-	_scale_estimation_previously_on = _param_west_scale_estimation_on.get();
-
->>>>>>> faca2b17
 }
 
 void AirspeedModule::poll_topics()
@@ -620,22 +575,20 @@
 	    (_number_of_airspeed_sensors > 0 || !_vehicle_land_detected.landed) &&
 	    _valid_airspeed_index != _prev_airspeed_index) {
 		if (_prev_airspeed_index > 0) {
-<<<<<<< HEAD
 			const bool armed = (_vehicle_status.arming_state == vehicle_status_s::ARMING_STATE_ARMED);
 
 			if (!armed) {
 				// if disarmed, the only way to trigger the failure is missing data, likely indicating a disconnected sensor
-				mavlink_log_critical(&_mavlink_log_pub, "Airspeed sensor disconnected. Check connection and power cycle vehicle.");
+				mavlink_log_critical(&_mavlink_log_pub, "Airspeed sensor disconnected. Check connection and power cycle vehicle.\t");
+				events::send(events::ID("airspeed_selector_sensor_failure_disarmed"), events::Log::Error,
+					     "Airspeed sensor disconnected. Check the connection and power cycle the vehicle");
 
 			} else {
-				mavlink_log_critical(&_mavlink_log_pub, "Airspeed sensor failure detected. Return to launch (RTL) is advised.");
+				mavlink_log_critical(&_mavlink_log_pub, "Airspeed sensor failure detected. Return to launch (RTL) is advised.\t");
+				events::send(events::ID("airspeed_selector_sensor_failure"), events::Log::Critical,
+					     "Airspeed sensor failure detected. Return to launch (RTL) is advised");
 			}
 
-=======
-			mavlink_log_critical(&_mavlink_log_pub, "Airspeed sensor failure detected. Return to launch (RTL) is advised.\t");
-			events::send(events::ID("airspeed_selector_sensor_failure"), events::Log::Critical,
-				     "Airspeed sensor failure detected. Return to launch (RTL) is advised");
->>>>>>> faca2b17
 
 		} else if (_prev_airspeed_index == 0 && _valid_airspeed_index == -1) {
 			mavlink_log_info(&_mavlink_log_pub, "Airspeed estimation invalid\t");
