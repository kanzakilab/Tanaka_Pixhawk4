--- conflicted
+++ resolved
@@ -199,19 +199,6 @@
 
 void Simulator::update_sensors(const hrt_abstime &time, const mavlink_hil_sensor_t &sensors)
 {
-<<<<<<< HEAD
-	// accel
-	if ((sensors.fields_updated & SensorSource::ACCEL) == SensorSource::ACCEL && !_param_sim_accel_block.get()) {
-		_px4_accel.update(time, sensors.xacc, sensors.yacc, sensors.zacc);
-	}
-
-	// gyro
-	if ((sensors.fields_updated & SensorSource::GYRO) == SensorSource::GYRO && !_param_sim_gyro_block.get()) {
-		_px4_gyro.set_temperature(sensors.temperature);
-		_px4_gyro.update(time, sensors.xgyro, sensors.ygyro, sensors.zgyro);
-	}
-
-=======
 	float temperature = NAN;
 
 	// temperature only updated with baro
@@ -236,7 +223,6 @@
 		_px4_gyro.update(time, sensors.xgyro, sensors.ygyro, sensors.zgyro);
 	}
 
->>>>>>> d791c8ba
 	// magnetometer
 	if ((sensors.fields_updated & SensorSource::MAG) == SensorSource::MAG && !_param_sim_mag_block.get()) {
 		_px4_mag.update(time, sensors.xmag, sensors.ymag, sensors.zmag);
@@ -331,9 +317,6 @@
 		gps.satellites_used = hil_gps.satellites_visible;
 		gps.s_variance_m_s = 0.25f;
 
-<<<<<<< HEAD
-		_vehicle_gps_position_pub.publish(gps);
-=======
 		// New publishers will be created based on the HIL_GPS ID's being different or not
 		for (size_t i = 0; i < sizeof(_gps_ids) / sizeof(_gps_ids[0]); i++) {
 			if (_vehicle_gps_position_pubs[i] && _gps_ids[i] == hil_gps.id) {
@@ -349,7 +332,6 @@
 				break;
 			}
 		}
->>>>>>> d791c8ba
 	}
 }
 
@@ -379,43 +361,6 @@
 
 	update_sensors(now_us, imu);
 
-<<<<<<< HEAD
-	static float battery_percentage = 1.0f;
-	static uint64_t last_integration_us = 0;
-
-	// battery simulation (limit update to 100Hz)
-	if (hrt_elapsed_time(&_last_battery_timestamp) >= SimulatorBattery::SIMLATOR_BATTERY_SAMPLE_INTERVAL_US) {
-
-		const float discharge_interval_us = _param_sim_bat_drain.get() * 1000 * 1000;
-
-		bool armed = (_vehicle_status.arming_state == vehicle_status_s::ARMING_STATE_ARMED);
-
-		if (armed) {
-			if (last_integration_us != 0) {
-				battery_percentage -= (now_us - last_integration_us) / discharge_interval_us;
-			}
-
-			last_integration_us = now_us;
-
-		} else {
-			last_integration_us = 0;
-		}
-
-		float ibatt = -1.0f; // no current sensor in simulation
-
-		battery_percentage = math::max(battery_percentage, _param_bat_min_pct.get() / 100.f);
-		float vbatt = math::gradual(battery_percentage, 0.f, 1.f, _battery.empty_cell_voltage(), _battery.full_cell_voltage());
-		vbatt *= _battery.cell_count();
-
-		const float throttle = 0.0f; // simulate no throttle compensation to make the estimate predictable
-		_battery.updateBatteryStatus(now_us, vbatt, ibatt, true, battery_status_s::BATTERY_SOURCE_POWER_MODULE,
-					     0, throttle);
-
-		_last_battery_timestamp = now_us;
-	}
-
-=======
->>>>>>> d791c8ba
 #if defined(ENABLE_LOCKSTEP_SCHEDULER)
 
 	if (!_has_initialized.load()) {
@@ -1024,16 +969,12 @@
 		matrix::Quatf q(odom_msg.q[0], odom_msg.q[1], odom_msg.q[2], odom_msg.q[3]);
 		q.copyTo(odom.q);
 
-<<<<<<< HEAD
-		odom.local_frame = vehicle_odometry_s::LOCAL_FRAME_FRD;
-=======
 		if (odom_msg.frame_id == MAV_FRAME_LOCAL_NED) {
 			odom.local_frame = vehicle_odometry_s::LOCAL_FRAME_NED;
 
 		} else {
 			odom.local_frame = vehicle_odometry_s::LOCAL_FRAME_FRD;
 		}
->>>>>>> d791c8ba
 
 		static_assert(POS_URT_SIZE == (sizeof(odom_msg.pose_covariance) / sizeof(odom_msg.pose_covariance[0])),
 			      "Odometry Pose Covariance matrix URT array size mismatch");
