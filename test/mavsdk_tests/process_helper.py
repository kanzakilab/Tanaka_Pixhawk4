#!/usr/bin/env python3

import queue
import time
import os
import atexit
import subprocess
import shutil
import threading
import errno
import select
from typing import Any, Dict, List, TextIO, Optional


class Runner:
    def __init__(self,
                 log_dir: str,
                 model: str,
                 case: str,
                 verbose: bool):
        self.name = ""
        self.cmd = ""
        self.cwd = ""
        self.args: List[str]
        self.env: Dict[str, str] = os.environ.copy()
        self.model = model
        self.case = case
        self.log_filename = ""
        self.log_fd: TextIO
        self.verbose = verbose
        self.output_queue: queue.Queue[str] = queue.Queue()
        self.start_time = time.time()
        self.log_dir = log_dir
        self.log_filename = ""
        self.stop_thread: Any[threading.Event] = None

    def set_log_filename(self, log_filename: str) -> None:
        self.log_filename = log_filename

    def get_log_filename(self) -> str:
        return self.log_filename

    def start(self) -> None:
        if self.verbose:
            print("Running: {}".format(" ".join([self.cmd] + self.args)))

        atexit.register(self.stop)

        if self.verbose:
            print("Logging to {}".format(self.log_filename))
        self.log_fd = open(self.log_filename, 'w')

        self.process = subprocess.Popen(
            [self.cmd] + self.args,
            cwd=self.cwd,
            env=self.env,
            stdout=subprocess.PIPE,
            stderr=subprocess.STDOUT,
            universal_newlines=True
        )

        self.stop_thread = threading.Event()
        self.thread = threading.Thread(target=self.process_output)
        self.thread.start()

    def has_started_ok(self) -> bool:
        return True

    def process_output(self) -> None:
        assert self.process.stdout is not None
<<<<<<< HEAD

        poll_obj = select.poll()
        poll_obj.register(self.process.stdout, select.POLLIN)

        while not self.stop_thread.is_set():
            poll_result = poll_obj.poll(0)
            if poll_result:
                line = self.process.stdout.readline()
                if not line and \
                        (self.stop_thread.is_set() or self.poll is not None):
                    break
                if not line or line == "\n":
                    continue
                self.output_queue.put(line)
                self.log_fd.write(line)
                self.log_fd.flush()
=======
        while True:
            line = self.process.stdout.readline()
            if not line and \
                    (self.stop_thread.is_set() or self.poll is not None):
                break
            if not line or line == "\n":
                continue
            line = self.add_prefix(10, self.name, line)
            self.output_queue.put(line)
            self.log_fd.write(line)
            self.log_fd.flush()
>>>>>>> b847f9e4

    def add_prefix(self, width: int, name: str, text: str) -> str:
        return "[" + self.seconds() + "|" + name.ljust(width) + "] " + text

    def seconds(self) -> str:
        dt = time.time() - self.start_time
        return "{: 8.03f}".format(dt)

    def poll(self) -> Optional[int]:
        return self.process.poll()

    def wait(self, timeout_min: float) -> Optional[int]:
        try:
            return self.process.wait(timeout=timeout_min*60)
        except subprocess.TimeoutExpired:
            print("Timeout of {} min{} reached, stopping...".
                  format(timeout_min, "s" if timeout_min > 1 else ""))
            self.stop()
            print("stopped.")
            return errno.ETIMEDOUT

    def get_output_line(self) -> Optional[str]:
        while True:
            try:
                return self.output_queue.get(block=True, timeout=0.1)
            except queue.Empty:
                return None

    def stop(self) -> int:
        atexit.unregister(self.stop)

        if not self.stop_thread:
            return 0

        returncode = self.process.poll()
        if returncode is None:

            if self.verbose:
                print("Terminating {}".format(self.name))
            self.process.terminate()

            try:
                returncode = self.process.wait(timeout=1)
            except subprocess.TimeoutExpired:
                pass

            if returncode is None:
                if self.verbose:
                    print("Killing {}".format(self.name))
                self.process.kill()
                returncode = self.process.poll()

        if self.verbose:
            print("{} exited with {}".format(
                self.name, self.process.returncode))

        self.stop_thread.set()
        self.thread.join()
        self.log_fd.close()

        return self.process.returncode

    def time_elapsed_s(self) -> float:
        return time.time() - self.start_time


class Px4Runner(Runner):
    def __init__(self, workspace_dir: str, log_dir: str,
                 model: str, case: str, speed_factor: float,
                 debugger: str, verbose: bool, build_dir: str):
        super().__init__(log_dir, model, case, verbose)
        self.name = "px4"
        self.cmd = os.path.join(workspace_dir, build_dir, "bin/px4")
        self.cwd = os.path.join(workspace_dir, build_dir,
                                "tmp_mavsdk_tests/rootfs")
        self.args = [
                os.path.join(workspace_dir, build_dir, "etc"),
                "-s",
                "etc/init.d-posix/rcS",
                "-t",
                os.path.join(workspace_dir, "test_data"),
                "-d"
            ]
        self.env["PX4_SIM_MODEL"] = self.model
        self.env["PX4_SIM_SPEED_FACTOR"] = str(speed_factor)
        self.debugger = debugger
        self.clear_rootfs()
        self.create_rootfs()

        if not self.debugger:
            pass
        elif self.debugger == "valgrind":
            self.args = ["--track-origins=yes", "--leak-check=full", "-v",
                         self.cmd] + self.args
            self.cmd = "valgrind"
        elif self.debugger == "callgrind":
            self.args = ["--tool=callgrind", "-v", self.cmd] + self.args
            self.cmd = "valgrind"
        elif self.debugger == "gdb":
            self.args = ["--args", self.cmd] + self.args
            self.cmd = "gdb"
        else:
            print("Using custom debugger " + self.debugger)
            self.args = [self.cmd] + self.args
            self.cmd = self.debugger

    def clear_rootfs(self) -> None:
        rootfs_path = self.cwd
        if self.verbose:
            print("Clearing rootfs (except logs): {}".format(rootfs_path))
        if os.path.isdir(rootfs_path):
            for item in os.listdir(rootfs_path):
                if item == 'log':
                    continue
                path = os.path.join(rootfs_path, item)
                if os.path.isfile(path) or os.path.islink(path):
                    os.remove(path)
                else:
                    shutil.rmtree(path)

    def create_rootfs(self) -> None:
        rootfs_path = self.cwd
        if self.verbose:
            print("Creating rootfs: {}".format(rootfs_path))
        try:
            os.makedirs(rootfs_path)
        except FileExistsError:
            pass


class GzserverRunner(Runner):
    def __init__(self,
                 workspace_dir: str,
                 log_dir: str,
                 model: str,
                 case: str,
                 speed_factor: float,
                 verbose: bool,
                 build_dir: str):
        super().__init__(log_dir, model, case, verbose)
        self.name = "gzserver"
        self.cwd = workspace_dir
        self.env["GAZEBO_PLUGIN_PATH"] = \
            os.path.join(workspace_dir, build_dir, "build_gazebo")
        self.env["GAZEBO_MODEL_PATH"] = \
            os.path.join(workspace_dir, "Tools/sitl_gazebo/models")
        self.env["PX4_SIM_SPEED_FACTOR"] = str(speed_factor)
        self.cmd = "stdbuf"
        self.args = ["-o0", "-e0", "gzserver", "--verbose",
                     os.path.join(workspace_dir,
                                  "Tools/sitl_gazebo/worlds",
                                  "empty.world")]

    def has_started_ok(self) -> bool:
        # Wait until gzerver has started and connected to gazebo master.
        timeout_s = 20
        steps = 10
        for step in range(steps):
            with open(self.log_filename, 'r') as f:
                for line in f.readlines():
                    if 'Connected to gazebo master' in line:
                        return True
            time.sleep(float(timeout_s)/float(steps))

        print("gzserver did not connect within {}s"
              .format(timeout_s))
        return False


class GzmodelspawnRunner(Runner):
    def __init__(self,
                 workspace_dir: str,
                 log_dir: str,
                 model: str,
                 case: str,
                 verbose: bool,
                 build_dir: str):
        super().__init__(log_dir, model, case, verbose)
        self.name = "gzmodelspawn"
        self.cwd = workspace_dir
        self.env["GAZEBO_PLUGIN_PATH"] = \
            os.path.join(workspace_dir, build_dir, "build_gazebo")
        self.env["GAZEBO_MODEL_PATH"] = \
            os.path.join(workspace_dir, "Tools/sitl_gazebo/models")
        self.cmd = "gz"

        if os.path.isfile(os.path.join(workspace_dir,
                                       "Tools/sitl_gazebo/models",
                                       self.model, self.model + ".sdf")):
            model_path = os.path.join(workspace_dir,
                                      "Tools/sitl_gazebo/models",
                                      self.model, self.model + ".sdf")
        elif os.path.isfile(os.path.join(workspace_dir,
                                         "Tools/sitl_gazebo/models",
                                         self.model, self.model + "-gen.sdf")):
            model_path = os.path.join(workspace_dir,
                                      "Tools/sitl_gazebo/models",
                                      self.model, self.model + "-gen.sdf")
        else:
            raise Exception("Model not found")

        self.cmd = "stdbuf"
        self.args = ["-o0", "-e0",
                     "gz", "model",
                     "--verbose",
                     "--spawn-file", model_path,
                     "--model-name", self.model,
                     "-x", "1.01", "-y", "0.98", "-z", "0.83"]

    def has_started_ok(self) -> bool:
        # The problem is that sometimes gzserver does not seem to start
        # quickly enough and gz model spawn fails with the error:
        # "An instance of Gazebo is not running." but still returns 0
        # as a result.
        # We work around this by trying to start and then check whether
        # using has_started_ok() whether it was successful or not.
        timeout_s = 20
        steps = 10
        for _ in range(steps):
            returncode = self.process.poll()
            if returncode is None:
                time.sleep(float(timeout_s)/float(steps))
                continue

            with open(self.log_filename, 'r') as f:
                for line in f.readlines():
                    if 'An instance of Gazebo is not running' in line:
                        return False
                else:
                    return True

        print("gzmodelspawn did not return within {}s"
              .format(timeout_s))
        return False


class GzclientRunner(Runner):
    def __init__(self,
                 workspace_dir: str,
                 log_dir: str,
                 model: str,
                 case: str,
                 verbose: bool):
        super().__init__(log_dir, model, case, verbose)
        self.name = "gzclient"
        self.cwd = workspace_dir
        self.env = dict(os.environ, **{
            "GAZEBO_MODEL_PATH": os.path.join(workspace_dir,
                                              "Tools/sitl_gazebo/models")})
        self.cmd = "gzclient"
        self.args = ["--verbose"]


class TestRunner(Runner):
    def __init__(self,
                 workspace_dir: str,
                 log_dir: str,
                 model: str,
                 case: str,
                 mavlink_connection: str,
                 speed_factor: float,
                 verbose: bool,
                 build_dir: str):
        super().__init__(log_dir, model, case, verbose)
        self.name = "mavsdk_tests"
        self.cwd = workspace_dir
        self.cmd = "nice"
        self.args = ["-5",
                     os.path.join(
                         workspace_dir,
                         build_dir,
                         "mavsdk_tests/mavsdk_tests"),
                     "--url", mavlink_connection,
                     "--speed-factor", str(speed_factor),
                     case]<|MERGE_RESOLUTION|>--- conflicted
+++ resolved
@@ -68,24 +68,6 @@
 
     def process_output(self) -> None:
         assert self.process.stdout is not None
-<<<<<<< HEAD
-
-        poll_obj = select.poll()
-        poll_obj.register(self.process.stdout, select.POLLIN)
-
-        while not self.stop_thread.is_set():
-            poll_result = poll_obj.poll(0)
-            if poll_result:
-                line = self.process.stdout.readline()
-                if not line and \
-                        (self.stop_thread.is_set() or self.poll is not None):
-                    break
-                if not line or line == "\n":
-                    continue
-                self.output_queue.put(line)
-                self.log_fd.write(line)
-                self.log_fd.flush()
-=======
         while True:
             line = self.process.stdout.readline()
             if not line and \
@@ -97,7 +79,6 @@
             self.output_queue.put(line)
             self.log_fd.write(line)
             self.log_fd.flush()
->>>>>>> b847f9e4
 
     def add_prefix(self, width: int, name: str, text: str) -> str:
         return "[" + self.seconds() + "|" + name.ljust(width) + "] " + text
